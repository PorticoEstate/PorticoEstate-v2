--- conflicted
+++ resolved
@@ -428,134 +428,4 @@
         $stmt->execute();
         return $stmt->fetchColumn();
     }
-<<<<<<< HEAD
-    
-    /**
-     * @OA\Get(
-     *     path="/bookingfrontend/resources/{id}/schedule",
-     *     summary="Get a schedule for a specific resource within a date range",
-     *     tags={"Resources"},
-     *     @OA\Parameter(
-     *         name="id",
-     *         in="path",
-     *         description="ID of the resource",
-     *         required=true,
-     *         @OA\Schema(type="integer")
-     *     ),
-     *     @OA\Parameter(
-     *         name="start_date",
-     *         in="query",
-     *         description="Start date for the schedule (format: YYYY-MM-DD)",
-     *         required=true,
-     *         @OA\Schema(type="string", format="date", example="2025-03-17")
-     *     ),
-     *     @OA\Parameter(
-     *         name="end_date",
-     *         in="query",
-     *         description="End date for the schedule (format: YYYY-MM-DD)",
-     *         required=true,
-     *         @OA\Schema(type="string", format="date", example="2025-03-24")
-     *     ),
-     *     @OA\Response(
-     *         response=200,
-     *         description="Resource schedule for the specified date range",
-     *         @OA\JsonContent(
-     *             type="array",
-     *             @OA\Items(
-     *                 oneOf={
-     *                     @OA\Schema(ref="#/components/schemas/Event"),
-     *                     @OA\Schema(ref="#/components/schemas/Booking"),
-     *                     @OA\Schema(ref="#/components/schemas/Allocation")
-     *                 }
-     *             )
-     *         )
-     *     ),
-     *     @OA\Response(
-     *         response=400,
-     *         description="Invalid date format or missing parameters",
-     *         @OA\JsonContent(
-     *             @OA\Property(property="error", type="string", example="Invalid date format or missing parameters")
-     *         )
-     *     ),
-     *     @OA\Response(
-     *         response=404,
-     *         description="Resource not found",
-     *         @OA\JsonContent(
-     *             @OA\Property(property="error", type="string", example="Resource not found")
-     *         )
-     *     ),
-     *     @OA\Response(
-     *         response=500,
-     *         description="Server error",
-     *         @OA\JsonContent(
-     *             @OA\Property(property="error", type="string")
-     *         )
-     *     )
-     * )
-     */
-    public function getResourceSchedule(Request $request, Response $response, array $args): Response
-    {
-        try {
-            $resourceId = (int)$args['id'];
-            $queryParams = $request->getQueryParams();
-            
-            // Check if required parameters are provided
-            if (!isset($queryParams['start_date'])) {
-                return ResponseHelper::sendErrorResponse(
-                    ['error' => 'start_date parameter is required'],
-                    400
-                );
-            }
-            
-            // Verify resource exists
-            $sql = "SELECT r.id FROM bb_resource r WHERE r.id = :id AND r.active = 1";
-            $stmt = $this->db->prepare($sql);
-            $stmt->bindParam(':id', $resourceId, \PDO::PARAM_INT);
-            //$stmt->bindParam(':current_date', $currentDate);
-            $stmt->execute();
-            
-            if (!$stmt->fetch()) {
-                return ResponseHelper::sendErrorResponse(
-                    ['error' => 'Resource not found or not active'],
-                    404
-                );
-            }
-            
-            // Convert dates to DateTime objects
-            try {
-                $startDate = new \DateTime($queryParams['start_date']);
-                $startDate->setTime(0, 0, 0);
-                
-                if(isset($queryParams['end_date']))
-                {
-                    $endDate = new \DateTime($queryParams['end_date']);
-                    $endDate->setTime(23, 59, 59);
-                }
-                else
-                {
-                    // Default to six months later if end_date is not provided
-                    $endDate = (clone $startDate)->modify('+6 month');
-                }
-            } catch (\Exception $e) {
-                return ResponseHelper::sendErrorResponse(
-                    ['error' => 'Invalid date format. Use YYYY-MM-DD format.'],
-                    400
-                );
-            }
-            
-            // Get schedule from service
-            $schedule = $this->buildingScheduleService->getResourceSchedule($resourceId, $startDate, $endDate);
-            
-            $response->getBody()->write(json_encode($schedule));
-            return $response->withHeader('Content-Type', 'application/json');
-            
-        } catch (\Exception $e) {
-            return ResponseHelper::sendErrorResponse(
-                ['error' => 'Error fetching resource schedule: ' . $e->getMessage()],
-                500
-            );
-        }
-    }
-=======
->>>>>>> f56ebc39
 }