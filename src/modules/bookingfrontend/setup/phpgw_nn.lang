--- conflicted
+++ resolved
@@ -904,7 +904,6 @@
 field_wild_required	bookingfrontend	nn	{{field}} er påkrevd
 field_wild_invalid	bookingfrontend	nn	{{field}} har ugyldig format
 create_user_account	bookingfrontend	nn	Opprett brukarkonto
-<<<<<<< HEAD
 recurring_login_link_text	bookingfrontend	nn	For å lage ei gjentakande booking, ver snill og <linkTag>Logg inn</linkTag>. Dette krever at du er delegat for ei organisasjon.
 no_organizations_for_recurring	bookingfrontend	nn	Du har ingen organisasjonar tilgjengelege for gjentakande bookingar.
 you_must_confirm_all_documents	bookingfrontend	nn	Du må stadfeste at du har lese alle forskriftsdokument
@@ -914,8 +913,6 @@
 until_date	bookingfrontend	nn	til {{date}}
 until_end_of_season	bookingfrontend	nn	til slutten av sesongen
 indefinitely	bookingfrontend	nn	på ubestemt tid
-=======
-you_must_confirm_all_documents	bookingfrontend	nn	Du må stadfeste at du har lese alle forskriftsdokument
 
 validation_name_required	bookingfrontend	nn	Namn er påkravd
 validation_phone_required	bookingfrontend	nn	Telefonnummer er påkravd
@@ -923,5 +920,4 @@
 validation_email_required	bookingfrontend	nn	E-postadresse er påkravd
 validation_email_format	bookingfrontend	nn	Ugyldig e-postadresse
 validation_zipcode_min_length	bookingfrontend	nn	Postnummer må vera minst 4 teikn
-validation_homepage_format	bookingfrontend	nn	Ugyldig URL-format
->>>>>>> 797b0d4b
+validation_homepage_format	bookingfrontend	nn	Ugyldig URL-format