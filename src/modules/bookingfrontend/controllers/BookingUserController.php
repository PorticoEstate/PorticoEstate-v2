<?php

namespace App\modules\bookingfrontend\controllers;

use App\Database\Db;
use App\modules\bookingfrontend\helpers\ResponseHelper;
use App\modules\bookingfrontend\helpers\UserHelper;
use App\modules\bookingfrontend\models\User;
use App\modules\phpgwapi\services\Cache;
use Psr\Container\ContainerInterface;
use Psr\Http\Message\ResponseInterface as Response;
use Psr\Http\Message\ServerRequestInterface as Request;
use Exception;

/**
 * @OA\Tag(
 *     name="User",
 *     description="API Endpoints for User"
 * )
 */
class BookingUserController
{

	/**
	 * Whitelist of fields that can be updated
	 */
	private const ALLOWED_FIELDS = [
		'name' => true,
		'homepage' => true,
		'phone' => true,
		'email' => true,
		'street' => true,
		'zip_code' => true,
		'city' => true
	];

	private $container;
	private $db;

	public function __construct(ContainerInterface $container)
	{
		$this->container = $container;
		$this->db = Db::getInstance();
	}


	/**
	 * @OA\Get(
	 *     path="/bookingfrontend/user",
	 *     summary="Get authenticated user details",
	 *     tags={"User"},
	 *     @OA\Response(
	 *         response=200,
	 *         description="User details",
	 *         @OA\JsonContent(ref="#/components/schemas/User")
	 *     ),
	 *     @OA\Response(
	 *         response=401,
	 *         description="User not authenticated"
	 *     )
	 * )
	 */
	public function index(Request $request, Response $response): Response
	{
		try
		{
			$bouser = new UserHelper();


			if (!$bouser->is_logged_in())
			{
//                $sessions = Sessions::getInstance();
//                $sessionId = $sessions->get_session_id();
//                $verified = $sessions->verify();

				return ResponseHelper::sendErrorResponse([
					'error' => 'Not authenticated',
//                    'debug' => [
//                        'session_present' => !!$sessions->get_session_id(),
//                        'session_verified' => $sessions->verify(),
//                        'session_id' => $sessions->get_session_id(),
//                        'orgnr' => $bouser->orgnr,
//                        'ssn' => $bouser->ssn,
//                        'org_id' => $bouser->org_id,
//                        'orgname' => $bouser->orgname
//                    ]
				], 401);
			}


			// Check if user is logged in first
			if (!$bouser->is_logged_in())
			{
				return ResponseHelper::sendErrorResponse(
					['error' => 'Not authenticated'],
					401
				);
			}

			// Validate SSN login and get user data
			$external_login_info = $bouser->validate_ssn_login([], true);
			if (empty($external_login_info))
			{
				return ResponseHelper::sendErrorResponse(
					['error' => 'Invalid or expired session'],
					401
				);
			}


			$userModel = new User($bouser);
//            if (isset($userModel->ssn)) {
//                $userModel->ssn = $this->maskSSN($userModel->ssn);
//            }
			$serialized = $userModel->serialize();

			// Check if this is a first-time user who needs to complete their profile
			$needsProfileCreation = empty($serialized['name']) || trim($serialized['name']) === '';
			$serialized['needs_profile_creation'] = $needsProfileCreation;

			return ResponseHelper::sendJSONResponse($serialized, 200);

		} catch (Exception $e)
		{
			// Log the error but don't expose internal details
			error_log("Error in user endpoint: " . $e->getMessage());

			return ResponseHelper::sendErrorResponse(
				['error' => 'Internal server error'],
				500
			);
		}
	}

	/**
	 * @OA\Patch(
	 *     path="/bookingfrontend/user",
	 *     summary="Update user details",
	 *     tags={"User"},
	 *     @OA\RequestBody(
	 *         required=true,
	 *         @OA\JsonContent(
	 *             @OA\Property(property="name", type="string"),
	 *             @OA\Property(property="homepage", type="string"),
	 *             @OA\Property(property="phone", type="string"),
	 *             @OA\Property(property="email", type="string"),
	 *             @OA\Property(property="street", type="string"),
	 *             @OA\Property(property="zip_code", type="string"),
	 *             @OA\Property(property="city", type="string")
	 *         )
	 *     ),
	 *     @OA\Response(
	 *         response=200,
	 *         description="User updated successfully",
	 *         @OA\JsonContent(
	 *             @OA\Property(property="message", type="string"),
	 *             @OA\Property(property="user", ref="#/components/schemas/User")
	 *         )
	 *     ),
	 *     @OA\Response(
	 *         response=400,
	 *         description="Invalid input"
	 *     ),
	 *     @OA\Response(
	 *         response=401,
	 *         description="User not authenticated"
	 *     ),
	 *     @OA\Response(
	 *         response=403,
	 *         description="Forbidden - Cannot update other users"
	 *     )
	 * )
	 */
	public function update(Request $request, Response $response): Response
	{
		try
		{
			$bouser = new UserHelper();

			if (!$bouser->is_logged_in())
			{
				return ResponseHelper::sendErrorResponse(['error' => 'User not authenticated'], 401);
			}

			// Get current user's SSN
			$userSsn = $bouser->ssn;
			if (empty($userSsn))
			{
				return ResponseHelper::sendErrorResponse(['error' => 'No SSN found for user'], 400);
			}

			// Get the user ID from SSN
			$userId = $bouser->get_user_id($userSsn);
			if (!$userId)
			{
				return ResponseHelper::sendErrorResponse(['error' => 'User not found'], 404);
			}

			// Get update data from request body
			$data = json_decode($request->getBody()->getContents(), true);
			if (json_last_error() !== JSON_ERROR_NONE)
			{
				return ResponseHelper::sendErrorResponse(['error' => 'Invalid JSON data'], 400);
			}

			// Only allow whitelisted fields
			$updateData = [];
			foreach ($data as $field => $value)
			{
				if (isset(self::ALLOWED_FIELDS[$field]))
				{
					$updateData[$field] = $value;
				}
			}

			if (empty($updateData))
			{
				return ResponseHelper::sendErrorResponse(['error' => 'No valid fields to update'], 400);
			}

			// Validate fields
			if (isset($updateData['email']))
			{
				if (!filter_var($updateData['email'], FILTER_VALIDATE_EMAIL))
				{
					return ResponseHelper::sendErrorResponse(['error' => 'Invalid email format'], 400);
				}
			}

			if (isset($updateData['homepage']))
			{
				if (!empty($updateData['homepage']) && !filter_var($updateData['homepage'], FILTER_VALIDATE_URL))
				{
					return ResponseHelper::sendErrorResponse(['error' => 'Invalid homepage URL format'], 400);
				}
			}

			// Build SQL using only whitelisted fields
			$setClauses = [];
			$params = [':id' => $userId];

			foreach ($updateData as $field => $value)
			{
				if (isset(self::ALLOWED_FIELDS[$field]))
				{
					$setClauses[] = $field . ' = :' . $field;
					$params[':' . $field] = $value;
				}
			}

			if (empty($setClauses))
			{
				return ResponseHelper::sendErrorResponse(['error' => 'No valid fields to update'], 400);
			}

			$sql = "UPDATE bb_user SET " . implode(', ', $setClauses) . " WHERE id = :id";

			// Execute update
			$stmt = $this->db->prepare($sql);
			$stmt->execute($params);

			if ($stmt->rowCount() === 0)
			{
				return ResponseHelper::sendErrorResponse(['error' => 'User not found or no changes made'], 404);
			}

			// Get updated user data
			$userModel = new User($bouser);
			$serialized = $userModel->serialize();

			return ResponseHelper::sendJSONResponse([
				'message' => 'User updated successfully',
				'user' => $serialized
			], 200);

		} catch (Exception $e)
		{
			$error = "Error updating user: " . $e->getMessage();
			return ResponseHelper::sendErrorResponse(['error' => $error], 500);
		}
	}

	private function maskSSN(string $ssn): string
	{
		if (empty($ssn))
		{
			return '';
		}
		// Keep first digits, replace last 5 with asterisks
		return substr($ssn, 0, -5) . '*****';
	}


	/**
	 * @OA\Get(
	 *     path="/bookingfrontend/user/messages",
	 *     summary="Get system messages for the current user",
	 *     tags={"User"},
	 *     @OA\Response(
	 *         response=200,
	 *         description="System messages",
	 *         @OA\JsonContent(
	 *             type="array",
	 *             @OA\Items(
	 *                 @OA\Property(property="type", type="string", description="Message type (error, success, info, warning)"),
	 *                 @OA\Property(property="text", type="string", description="Message text"),
	 *                 @OA\Property(property="title", type="string", description="Optional message title"),
	 *                 @OA\Property(property="class", type="string", description="CSS class for styling")
	 *             )
	 *         )
	 *     )
	 * )
	 */
	public function getMessages(Request $request, Response $response): Response
	{
		try
		{
			// Fetch cached messages
			$messages = Cache::session_get('phpgwapi', 'phpgw_messages');

			// Process messages if they exist
			$processed_messages = [];
			if ($messages)
			{
				require_once SRC_ROOT_PATH . '/helpers/LegacyObjectHandler.php';
				$phpgwapi_common = new \phpgwapi_common();
				$msgbox_data = $phpgwapi_common->msgbox_data($messages);
				$msgbox_data = $phpgwapi_common->msgbox($msgbox_data);

				foreach ($msgbox_data as $message)
				{
					// Convert internal message format to API response format
					$type = 'info'; // Default type
					if (strpos($message['msgbox_class'], 'alert-danger') !== false)
					{
						$type = 'error';
					} elseif (strpos($message['msgbox_class'], 'alert-success') !== false)
					{
						$type = 'success';
					} elseif (strpos($message['msgbox_class'], 'alert-warning') !== false)
					{
						$type = 'warning';
					}

					$messageData = [
						'type' => $type,
						'text' => $message['msgbox_text'],
						'class' => $message['msgbox_class']
					];

					// Add the message ID if it exists
					if (isset($message['msgbox_id']))
					{
						$messageData['id'] = $message['msgbox_id'];
					}

					// Add the title if it exists
					if (isset($message['msgbox_title']))
					{
						$messageData['title'] = $message['msgbox_title'];
					}

					$processed_messages[] = $messageData;
				}
			}

			// Return the processed messages
			return ResponseHelper::sendJSONResponse($processed_messages, 200);
		} catch (Exception $e)
		{
			// Log the error but don't expose internal details
			error_log("Error fetching messages: " . $e->getMessage());

			return ResponseHelper::sendErrorResponse(
				['error' => 'Internal server error'],
				500
			);
		}
	}

	/**
	 * @OA\Get(
	 *     path="/bookingfrontend/user/messages/test",
	 *     summary="Create a test message with a title",
	 *     tags={"User"},
	 *     @OA\Response(
	 *         response=200,
	 *         description="Test message created",
	 *         @OA\JsonContent(
	 *             @OA\Property(property="success", type="boolean"),
	 *             @OA\Property(property="message", type="string")
	 *         )
	 *     )
	 * )
	 */
	public function createTestMessage(Request $request, Response $response): Response
	{
		try
		{
			// Clear any existing messages
			Cache::session_clear('phpgwapi', 'phpgw_messages');

			// Create a test message with a title
			$messageText = "This is a test message with a title";
			$messageTitle = 'booking.booking confirmed';

			// Store the message with a title
			Cache::message_set($messageText, 'message', $messageTitle);

			// Return success response
			return ResponseHelper::sendJSONResponse([
				'success' => true,
				'message' => 'Test message created with title: ' . $messageTitle
			], 200);
		} catch (Exception $e)
		{
			// Log the error but don't expose internal details
			error_log("Error creating test message: " . $e->getMessage());

			return ResponseHelper::sendErrorResponse(
				['error' => 'Internal server error'],
				500
			);
		}
	}

	/**
	 * @OA\Get(
	 *     path="/bookingfrontend/user/session",
	 *     summary="Get current user's session ID",
	 *     tags={"User"},
	 *     @OA\Response(
	 *         response=200,
	 *         description="Session ID successfully retrieved",
	 *         @OA\JsonContent(
	 *             @OA\Property(property="sessionId", type="string", description="The current session ID")
	 *         )
	 *     ),
	 *     @OA\Response(
	 *         response=401,
	 *         description="User not authenticated"
	 *     )
	 * )
	 */
	public function getSessionId(Request $request, Response $response): Response
	{
		try
		{
			// Get the session ID from PHP's session
			$sessionId = session_id();

<<<<<<< HEAD
			if (!$sessionId) {
=======
			if (!$sessionId)
			{
>>>>>>> 2a3ac8c5
				return ResponseHelper::sendErrorResponse(
					['error' => 'No active session found'],
					401
				);
			}

			// Return the session ID
			return ResponseHelper::sendJSONResponse([
				'sessionId' => $sessionId
			], 200);

<<<<<<< HEAD
		} catch (Exception $e) {
=======
		} catch (Exception $e)
		{
>>>>>>> 2a3ac8c5
			// Log the error but don't expose internal details
			error_log("Error retrieving session ID: " . $e->getMessage());

			return ResponseHelper::sendErrorResponse(
				['error' => 'Internal server error'],
				500
			);
		}
	}

	/**
	 * @OA\Get(
	 *     path="/bookingfrontend/user/external-data",
	 *     summary="Get external user data for pre-filling creation form",
	 *     tags={"User"},
	 *     @OA\Response(
	 *         response=200,
	 *         description="External user data",
	 *         @OA\JsonContent(
	 *             @OA\Property(property="name", type="string"),
	 *             @OA\Property(property="email", type="string"),
	 *             @OA\Property(property="phone", type="string"),
	 *             @OA\Property(property="street", type="string"),
	 *             @OA\Property(property="zip_code", type="string"),
	 *             @OA\Property(property="city", type="string"),
	 *             @OA\Property(property="ssn", type="string")
	 *         )
	 *     ),
	 *     @OA\Response(
	 *         response=401,
	 *         description="User not authenticated"
	 *     )
	 * )
	 */
	public function getExternalData(Request $request, Response $response): Response
	{
		try
		{
			$bouser = new UserHelper();

			if (!$bouser->is_logged_in())
			{
				return ResponseHelper::sendErrorResponse(['error' => 'User not authenticated'], 401);
			}

			// Get external login info which should contain the external data
			$external_login_info = $bouser->validate_ssn_login([], true);

			if (empty($external_login_info))
			{
				return ResponseHelper::sendErrorResponse(['error' => 'No external data available'], 404);
			}

			// Return the external data that can be used to pre-fill the form
			$externalData = [
				'name' => $external_login_info['name'] ?? '',
				'email' => $external_login_info['email'] ?? '',
				'phone' => $external_login_info['phone'] ?? '',
				'street' => $external_login_info['street'] ?? '',
				'zip_code' => $external_login_info['zip_code'] ?? '',
				'city' => $external_login_info['city'] ?? '',
				'ssn' => $bouser->ssn ?? ''
			];

			return ResponseHelper::sendJSONResponse($externalData, 200);

		} catch (Exception $e)
		{
			error_log("Error getting external user data: " . $e->getMessage());
			return ResponseHelper::sendErrorResponse(['error' => 'Failed to get external data'], 500);
		}
	}

	/**
	 * @OA\Post(
	 *     path="/bookingfrontend/user/create",
	 *     summary="Create user account with external data",
	 *     tags={"User"},
	 *     @OA\RequestBody(
	 *         required=true,
	 *         @OA\JsonContent(
	 *             @OA\Property(property="name", type="string"),
	 *             @OA\Property(property="phone", type="string"),
	 *             @OA\Property(property="email", type="string"),
	 *             @OA\Property(property="street", type="string"),
	 *             @OA\Property(property="zip_code", type="string"),
	 *             @OA\Property(property="city", type="string"),
	 *             @OA\Property(property="homepage", type="string")
	 *         )
	 *     ),
	 *     @OA\Response(
	 *         response=201,
	 *         description="User created successfully",
	 *         @OA\JsonContent(
	 *             @OA\Property(property="message", type="string"),
	 *             @OA\Property(property="user", ref="#/components/schemas/User")
	 *         )
	 *     ),
	 *     @OA\Response(
	 *         response=400,
	 *         description="Invalid input or user already exists"
	 *     ),
	 *     @OA\Response(
	 *         response=401,
	 *         description="User not authenticated"
	 *     )
	 * )
	 */
	public function create(Request $request, Response $response): Response
	{
		try
		{
			$bouser = new UserHelper();

			if (!$bouser->is_logged_in())
			{
				return ResponseHelper::sendErrorResponse(['error' => 'User not authenticated'], 401);
			}

			// Get current user's SSN
			$userSsn = $bouser->ssn;
			if (empty($userSsn))
			{
				return ResponseHelper::sendErrorResponse(['error' => 'No SSN found for user'], 400);
			}

			// Check if user already exists
			$existingUserId = $bouser->get_user_id($userSsn);
			if ($existingUserId)
			{
				return ResponseHelper::sendErrorResponse(['error' => 'User already exists'], 400);
			}

			// Get create data from request body
			$data = json_decode($request->getBody()->getContents(), true);
			if (json_last_error() !== JSON_ERROR_NONE)
			{
				return ResponseHelper::sendErrorResponse(['error' => 'Invalid JSON data'], 400);
			}

			// Validate required fields
			if (empty($data['name']))
			{
				return ResponseHelper::sendErrorResponse(['error' => 'Name is required'], 400);
			}

			// Validate optional fields
			if (isset($data['email']) && !filter_var($data['email'], FILTER_VALIDATE_EMAIL))
			{
				return ResponseHelper::sendErrorResponse(['error' => 'Invalid email format'], 400);
			}

			if (isset($data['homepage']) && !empty($data['homepage']) && !filter_var($data['homepage'], FILTER_VALIDATE_URL))
			{
				return ResponseHelper::sendErrorResponse(['error' => 'Invalid homepage URL format'], 400);
			}

			// Prepare user data for creation (only use known valid columns)
			$createData = [
				'customer_ssn' => $userSsn,
				'name' => $data['name']
			];

			// Add optional fields only if they have values
			if (!empty($data['email'])) $createData['email'] = $data['email'];
			if (!empty($data['phone'])) $createData['phone'] = $data['phone'];
			if (!empty($data['street'])) $createData['street'] = $data['street'];
			if (!empty($data['zip_code'])) $createData['zip_code'] = $data['zip_code'];
			if (!empty($data['city'])) $createData['city'] = $data['city'];
			if (!empty($data['homepage'])) $createData['homepage'] = $data['homepage'];

			// Create the user directly in the database
			$placeholders = implode(',', array_fill(0, count($createData), '?'));
			$columns = implode(',', array_keys($createData));

			$sql = "INSERT INTO bb_user ({$columns}) VALUES ({$placeholders})";

			$stmt = $this->db->prepare($sql);
			$result = $stmt->execute(array_values($createData));

			if (!$result)
			{
				return ResponseHelper::sendErrorResponse(['error' => 'Failed to create user'], 500);
			}

			$userId = $this->db->lastInsertId();

			if (!$userId)
			{
				return ResponseHelper::sendErrorResponse(['error' => 'Failed to create user'], 500);
			}

			// Directly update the session data to include the newly created user
			$external_login_info = $bouser->validate_ssn_login([], true);
			if (!empty($external_login_info)) {
				// Merge external data with the newly created user data
				$session_data = array_merge($external_login_info, [
					'name' => $data['name'],
					'email' => $data['email'] ?? $external_login_info['email'] ?? '',
					'phone' => $data['phone'] ?? $external_login_info['phone'] ?? '',
					'street' => $data['street'] ?? $external_login_info['street'] ?? '',
					'zip_code' => $data['zip_code'] ?? $external_login_info['zip_code'] ?? '',
					'city' => $data['city'] ?? $external_login_info['city'] ?? '',
					'homepage' => $data['homepage'] ?? ''
				]);
				
				// Set the updated session data
				\App\modules\phpgwapi\services\Cache::session_set($bouser->get_module(), \App\modules\bookingfrontend\helpers\UserHelper::USERARRAY_SESSION_KEY, $session_data);
			}

			// Send WebSocket notification to refresh user data
			try
			{
				if (class_exists('\\App\\modules\\bookingfrontend\\helpers\\WebSocketHelper'))
				{
					$helper = new \App\modules\bookingfrontend\helpers\WebSocketHelper();
					$helper::triggerBookingUserUpdate();
				}
			} catch (\Exception $e)
			{
				error_log("WebSocket notification failed during user creation: " . $e->getMessage());
			}

			// Create a fresh UserHelper instance to get updated user data
			$refreshedBouser = new UserHelper();
			$userModel = new User($refreshedBouser);
			$serialized = $userModel->serialize();

			return ResponseHelper::sendJSONResponse([
				'message' => 'User created successfully',
				'user' => $serialized
			], 201);

		} catch (Exception $e)
		{
			error_log("Error creating user: " . $e->getMessage());
			return ResponseHelper::sendErrorResponse(['error' => 'Failed to create user: ' . $e->getMessage()], 500);
		}
	}

	/**
	 * @OA\Delete(
	 *     path="/bookingfrontend/user/messages/{id}",
	 *     summary="Delete a specific message by ID",
	 *     tags={"User"},
	 *     @OA\Parameter(
	 *         name="id",
	 *         in="path",
	 *         required=true,
	 *         description="ID of the message to delete",
	 *         @OA\Schema(type="string")
	 *     ),
	 *     @OA\Response(
	 *         response=200,
	 *         description="Message deleted successfully",
	 *         @OA\JsonContent(
	 *             @OA\Property(property="success", type="boolean"),
	 *             @OA\Property(property="message", type="string")
	 *         )
	 *     ),
	 *     @OA\Response(
	 *         response=404,
	 *         description="Message not found"
	 *     )
	 * )
	 */
	public function deleteMessage(Request $request, Response $response, array $args): Response
	{
		try
		{
			$messageId = $args['id'];

			if (empty($messageId))
			{
				return ResponseHelper::sendErrorResponse(
					['error' => 'Message ID is required'],
					400
				);
			}

			// Fetch cached messages
			$messages = Cache::session_get('phpgwapi', 'phpgw_messages');

			if (!$messages)
			{
				return ResponseHelper::sendErrorResponse(
					['error' => 'No messages found'],
					404
				);
			}

			$messageFound = false;

			// Loop through message types (error, message)
			foreach (['error', 'message'] as $type)
			{
				if (!isset($messages[$type]) || !is_array($messages[$type]))
				{
					continue;
				}

				// Filter out the message with the specified ID
				$filtered = [];
				foreach ($messages[$type] as $msg)
				{
					if (!isset($msg['id']) || $msg['id'] !== $messageId)
					{
						$filtered[] = $msg;
					} else
					{
						$messageFound = true;
					}
				}

				// Update the messages array with filtered results
				if (count($filtered) !== count($messages[$type]))
				{
					$messages[$type] = $filtered;
				}
			}

			if (!$messageFound)
			{
				return ResponseHelper::sendErrorResponse(
					['error' => 'Message not found with the specified ID'],
					404
				);
			}

			// Save the updated messages back to the session
			Cache::session_set('phpgwapi', 'phpgw_messages', $messages);

			// Send WebSocket notification about the deleted message
			try
			{
				if (class_exists('\\App\\modules\\bookingfrontend\\helpers\\WebSocketHelper'))
				{
					$sessionId = session_id();
					if (!empty($sessionId))
					{
						$helper = new \App\modules\bookingfrontend\helpers\WebSocketHelper();
						$helper::sendToSession(
							$sessionId,
							'server_message',
							[
								'type' => 'server_message',
								'action' => 'deleted',
								'message_ids' => [$messageId] // Send the specific message ID that was deleted
							]
						);
						error_log("WebSocket notification sent for deleted message ID: " . $messageId);
					}
				}
			} catch (\Exception $e)
			{
				error_log("Error sending WebSocket notification for deleted message: " . $e->getMessage());
			}

			// Return success response
			return ResponseHelper::sendJSONResponse([
				'success' => true,
				'message' => 'Message deleted successfully'
			], 200);

		} catch (Exception $e)
		{
			// Log the error but don't expose internal details
			error_log("Error deleting message: " . $e->getMessage());

			return ResponseHelper::sendErrorResponse(
				['error' => 'Internal server error'],
				500
			);
		}
	}
}<|MERGE_RESOLUTION|>--- conflicted
+++ resolved
@@ -449,12 +449,8 @@
 			// Get the session ID from PHP's session
 			$sessionId = session_id();
 
-<<<<<<< HEAD
-			if (!$sessionId) {
-=======
 			if (!$sessionId)
 			{
->>>>>>> 2a3ac8c5
 				return ResponseHelper::sendErrorResponse(
 					['error' => 'No active session found'],
 					401
@@ -466,12 +462,8 @@
 				'sessionId' => $sessionId
 			], 200);
 
-<<<<<<< HEAD
-		} catch (Exception $e) {
-=======
 		} catch (Exception $e)
 		{
->>>>>>> 2a3ac8c5
 			// Log the error but don't expose internal details
 			error_log("Error retrieving session ID: " . $e->getMessage());
 
@@ -677,7 +669,7 @@
 					'city' => $data['city'] ?? $external_login_info['city'] ?? '',
 					'homepage' => $data['homepage'] ?? ''
 				]);
-				
+
 				// Set the updated session data
 				\App\modules\phpgwapi\services\Cache::session_set($bouser->get_module(), \App\modules\bookingfrontend\helpers\UserHelper::USERARRAY_SESSION_KEY, $session_data);
 			}
