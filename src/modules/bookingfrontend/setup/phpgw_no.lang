--- conflicted
+++ resolved
@@ -923,9 +923,6 @@
 validation_zipcode_min_length	bookingfrontend	no	Postnummer må være minst 4 tegn
 validation_homepage_format	bookingfrontend	no	Ugyldig URL-format
 time_booking_conflicts	bookingfrontend	no	Den valgte tiden er i konflikt med eksisterende bookinger
-<<<<<<< HEAD
 validation_phone_norwegian_format	bookingfrontend	no	Vennligst skriv inn et gyldig norsk telefonnummer (8 siffer, eventuelt med +47 prefiks)
 files_will_be_lost_on_login	bookingfrontend	no	Du har valgt filer ({{fileNames}}) som vil gå tapt når du logger inn. Vil du fortsette?
-=======
-purchase_conditions	bookingfrontend	no	Kjøpsbetingelser
->>>>>>> 2133e20b
+purchase_conditions	bookingfrontend	no	Kjøpsbetingelser