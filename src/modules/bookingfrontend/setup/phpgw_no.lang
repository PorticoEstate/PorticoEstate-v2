%1 bookings were updated.	bookingfrontend	no	%1 interntildelinger ble oppdatert.
%1 bookings will be updated.	bookingfrontend	no	%1 interntildelinger vil bli oppdatert.
-- select an activity --	bookingfrontend	no	Velg en aktivitet
1 week	bookingfrontend	no	1 uke
2 weeks	bookingfrontend	no	2 uker
3 weeks	bookingfrontend	no	3 uker
4 weeks	bookingfrontend	no	4 uker
_organization	bookingfrontend	no	Organisasjon
A Case officer will review your application as soon as possible.	bookingfrontend	no	En saksbehandler vil behandle søknaden så fort som mulig.
About Aktive kommune	bookingfrontend	no	Om Aktiv kommune
About the service	bookingfrontend	no	Om tjenesten
accept application	bookingfrontend	no	Godta søknaden
accepted	bookingfrontend	no	Akseptert
Access denied	bookingfrontend	no	Ingen tilgang
access_denied	bookingfrontend	no	Tilgang nektet
account	bookingfrontend	no	Bruker
Account Codes	bookingfrontend	no	konterings-streng
account status	bookingfrontend	no	Kontostatus
actions	bookingfrontend	no	Handling
activate_group	bookingfrontend	no	Aktiver gruppe
active	bookingfrontend	no	Aktiv
active applications	bookingfrontend	no	Aktive søknader
Activities (2018)	bookingfrontend	no	Tilrettelagt for
activity	bookingfrontend	no	Aktivitet
activity_id	bookingfrontend	no	Aktivitet
add a comment	bookingfrontend	no	Legg til en kommentar
add another date	bookingfrontend	no	Legg til dato
Add application	bookingfrontend	no	Legg til søknad
add boundary	bookingfrontend	no	Legg til rammetid
add comment	bookingfrontend	no	Legg til kommentar
add document	bookingfrontend	no	Legg til dokument
Add group	bookingfrontend	no	Ny gruppe
add new event	bookingfrontend	no	Legg til arrangement
add permission	bookingfrontend	no	Legg til rettighet
add_contact	bookingfrontend	no	Legg til kontakt
add_date	bookingfrontend	no	Legg til dato
add_rent_object	bookingfrontend	no	Legg til leieobjekt
add_rental_period	bookingfrontend	no	Legg til leieperiode
added %1 users	booking	no	La til %1 brukere
additional_information	bookingfrontend	no	Tilleggsinformasjon (valgfritt)
address	bookingfrontend	no	Besøksadresse
admin 1	bookingfrontend	no	Bookingansvarlig 1
admin 2	bookingfrontend	no	Bookingansvarlig 2
admins	bookingfrontend	no	Bookingansvarlige
after_submission_title	bookingfrontend	no	Etter innsending
again	booking	no	Igjen
age group	bookingfrontend	no	Aldersgruppe
agegroup	bookingfrontend	no	Aldersgruppe
Agegroups kan not be larger than 9999 peoples	bookingfrontend	no	Estimert antall deltakere kan ikke være større en 9999 personer
all_day	bookingfrontend	no	Hele dagen
allocation	bookingfrontend	no	Tildeling
Allocation deleted on	bookingfrontend	no	Tildeling slette på
allocation show	bookingfrontend	no	Tildeling
allocations	bookingfrontend	no	Tildelinger
allocations colliding with existing bookings or allocations (%1)	bookingfrontend	no	Dobbel-booking som IKKE lagres
Allocations deleted on	bookingfrontend	no	Tildelinger slette på
allocations that can be created (%1)	bookingfrontend	no	Tildelinger som kan lages
amount	bookingfrontend	no	Antall enheter
anonymous password	bookingfrontend	no	Anonymt passord
anonymous user	bookingfrontend	no	Anonym bruker
application	bookingfrontend	no	Søknad
application add	bookingfrontend	no	Legg til søknad
Application basket	bookingfrontend	no	Søknadskurv
Application cart	bookingfrontend	no	Handlekurv
application_documents	bookingfrontend	no	Søknadsdokumenter
application_processed_single	bookingfrontend	no	Søknaden din har blitt behandlet og en bekreftelse har blitt sendt til deg på e-post.
application_registered_confirmation	bookingfrontend	no	Søknaden har blitt sendt inn, og en bekreftelse har blitt sendt til deg på e-post.
application_registered_single	bookingfrontend	no	Søknaden har blitt sendt inn, og en bekreftelse har blitt sendt til deg på e-post.
application_title	bookingfrontend	no	Søknadstittel
applications	bookingfrontend	no	Søknader
applications.description	bookingfrontend	no	Se og administrer dine søknader
applications_for_review_title	bookingfrontend	no	Søknader til saksbehandling
applications_may_contain_paid_services	bookingfrontend	no	Søknader kan inneholde betalte tilleggstjenester
applications_overview	bookingfrontend	no	Her er en oversikt over dine søknader som er klar for innsending og godkjennelse.
applications_processed_multiple	bookingfrontend	no	Søknadene dine har blitt behandlet og bekreftelser har blitt sendt til deg på e-post.
applications_ready_for_submission	bookingfrontend	no	Søknader klar for innsending
applications_registered_multiple	bookingfrontend	no	Søknadene har blitt sendt inn, og bekreftelser har blitt sendt til deg på e-post.
applications_sent_and_will_receive_email	bookingfrontend	no	Søknader er sendt og du vil få svar på e-post
applications_sent_simultaneously	bookingfrontend	no	Søknader sendes samtidig
Apply filter	bookingfrontend	no	Aktiver filter
Apply for time	bookingfrontend	no	Søk om tid
apr	bookingfrontend	no	april
archived	bookingfrontend	no	Arkivert
Article	bookingfrontend	no	Artikkel
articles	bookingfrontend	no	Tileggstjenester
Associated bookings	bookingfrontend	no	Tilhørende tildelinger/arrangementer
attachment	bookingfrontend	no	Vedlegg
audience	bookingfrontend	no	Målgruppe
aug	bookingfrontend	no	august
available	bookingfrontend	no	Ledig
back	bookingfrontend	no	Tilbake
Back to user list	booking	no	Tilbake til brukerlisten
back_to_start	bookingfrontend	no	Tilbake til start
basic_information	bookingfrontend	no	Grunnleggende informasjon
beta_version	bookingfrontend	no	Betaversjon
billing	bookingfrontend	no	Fakturering
billing_information	bookingfrontend	no	Fakturainformasjon
billing_information_contact_person	bookingfrontend	no	Fakturainformasjon til kontaktperson
Book resource	bookingfrontend	no	Søknad
bookable resources	bookingfrontend	no	Bookbare ressurser
booking	bookingfrontend	no	Interntildeling
Booking and allocations deleted on	bookingfrontend	no	Interntildeling og tildeling er slettet på
Booking Cancel information	bookingfrontend	no	Hvis du skal avbestille interntildeling på valgt dato, velg Avbestill-knappen nederst. Skal tiden bli vist som ledig i kalenderen krysser du av for slett tildeling.
Booking Cancel information2	bookingfrontend	no	Skal du avbestille flere kan du velge Ut sesong eller Avbestill til og velg en dato, du kan også velge intervall (f.eks. annen hver uke).
Booking Delete information	bookingfrontend	no	Hvis du skal slette interntildeling på valgt dato, velg Slett-knappen nederst.
Booking Delete information2	bookingfrontend	no	Skal du slette flere kan du velge Ut sesong eller Slett til og velg en dato, du kan også velge intervall (f.eks. annen hver uke).
Booking Delete information3	bookingfrontend	no	Skal tiden bli vist som ledig i kalenderen krysser du av for slett tildeling.
Booking deleted on	bookingfrontend	no	Interntildeling er slettet på
booking district	bookingfrontend	no	Område
booking name	bookingfrontend	no	Navn på interntildeling
booking show	bookingfrontend	no	Interntildeling
booking_calendar	bookingfrontend	no	Bookingkalender
booking_categories	bookingfrontend	no	Booking kategorier
booking_unavailable	bookingfrontend	no	Bestilling ikke tilgjengelig
bookingfrontend host	bookingfrontend	no	Bookingfrontend vert
bookingfrontend settings	bookingfrontend	no	Bookingfrontend innstillinger
bookings	bookingfrontend	no	Interntildelinger
Bookings and allocations deleted on	bookingfrontend	no	Interntildelinger og tildelinger er slettet på
Bookings deleted on	bookingfrontend	no	Interntildelinger er slettet på
Bookings that can be created	bookingfrontend	no	Interntildelinger som kan lages
bookings_are_completed	bookingfrontend	no	Bookingene dine er fullført og bekreftet
both_buttons_submit_applications	bookingfrontend	no	Begge knappene sender inn søknader
boundaries	bookingfrontend	no	Rammetid
building	bookingfrontend	no	Bygg/anlegg
Building information	bookingfrontend	no	Informasjon
building name	bookingfrontend	no	Navn på bygg/anlegg
Building or facility name	bookingfrontend	no	Bygning/anleggsnavn
building schedule	bookingfrontend	no	Kalender
Building users	bookingfrontend	no	Brukere av bygg/anlegg
buildings	bookingfrontend	no	Bygg/anlegg
bygning	bookingfrontend	no	Bygg/anlegg
calendar view	bookingfrontend	no	Dags-/ukesvisning
calendar_resources	bookingfrontend	no	Kalender ressurser
calendar_view	bookingfrontend	no	Kalender
calendar_view_disabled	bookingfrontend	no	Kalendervisning er deaktivert
Can not create a booking in the past	bookingfrontend	no	Du kan ikke opprette en interntildeling i fortiden.
Can not repeat from a date in the past	bookingfrontend	no	Du kan ikke repetere fra en dato i fortiden.
cancel	bookingfrontend	no	Avbryt
Cancel allocation	bookingfrontend	no	Avbestill tildelinger
Cancel allocation also	bookingfrontend	no	Avbestill følgende
Cancel allocations	bookingfrontend	no	Avbestill tildelinger
Cancel booking	bookingfrontend	no	Avbestill
Cancel bookings	bookingfrontend	no	Avbestill bookinger
cancel event	bookingfrontend	no	Avbestill
Cancel information	bookingfrontend	no	Hvis du kun skal avbestille tildeling på valgt dato, velg Avbestill-knappen nederst og tiden blir vist som ledig i kalenderen, og kan tildeles andre klubber/org.
Cancel information2	bookingfrontend	no	Skal du Avbestille flere kan du velge Ut sesong eller Slett til og velg en dato, du kan også velge intervall (f.eks. annen hver uke).
Cancel until	bookingfrontend	no	Avbestill til
Cancelation of allocation from	bookingfrontend	no	Avbestilling av tildeling fra
Cancelation of booking and allocation from	bookingfrontend	no	Avbestilling av interntildeling og tildeling fra
Cancelation of booking from	bookingfrontend	no	Avbestilling fra
Cancelation of bookings and allocations from	bookingfrontend	no	Avbestilling av interntildelinger og tildelinger fra
Cancelation of bookings from	bookingfrontend	no	Avbestilling av interntildelinger fra
cancelled	bookingfrontend	no	Avbestilt
Cannot change end time	bookingfrontend	no	Endring av sluttidspunkt feilet. Sluttdato kan ikke være før startdato
Cannot change start time	bookingfrontend	no	Endring av startidspunkt feilet. Startdato kan ikke være senere enn sluttdato
case officer	bookingfrontend	no	Saksbehandler
case_officer	bookingfrontend	no	Saksbehandler
case_officer_review_multiple	bookingfrontend	no	En saksbehandler vil behandle søknadene dine så snart som mulig.
case_officer_review_single	bookingfrontend	no	En saksbehandler vil behandle søknaden din så snart som mulig.
category	bookingfrontend	no	Kategori
Change organization	common	no	Bytt organisasjon
Change the allocation	bookingfrontend	no	Endre tildeling
Check calendar	bookingfrontend	no	Sjekk kalender
check_spam_filter	bookingfrontend	no	Vi gjør oppmerksom på at e-postsvar blir automatisk generert og derfor noen ganger vil ende i spamfilter/nettsøppel.
choose a date	bookingfrontend	no	Velg dato
Choose another building	bookingfrontend	no	Velg annet anlegg
Choose atleast one object	bookingfrontend	no	Velg minst ett leieobjekt
Choose categories	bookingfrontend	no	Velg kategorier
Choose date	bookingfrontend	no	Velg dato
Choose date-range	bookingfrontend	no	Velg dato
choose file	bookingfrontend	no	Velg dokument
choose rent object	bookingfrontend	no	Velg leieobjekt
choose rent object and rentperiod	bookingfrontend	no	Velg leieobjekt og leieperiode
choose rent period	bookingfrontend	no	Velg leieperiode
Choose resources	bookingfrontend	no	Velg lokaler
choose target audience	bookingfrontend	no	Velg målgruppe for arrangement / aktiviteten
choose_a	bookingfrontend	no	Velg fakturatype
choose_checkout_method	bookingfrontend	no	Velg betalingsmåte
chosen rent object	bookingfrontend	no	Valgte ressurser
chosen rent period	bookingfrontend	no	Valgte leieperioder
city	bookingfrontend	no	Poststed
clear	bookingfrontend	no	Tøm
click to sort ascending	bookingfrontend	no	Klikk for å sortere stigende
click to sort descending	bookingfrontend	no	Klikk for å sortere synkende
clock_short	bookingfrontend	no	Kl
Close	bookingfrontend	no	Lukke
close_dialog	bookingfrontend	no	Lukk dialog
close_message	bookingfrontend	no	Lukk melding
collect users	booking	no	Samle brukere
Collects users from all applications and events	booking	no	Samler brukere fra alle søknader og arrangementer
comment	bookingfrontend	no	Kommentar
comments	bookingfrontend	no	Kommentarer
Complete applications	bookingfrontend	no	Fullfør søknad
complete applications	bookingfrontend	no	Fullfør søknad
complete_applications	bookingfrontend	no	Fullfør søknad
Confirm e-mail address	bookingfrontend	no	Bekreft e-postadressen
confirm_activate_group	bookingfrontend	no	Er du sikker på at du vil aktivere gruppen {{name}}?
confirm_deactivate_group	bookingfrontend	no	Er du sikker på at du vil deaktivere gruppen {{name}}?
confirm_delete_delegate	bookingfrontend	no	Er du sikker på at du vil fjerne {{name}} som delegat? Dette vil oppheve deres tilgang til denne organisasjonen.
confirm_delete_group	bookingfrontend	no	Er du sikker på at du vil slette gruppen {name}?
confirm_email	bookingfrontend	no	Bekreft e-post
confirm_restore_delegate	bookingfrontend	no	Er du sikker på at du vil gjenopprette {{name}} som en aktiv delegat?
confirm_this_document	bookingfrontend	no	Bekreft dette dokumentet
CONFIRMED	bookingfrontend	no	BEKREFTET
contact	bookingfrontend	no	Kontakt
contact 1	bookingfrontend	no	Kontakt 1
contact 2	bookingfrontend	no	Kontakt 2
contact information	bookingfrontend	no	Kontaktinformasjon
Contact information name is to long. max 50 characters	bookingfrontend	no	Navn i kontakt informasjon er for langt. Maksimalt 50 tegn
contact person	bookingfrontend	no	Kontaktperson
contact_and_invoice	bookingfrontend	no	Kontakt og faktura
contact_email	bookingfrontend	no	E-post
contact_name	bookingfrontend	no	Navn
contact_phone	bookingfrontend	no	Telefon
contacts[0][email] contains an invalid email	bookingfrontend	no	Ugyldig epost under ansvarlig gruppeleder 1
contacts[1][email] contains an invalid email	bookingfrontend	no	Ugyldig epost under ansvarlig gruppeleder 2
continue	bookingfrontend	no	Fortsett
cookie domain for sessions	bookingfrontend	no	Cookiedomene for sesjoner
copy_application	bookingfrontend	no	Kopier søknad
cost	bookingfrontend	no	Pris
cost is set	booking	no	Ny pris er angitt
Could not delete allocation due to a booking still use it	bookingfrontend	no	Kunne ikke slette denne tildelingen på grunn av at en interntildeling forsatt bruker den
Could not find application id. Contact case officer with allocation id	bookingfrontend	no	Kunne ikke finne tihørende søknad. For å øke tid må du kontakte saksbehandler med tildeling:
create	bookingfrontend	no	Lagre
Create new booking	bookingfrontend	no	Lag ny interntildeling
created	bookingfrontend	no	Opprettet
currency	bookingfrontend	no	NOK
current activities	bookingfrontend	no	Aktiviteter
custom login url	bookingfrontend	no	Egendefinert logg inn url
custom login url parameter	bookingfrontend	no	Egendefinert logg inn url parametre
customer identifier type is required	bookingfrontend	no	Vennligst oppgi identifikasjon
Customer number	bookingfrontend	no	Referansenummer
customer_identifier_type	bookingfrontend	no	Fakturainformasjon
customer_organization_number is invalid	bookingfrontend	no	Organisasjonsnummer er ugyldig
customer_ssn contains an invalid Norwegian social security number (6 or 11 digits)	bookingfrontend	no	Fødselsdato/fødselsnummer er ikke gyldig. Nummeret må bestå av 6 eller 11 siffer
daily_rate	bookingfrontend	no	Dagspris
dashboard	bookingfrontend	no	Skrivebord
Date	bookingfrontend	no	Dato
Date of birth or SSN	bookingfrontend	no	Fødselsdato eller fødselsnummer
dates	bookingfrontend	no	Fra/Til
day	bookingfrontend	no	Dag
day of the week	bookingfrontend	no	Ukedag
days	bookingfrontend	no	Dager
deactivate_group	bookingfrontend	no	Deaktiver gruppe
dec	bookingfrontend	no	desember
Decrease of from time overlap with existing booking	bookingfrontend	no	Kan ikke endre dato. Starttidspunkt overlapper med eksisterende interntildeling
Decrease of to time overlap with existing booking	bookingfrontend	no	Kan ikke endre dato. Sluttidspunkt overlapper med eksisterende interntildeling
delegate from	bookingfrontend	no	Delegert fra
delegate from.description	bookingfrontend	no	Administrer delegasjoner fra organisasjoner
delete	bookingfrontend	no	Slett
Delete Event	bookingfrontend	no	Slett arrangement
Delete information	bookingfrontend	no	Hvis du kun skal slette tildeling på valgt dato, velg Slett-knappen nederst og tiden blir vist som ledig i kalenderen, og kan tildeles andre klubber/org.
Delete information2	bookingfrontend	no	Skal du slette flere kan du velge Ut sesong eller Slett til og velg en dato, du kan også velge intervall (f.eks. annen hver uke).
delete_group	bookingfrontend	no	Slett gruppe
delete_rentobject	bookingfrontend	no	Slette leieobjekt
delete_rentobject_body	bookingfrontend	no	Er du sikker på du vil slette dette utleieobjektet fra handlekurven?
Deleted on	bookingfrontend	no	Avbestilling i
description	bookingfrontend	no	Beskrivelse
description not available	bookingfrontend	no	Beskrivelse ikke tilgjengelig
deselect_all	bookingfrontend	no	Velg ingen
direct_booking	bookingfrontend	no	Direktebestilling
direct_booking_title	bookingfrontend	no	Tittel direktebestilling
direct_bookings_confirmation_title	bookingfrontend	no	Direktebookinger
district	bookingfrontend	no	Område
Do you really want to collect users	booking	no	Vil du virkelig samle brukere?
do you really want to collect users again	booking	no	Vil du virkelig samle brukere igjen?
Do you want to delete application?	bookingfrontend	no	Er du sikker på at du vil slette søknad fra handlekurv?
document	bookingfrontend	no	Dokument
document name	bookingfrontend	no	Dokumentnavn
documents	bookingfrontend	no	Dokumenter
download to your calendar	bookingfrontend	no	Last ned til din kalender
drawing	bookingfrontend	no	Tegning
E-mail address	bookingfrontend	no	E-postadresse
each	bookingfrontend	no	Stk
edit	bookingfrontend	no	Rediger
edit agegroup group	bookingfrontend	no	Rediger aldersgruppe
edit allocation	bookingfrontend	no	Rediger tildeling
Edit allocation information	bookingfrontend	no	Skal du berre endra tildeling på valt dato, vel Endre-knappen nede for å vise tida som ledig og tiden blir vist som ledig i kalenderen, og kan tildeles andre klubber/org.
Edit allocation information2	bookingfrontend	no	Skal du endra fleire kan du velge 'Ut sesong' eller 'Endre til' og velg en dato, du kan også velge intervall (f.eks. annankvar veke).
edit application	bookingfrontend	no	Rediger søknad
edit Audience group	bookingfrontend	no	Rediger målgruppe
edit booking	bookingfrontend	no	Rediger interntildeling
edit data	bookingfrontend	no	Endre data
edit event	bookingfrontend	no	Rediger arrangement
Edit Events	bookingfrontend	no	Rediger arrangement
Edit Group	bookingfrontend	no	Rediger gruppe
edit organization	bookingfrontend	no	Rediger organisasjon
Edit System Message	bookingfrontend	no	Rediger systemmelding
Edit until	bookingfrontend	no	Endre til
edit_event	bookingfrontend	no	Rediger arrangement
edit_group	bookingfrontend	no	Rediger gruppe
edit_organization	bookingfrontend	no	Rediger organisasjon
editer	bookingfrontend	no	Rediger
empty_cart	bookingfrontend	no	Du har ingenting i handlekurven
end_time	bookingfrontend	no	Slutt tidspunkt
end_time_in_past	bookingfrontend	no	Sluttidspunktet kan ikke være i fortiden
end_time_must_be_after_start_time	bookingfrontend	no	Sluttidspunktet må være etter starttidspunktet
end_time_outside_business_hours	bookingfrontend	no	Sluttidspunktet må være innenfor åpningstider
enter_description_markdown	bookingfrontend	no	Skriv inn beskrivelse i markdown-format
enter_team_organization_name	bookingfrontend	no	Skriv navn på lag/organisasjon
enter_title	bookingfrontend	no	Angi en tittel
enter_your_comment_here	bookingfrontend	no	Skriv inn kommentaren din her
entity %1 has been saved	bookingfrontend	no	Post %1 er lagret
entity %1 has been updated	bookingfrontend	no	Post %1 er oppdatert
equipment	bookingfrontend	no	Utstyr
equipment name	bookingfrontend	no	Navn på utstyr
Equipment text	bookingfrontend	no	I feltet under skriver du inn om du har spesielle behov tilknyttet aktiviteten
estimated number of participants	bookingfrontend	no	Estimert antall deltakere
event	bookingfrontend	no	Arrangement
Event Delete Information	bookingfrontend	no	Fjerning av arrangement er permanent
Event Delete Information2	bookingfrontend	no	Arrangement blir satt inaktivt
event show	bookingfrontend	no	Arrangement
Event was created	booking	no	Arrangementet ble opprettet
Event/activity description	bookingfrontend	no	Kort beskrivelse av arrangementet / aktiviteten
Event/activity homepage	bookingfrontend	no	Hjemmeside for arrangementet / aktiviteten
event_building	bookingfrontend	no	Arrangement / bygning
event_title	bookingfrontend	no	Tittel på arrangementet
event_type	bookingfrontend	no	Arrangementstype
events	bookingfrontend	no	Arrangementer
events_allocations	bookingfrontend	no	Arrangementer/Tildelinger
every	bookingfrontend	no	hver
executiveofficer	bookingfrontend	no	Saksbehandler
expired for edit	bookingfrontend	no	Utløpt
Facilities	bookingfrontend	no	Fasiliteter
facilities	bookingfrontend	no	Fasiliteter
failed_to_add_comment	bookingfrontend	no	Kunne ikke legge til kommentar
feb	bookingfrontend	no	februar
female	bookingfrontend	no	Kvinne
fetching data	bookingfrontend	no	Henter data
Field %1 is required	bookingfrontend	no	Feltet '%1' må fylles ut
Field %1: Invalid format	bookingfrontend	no	Feltet '%1': ugyldig format
fill_from_delegate	bookingfrontend	no	Fyll ut fra delegat
filnavn	bookingfrontend	no	Dokument
filter	bookingfrontend	no	Filter
Find available	bookingfrontend	no	Finn tilgjengelig
Find available resources	bookingfrontend	no	Søk etter leieobjekter
find_event_or_activity	bookingfrontend	no	Finn arrangement eller aktivitet
find_team_or_organization	bookingfrontend	no	Finn lag eller organisasjon
Follow status	bookingfrontend	no	Du kan følge med på status under Min side --> Søknader
footer info	bookingfrontend	no	Footer informasjon
footer privacy link	bookingfrontend	no	Footer: Lenke til personvern
for allocations until	bookingfrontend	no	for tildelinger frem til:
for remaining season	bookingfrontend	no	for gjenværende sesong
For rent	bookingfrontend	no	Til leie
found %1 results	bookingfrontend	no	%1 treff
found none	booking	no	Fant ingen
fr	bookingfrontend	no	fr.
free	bookingfrontend	no	Ledig
from	bookingfrontend	no	Fra
From time	bookingfrontend	no	Fra kl
from_date	bookingfrontend	no	Fra dato
generate allocations	bookingfrontend	no	Lag tildeling
generate allocations from week template	bookingfrontend	no	Lag tildelninger fra ukeplan
get name from external source	bookingfrontend	no	Hent navn fra ekstern kilde (som Gule Sider)
Go back	bookingfrontend	no	Tilbake
Go back to calendar	bookingfrontend	no	Tilbake til kalender
go back to the template week	bookingfrontend	no	Gå tilbake til ukeplan
Go to allocation	bookingfrontend	no	Gå til tildeling
google tracker id	bookingfrontend	no	Goggle sporer id
group	bookingfrontend	no	Gruppe/Lag
Group shortname	bookingfrontend	no	Kortnavn
group_contacts	bookingfrontend	no	Gruppekontakter
group_id	bookingfrontend	no	Gruppe/Lag
group_name	bookingfrontend	no	Gruppenavn
group_shortname	bookingfrontend	no	Kort navn
Happening in Bergen	bookingfrontend	no	Dette skjer i Bergen kommune
history	bookingfrontend	no	Historikk
history and comments (%1)	bookingfrontend	no	Historikk (%1)
hms document	bookingfrontend	no	HMS dokument
home_page	bookingfrontend	no	Til forsiden
homepage	bookingfrontend	no	Hjemmeside
hour	bookingfrontend	no	Time
hourly_rate	bookingfrontend	no	Timepris
hours	bookingfrontend	no	Timer
how many?	bookingfrontend	no	Hvor mange?
I am feeling lucky	bookingfrontend	no	Jeg prøver lykken
id	bookingfrontend	no	ID
if same as framework leave empty	bookingfrontend	no	la stå tomt dersom det er det samme som for rammeverket
In order to send the invoice we need information about either customer organization number or norwegian social security number	bookingfrontend	no	For å kunne sende en eventuell faktura trenger vi opplysninger om organisasjonsnr. eller fødselsnr. Organisasjonsnr. finner du her: www.brreg.no
inactivate	bookingfrontend	no	Inaktivert
inactive	bookingfrontend	no	Inaktiv
Information about the event	bookingfrontend	no	Informasjon om arrangementet
Information about the event (edit)	bookingfrontend	no	Informasjon om arrangementet
Internal Customer	bookingfrontend	no	Intern kunde
Interval	bookingfrontend	no	intervall
invalid date	common	no	Ugyldig dato
Invalid from date	bookingfrontend	no	Ugyldig fradato
invoice	bookingfrontend	no	Faktura
invoice information	bookingfrontend	no	Fakturainformasjon
Invoice Instruction	bookingfrontend	no	Topptekst til faktura
invoice.description	bookingfrontend	no	Se dine fakturaer
invoice_created_for_direct_bookings	bookingfrontend	no	Faktura opprettes for direktebookinger
invoice_will_come_if_approved	bookingfrontend	no	Faktura vil bli sendt hvis søknaden godkjennes
invoiced	bookingfrontend	no	Fakturert
invoiced_only_if_approved	bookingfrontend	no	Disse faktureres kun hvis søknaden godkjennes
It is currently not possible to rent anything here	bookingfrontend	no	NB! Det er for tiden ikke mulig å leie noe her
jan	bookingfrontend	no	januar
jul	bookingfrontend	no	juli
jun	bookingfrontend	no	juni
kg	bookingfrontend	no	Kg
last login	bookingfrontend	no	Siste innlogging
last modified	bookingfrontend	no	Sist endret
last password change	bookingfrontend	no	Siste passordendring
Layout	bookingfrontend	no	Frontend design
leased	bookingfrontend	no	Opptatt
Lengt of name is to long, max %1 characters long	bookingfrontend	no	Navn er for langt, maksimalt %1 tegn
Lengt of shortname is to long, max 11 characters long	bookingfrontend	no	Kortnavn er for langt, maksimalt 11 tegn
Link to website	bookingfrontend	no	Link til hjemmeside
list_view	bookingfrontend	no	Liste
Loading...	bookingfrontend	no	Laster inn….
loading_cart	bookingfrontend	no	Laster handlekurv
loading_resource_info	bookingfrontend	no	Laster ressurs info
loading_user	bookingfrontend	no	Laster bruker
loading_user_info	bookingfrontend	no	Laster brukerinfo
location	bookingfrontend	no	Lokale
locations	bookingfrontend	no	Lokaler
log off	bookingfrontend	no	Logg ut
log on	bookingfrontend	no	Innlogging for lag/ organisasjoner
login	common	no	Logg inn
login apikey	bookingfrontend	no	Login apikey
login header key	bookingfrontend	no	Innloggingsoverskrift:
login header regular expression	bookingfrontend	no	Innloggingsoverskrift vanlig uttrykk
login role id	bookingfrontend	no	Login Rolle-ID
login soap client encoding	bookingfrontend	no	Login soap klient tegnsett
login soap client location	bookingfrontend	no	Login soap klient location
login soap client login	bookingfrontend	no	Login soap klient login
login soap client password	bookingfrontend	no	Login soap klient passord
login soap client proxy host	bookingfrontend	no	Login soap klient proxyserver
login soap client proxy port	bookingfrontend	no	Login soap klient proxyport
login soap client uri	bookingfrontend	no	Login soap klient uri
login soap client wsdl	bookingfrontend	no	Login soap klient wsdl
login webservicehost	bookingfrontend	no	Login webservicehost
logout	common	no	Logg ut
m	bookingfrontend	no	Meter
m2	bookingfrontend	no	Kvadratmeter
male	bookingfrontend	no	Mann
manual	bookingfrontend	no	Manual
manual	common	no	Brukerveiledning
mar	bookingfrontend	no	mars
markdown	bookingfrontend	no	Markdown
markdown_help_professional	bookingfrontend	no	Bruk verktøylinjen over for å formatere teksten, eller skriv i markdown-syntaks. Klikk forhåndsvisning for å se resultatet.
Mass update	bookingfrontend	no	Masseoppdatering
max_participants	bookingfrontend	no	Maks {{count}} deltakere
may	bookingfrontend	no	mai
Message	bookingfrontend	no	Beskjed
metadata settings	bookingfrontend	no	Metadata innstillinger
meter	bookingfrontend	no	Meter
Minimum 8 digits	bookingfrontend	no	Minimum 8 tall
minute	bookingfrontend	no	Minutt
minute_rate	bookingfrontend	no	Minuttpris
Missing rights	bookingfrontend	no	Mangler rettigheter
mo	bookingfrontend	no	man
modified	bookingfrontend	no	Endret
month	bookingfrontend	no	Måned
more	bookingfrontend	no	flere
more info	bookingfrontend	no	Mer informasjon
more_filters	bookingfrontend	no	Flere filter
multiple_time_slots	bookingfrontend	no	Flere tidspunkt
my page	bookingfrontend	no	Min side
name	bookingfrontend	no	Navn
Name for event/activity	bookingfrontend	no	Navn på arrangementet / aktiviteten
Needed for the return from the external logout	bookingfrontend	no	Nødvendig for retur fra ekstern logg ut
new	bookingfrontend	no	Ny
new activity	bookingfrontend	no	Ny aktivitet
new age group	bookingfrontend	no	Ny aldersgruppe
new allocation	bookingfrontend	no	Ny tildeling
new application	bookingfrontend	no	Ny søknad
new audience group	bookingfrontend	no	Ny målgruppe
new booking	bookingfrontend	no	Ny interntildeling
new booking application	bookingfrontend	no	Ny søknad
new building	bookingfrontend	no	Nytt bygg/anlegg
new building permission	bookingfrontend	no	Nye rettigheter bygg/anlegg
new contact	bookingfrontend	no	Ny kontakt
new document	bookingfrontend	no	Nye dokumenter
new equipment	bookingfrontend	no	Nytt utstyr
new event	bookingfrontend	no	Ny arrangement
new group	bookingfrontend	no	Ny gruppe
New message	bookingfrontend	no	Ny melding
new organization	bookingfrontend	no	Opprett ny organisasjon/bedrift
new resource	bookingfrontend	no	Ny ressurs
new root permission	bookingfrontend	no	Nye systemrettigheter
new season	bookingfrontend	no	Ny sesong
new season permission	bookingfrontend	no	Nye rettigheter sesong
New system message	bookingfrontend	no	Ny systemmelding
new_group	bookingfrontend	no	Ny gruppe
Next step	bookingfrontend	no	Gå videre
No available options	bookingfrontend	no	Ingen tilgjengelige valg
no Data.	bookingfrontend	no	Ingen treff
no description yet	bookingfrontend	no	Beskrivelse mangler
no parents	bookingfrontend	no	Ingen overordnet
no records found.	bookingfrontend	no	Ingen funnet!
No rent object chosen	bookingfrontend	no	Ingen leieobjekter er valgt
No valid identification returned from login	common	no	Ingen gyldig identifikasjon returnert fra innlogging.
no_delegates	bookingfrontend	no	Ingen delegater funnet
no_documents_to_accept	bookingfrontend	no	Det er ingen dokumenter å godkjenne for denne søknaden.
no_groups	bookingfrontend	no	Ingen grupper funnet
no_history_available	bookingfrontend	no	Ingen historikk tilgjengelig
no_overlap	bookingfrontend	no	{{res}} tillater ikke overlappende bookinger.
no_permission_edit_organization	bookingfrontend	no	Du har ikke tillatelse til å redigere denne organisasjonen.
no_resources_found	bookingfrontend	no	Ingen ressurser funnet for den valgte datoen
nov	bookingfrontend	no	november
number of participants	bookingfrontend	no	Antall deltakere
number of participants is required	bookingfrontend	no	Vennligst registrer antall deltakere
Object No.	bookingfrontend	no	objektnummer
oct	bookingfrontend	no	oktober
of	bookingfrontend	no	av
officer	bookingfrontend	no	Saksbehandler
Official organization	bookingfrontend	no	Registrert i Brønnøysund
old	bookingfrontend	no	Gammel
optional	booking	no	(Valgfritt)
orders_articles	bookingfrontend	no	Bestillinger/Artikler
organization	bookingfrontend	no	Organisasjon/bedrift
organization index	bookingfrontend	no	Organisasjonsoversikt
organization number	bookingfrontend	no	Organisasjonnummer
Organization shortname	bookingfrontend	no	Kortnavn
organization type	bookingfrontend	no	Organisasjonstype
organization_calendar	bookingfrontend	no	Organisasjonskalender
organization_not_found	bookingfrontend	no	Organisasjon ikke funnet
organizations	bookingfrontend	no	Organisasjoner
organizer	bookingfrontend	no	Arrangør
organizer/responsible seeker	bookingfrontend	no	Navn på arrangør eller ansvarlig søker
organizer_required	bookingfrontend	no	Arrangørnavn er påkrevd
other	bookingfrontend	no	Annet
Out season	bookingfrontend	no	Ut denne sesongen
outside_opening_hours	bookingfrontend	no	Utenfor åpningstider
Overlaps other organizations allocation	bookingfrontend	no	Overlapper med en annen organisasjons tildeling
Overlaps with existing allocation	bookingfrontend	no	Overlapper med eksisterende tildeling
Overlaps with existing booking	bookingfrontend	no	Overlapper med eksisterende interntildeling
Overlaps with existing event	bookingfrontend	no	Overlapper med eksisterende arrangement
ownership	bookingfrontend	no	Eierskap
parent activity	bookingfrontend	no	Overordnet kategori
parent id	bookingfrontend	no	Overordnet id
part of town	common	no	Navn på område
Part of town (2018)	bookingfrontend	no	Bydel
participants	bookingfrontend	no	Deltakere
pay_later_with_invoice	bookingfrontend	no	Betal senere med faktura
pay_now_or_later	bookingfrontend	no	Betal nå eller med faktura
pay_now_with_vipps	bookingfrontend	no	Betal nå med Vipps
payment_completed_and_confirmed	bookingfrontend	no	Betaling er fullført og bekreftet
payment_if_approved	bookingfrontend	no	Betales hvis søknad godkjennes
Pending	bookingfrontend	no	Under behandling
permissions	bookingfrontend	no	Rettigheter
personal	bookingfrontend	no	Personlig
personal group	bookingfrontend	no	Ikke registrert i Brønnøysund
phone	bookingfrontend	no	Telefon
Phone is already registered	bookingfrontend	no	Telefonnummeret er allerede registrert
picture	bookingfrontend	no	Bilde
Pictures	bookingfrontend	no	Bilder
Place	bookingfrontend	no	Sted
planning	bookingfrontend	no	Planlegging
Please check your Spam Filter if you are missing mail.	bookingfrontend	no	Vi gjør oppmerksom på at e-postsvar blir automatisk generert og derfor noen ganger vil ende i spamfilter/nettsøppel.
please choose at least 1 resource	common	no	Vennligst velg minst en ressurs
please choose at least 1 target audience	bookingfrontend	no	Vennligst oppgi målgruppe
please enter a building name	bookingfrontend	no	Angi et bygningsnavn
please enter a contact email	bookingfrontend	no	Vennligst skriv inn epostadresse
please enter a contact name	bookingfrontend	no	Vennligst registrer navn på kontaktperson
please enter a descripction	bookingfrontend	no	Vennligst angi en beskrivelse
Please enter correct numbers for the event	bookingfrontend	no	Vennlist oppgi korrekt deltakertall
Please fill all fields	bookingfrontend	no	Vennligst fyll ut alle obligatoriske felt!
please select an activity	bookingfrontend	no	Velg en aktivitet
Please update the data and click the Next-button.	bookingfrontend	no	Vennligst oppdater dataene og klikk på Neste-knappen.
please wait	bookingfrontend	no	Vent litt...
please_accept_terms	bookingfrontend	no	Vennligst godta vilkårene
please_correct_errors_before_proceeding	bookingfrontend	no	Vennligst rett feilene nedenfor før du går videre til neste trinn
please_enter_event_name	bookingfrontend	no	Vennligst skriv inn navnet på arrangementet/aktiviteten
please_enter_organizer	bookingfrontend	no	Vennligst skriv inn arrangør/ansvarlig søker
please_enter_participants	bookingfrontend	no	Vennligst skriv inn estimert antall deltakere
please_fill_all_date_and_time_fields	bookingfrontend	no	Vennligst fyll ut alle dato- og tidsfelt
please_select_at_least_one_date_and_time	bookingfrontend	no	Vennligst velg minst én dato og tidspunkt
please_select_at_least_one_resource	bookingfrontend	no	Vennligst velg minst én ressurs
please_select_target_audience	bookingfrontend	no	Vennligst velg en målgruppe
postal city	bookingfrontend	no	Poststed
prev	bookingfrontend	no	Forrige
preview	bookingfrontend	no	Forhåndsvisning
Previous step	bookingfrontend	no	Gå tilbake
price	bookingfrontend	no	Pris
price list	bookingfrontend	no	Prisliste
price_unit	bookingfrontend	no	Pris pr enhet
primary admin	bookingfrontend	no	Kontaktperson 1
primary contact	bookingfrontend	no	Kontaktperson 1
Print as PDF	bookingfrontend	no	Skriv ut som PDF
Privacy	bookingfrontend	no	Personvern
Privacy statement	bookingfrontend	no	Personvern
Private event	bookingfrontend	no	Privat arrangement
private_event	bookingfrontend	no	Privatperson
private_person	bookingfrontend	no	Privatperson
Project No.	bookingfrontend	no	Prosjektnummer
Public schedule	bookingfrontend	no	Publikumsbading
published	bookingfrontend	no	Publisert
quantity limit (%1) exceeded for %2: maximum %3 times within a period of %4 days	bookingfrontend	no	Antallsbegrensning (%1) overskredet for %2: maks %3 ganger innenfor en periode på %4 dager
Recurring allocation cancelation	bookingfrontend	no	Avbestill i intervall
Recurring allocation edit	bookingfrontend	no	Endre i intervall
Recurring booking	bookingfrontend	no	Gjenta interntildeling
Redirect is computed if url ends with	bookingfrontend	no	Omdirigering blir kalkulert hvis url slutter med
registration	bookingfrontend	no	Registrering
regulation	bookingfrontend	no	Reglement
reject application	bookingfrontend	no	Avslå søknad
rejected	bookingfrontend	no	Avvist
remote authentication	bookingfrontend	no	Ekstern autentisering
remove date	bookingfrontend	no	Fjern dato
remove_application	bookingfrontend	no	Fjern søknad
rent	bookingfrontend	no	Leie
rent object	bookingfrontend	no	Leieobjekt
rent period	bookingfrontend	no	Leieperiode
rent_premises_facilities_equipment	bookingfrontend	no	Lei lokale, anlegg eller utstyr
rental_resources	bookingfrontend	no	Utleieressurser
Repeat until	bookingfrontend	no	Gjenta til
Report numbers	bookingfrontend	no	Rapporter deltakertall
Request for changed time	bookingfrontend	no	Forespørsel om å endre tid er registrert
Request for equipment	bookingfrontend	no	Ønske om nødvendig utstyr på tildeling:
Request for equipment has been sent	bookingfrontend	no	Ønske om nødvendig utstyr er sendt til saksbehandler
Request to increase time on existing booking	bookingfrontend	no	Ønske om å øke tildelt tid på tildeling:
reserved	bookingfrontend	no	Reservert
reset	bookingfrontend	no	Nullstill
Reset filter	bookingfrontend	no	Nullstill søk
Reset filters	bookingfrontend	no	Nullstill filter
resource	bookingfrontend	no	Ressurs
resource name	bookingfrontend	no	Navn på ressurs
resource schedule	bookingfrontend	no	Ressurskalender
resource type	bookingfrontend	no	Type
resource_already_being_booked	bookingfrontend	no	Ressursen er allerede i ferd med å bli booket av en annen bruker
resource_already_booked	bookingfrontend	no	Dette tidspunktet er ikke tilgjengelig. Ressursen er allerede reservert for denne tiden.
resource_overlap_detected	bookingfrontend	no	Ressurs-overlapping oppdaget. Vennligst velg annen tid eller ressurser.
resources	bookingfrontend	no	Ressurser
Resources type	bookingfrontend	no	Lokaler
responsible applicant	bookingfrontend	no	Ansvarlig søker
Responsible Code	bookingfrontend	no	Ansvarssted
responsible_city	bookingfrontend	no	Poststed
responsible_street	bookingfrontend	no	Gateadresse
responsible_zip_code	bookingfrontend	no	Postnummer
role	bookingfrontend	no	Rolle
root permissions	bookingfrontend	no	Systemrettigheter
Sa	bookingfrontend	no	lør
saved data	bookingfrontend	no	Lagrede data
schedule	bookingfrontend	no	Ukeplan
Search available resources	bookingfrontend	no	Søk etter tilgjengelige lokaler
Search building, resource, organization	bookingfrontend	no	Søk anlegg, lokale, organisasjon
search events	bookingfrontend	no	Søk arrangementer
Search results	bookingfrontend	no	Søkeresultat
search_activities	bookingfrontend	no	Søk aktiviteter
search_clear_filters	bookingfrontend	no	Nullstill filtre
search_facilities	bookingfrontend	no	Søk fasiliteter
search_for_like_minded_people	bookingfrontend	no	Er du på jakt etter noen som er interessert i det samme som deg? Søk på navn til lag eller organisasjon, eller filtrer på aktivitet eller område
search_no_events_match	bookingfrontend	no	Ingen arrangementer matcher søket ditt
search_no_organizations_match	bookingfrontend	no	Ingen organisasjoner matcher søket ditt
search_no_resources_match	bookingfrontend	no	Ingen ressurser matcher søket ditt
search_organizations	bookingfrontend	no	Søk organisasjoner
search_use_filters_to_search	bookingfrontend	no	Bruk filtre for å finne ressurser
season	bookingfrontend	no	Sesong
season name	bookingfrontend	no	Navn på sesong
seasons	bookingfrontend	no	Sesonger
secondary admin	bookingfrontend	no	Kontaktperson 2
See	bookingfrontend	no	Se
see_less_filters	bookingfrontend	no	Se mindre filtre
see_more_filters	bookingfrontend	no	Se flere filtre
select a building first	bookingfrontend	no	Velg først bygg/anlegg
select a grooup	bookingfrontend	no	Velg en gruppe
Select a group	bookingfrontend	no	Velg Gruppe/Lag
select category...	bookingfrontend	no	Velg en kategori
select date	bookingfrontend	no	Velg dato
select method	bookingfrontend	no	Velg metode
select role...	bookingfrontend	no	Velg rolle
select_all	bookingfrontend	no	Velg alle
select_delegate	bookingfrontend	no	Velg delegat...
select_main_application_note	bookingfrontend	no	Velg hvilken søknad som skal være hovedsøknaden. Dette hjelper saksbehandleren å få bedre oversikt når søknadene skal behandles.
select_organization	bookingfrontend	no	Velg eller søk etter organisasjon
selected	bookingfrontend	no	Valgt
selected_time_must_be_in_future	bookingfrontend	no	Det valgte tidspunktet må være i fremtiden
Send	bookingfrontend	no	Send
Send message	bookingfrontend	no	Send melding
Send message to case officer for building	bookingfrontend	no	Melding til saksbehandler for anlegget
sep	bookingfrontend	no	september
Service	bookingfrontend	no	Tjeneste
settings	bookingfrontend	no	Innstillinger
Short description. For public events, activities and training under the direction of organizations and clubs, this information will be displayed on the internet	bookingfrontend	no	Gi en kort beskrivelse av arrangementet. For åpne arrangement, aktiviteter og trening i regi av organisasjoner og klubber vises denne informasjonen på internett
short_name	bookingfrontend	no	Kort navn
Show more results	bookingfrontend	no	Last inn flere resultater
show only active	bookingfrontend	no	Skjul
show_in_portal	bookingfrontend	no	Vis i portal
show_inactive	bookingfrontend	no	Vis inaktive
show_less	bookingfrontend	no	Vis mindre
show_more	bookingfrontend	no	Vis mer
show_only_available	bookingfrontend	no	Vis kun tilgjengelige
show_organizations	bookingfrontend	no	Vis organisasjoner
showing items	bookingfrontend	no	Viser
showing items {startRecord} - {endRecord} of {totalRecords}	bookingfrontend	no	Viser {startRecord} - {endRecord} av {totalRecords}
site title	bookingfrontend	no	Tittel på siden
social security number	bookingfrontend	no	Fødselsnummer (11 siffer)
something_went_wrong	bookingfrontend	no	Noe gikk galt!
square meter	bookingfrontend	no	Kvadratmeter
Ssn	bookingfrontend	no	Fødselsnummer (11 siffer)
SSN not registred	common	no	Du er ikke registrert i Frivillighetsregisteret eller organisasjonen mangler organisasjonsnummer i AktivKommune
start_time	bookingfrontend	no	Start tidspunkt
start_time_in_past	bookingfrontend	no	Starttidspunktet kan ikke være i fortiden
start_time_must_be_before_end_time	bookingfrontend	no	Starttiden må være tidligere enn sluttiden
start_time_outside_business_hours	bookingfrontend	no	Starttidspunktet må være innenfor åpningstider
status	bookingfrontend	no	Status
street	bookingfrontend	no	Gate
su	bookingfrontend	no	søn
submit	bookingfrontend	no	Lagre
submit_application	bookingfrontend	no	Send inn søknad
Successfully changed end time	bookingfrontend	no	Endring av sluttidspunkt er vellykket. Nytt sluttidspunkt for tildeling er:
Successfully changed start time	bookingfrontend	no	Endring av startidspunkt er vellykket. Nytt startidspunkt for tildeling er:
successfully created (%1) allocations:	bookingfrontend	no	(%1) tildelinger lagret
summary	bookingfrontend	no	Oppsummering
surname	bookingfrontend	no	Etternavn
system feedback	bookingfrontend	no	System tilbakemelding
System message	bookingfrontend	no	Systemmelding
System messages	bookingfrontend	no	Systemmeldinger
target audience	bookingfrontend	no	Målgruppe
target_audience	bookingfrontend	no	Målgruppe
team leader 1	bookingfrontend	no	Ansvarlig gruppeleder 1
team leader 2	bookingfrontend	no	Ansvarlig gruppeleder 2
team leaders	bookingfrontend	no	Ansvarlige gruppeledere
telephone	bookingfrontend	no	Telefon
terms and conditions	bookingfrontend	no	Juridiske betingelser
test organization	bookingfrontend	no	Test organisasjon
th	bookingfrontend	no	tor
Thank you	bookingfrontend	no	Takk
The booking uses resources not in the containing allocation	bookingfrontend	no	Interntildelingen bruker ressurser som ikke finnes i gitt tildeling
The data was successfully updated	bookingfrontend	no	Dataene ble oppdatert uten feil
The e-mail addresses you entered do not match	bookingfrontend	no	E-postadressene er ikke like
The user has accepted the document under point 8.	bookingfrontend	no	Brukeren har akseptert dokumentene under punkt 8.
The user has accepted the following documents	bookingfrontend	no	Brukeren har akseptert følgende dokument:
this application is not within a valid season	bookingfrontend	no	Denne søknaden er utenfor gyldig åpningstid
This booking is not connected to a season	bookingfrontend	no	Denne interntildelingen er ikke koblet mot en sesong
This booking is outside the organization's allocated time	bookingfrontend	no	Denne interntildelingen ligger utenfor organisasjonens tildelte tid
Tilsynsvakt email	bookingfrontend	no	Epost til tilsynsvakt
Tilsynsvakt name	bookingfrontend	no	Navn på tilsynsvakt
Tilsynsvakt telephone	bookingfrontend	no	Telefonnummer til tilsynsvakt
Time is set wrong	bookingfrontend	no	Et av klokkeslettene er feil
timeslot_resources	bookingfrontend	no	Tidsslot ressurser
timeslot_resources_description	bookingfrontend	no	Velg enkelt en tid
timestamp	bookingfrontend	no	Tidspunkt
title	bookingfrontend	no	Tittel
to	bookingfrontend	no	Til
To application site	bookingfrontend	no	Til bestilling
To borrow premises you must verify that you have read terms and conditions	bookingfrontend	no	For å kunne låne lokaler må du først bekrefte at du har lest de juridiske betingelser
To cancel allocation use this link	bookingfrontend	no	For å slette tildelingen: bruk lenken
To cancel booking use this link	bookingfrontend	no	For å slette interntildelingen: bruk lenken
To time	bookingfrontend	no	Til kl
to_date	bookingfrontend	no	Til dato
total	bookingfrontend	no	Total
total_incl_vat	bookingfrontend	no	Total inkl. mva
Town part	bookingfrontend	no	Område/bydel
try_again	bookingfrontend	no	Prøv igjen
tu	bookingfrontend	no	tir
type	bookingfrontend	no	Type
Unable to fill report	bookingfrontend	no	Greide ikke å fylle ut rapport
unit	bookingfrontend	no	Enhet
unit cost	bookingfrontend	no	Enhetspris
Unit No.	bookingfrontend	no	fagavdelingsnummer
Unit Prefix	bookingfrontend	no	fagavdelingskode (for buntnummer)
Upcomming Events	bookingfrontend	no	Kommende arrangement
Update	bookingfrontend	no	Oppdater
update results	bookingfrontend	no	Oppdater resultater
Upload Attachment	bookingfrontend	no	Last opp vedlegg som kan gi nyttig informasjon om søknaden
upload document	bookingfrontend	no	Last opp dokument
url to external logout	bookingfrontend	no	Url for ekstern logg ut
use cookies to pass sessionid	bookingfrontend	no	Bruk cookie til å håndtere sesjoner
use_filters_to_find_rental_objects	bookingfrontend	no	Bruk filtrene til å finne de leieobjekter som du ønsker å leie
use_filters_to_find_todays_events	bookingfrontend	no	Bruk filtrene til å finne ut hva som skjer i dag, eller til helgen
Used buildings	bookingfrontend	no	Bygg/anlegg som brukes
Used buildings (2018)	bookingfrontend	no	Anlegg som brukes
User	bookingfrontend	no	Bruker
user	bookingfrontend	no	Bruker
User has changed field for equipment	bookingfrontend	no	Endring av felt for nødvendig utstyr:
User has made a request to alter time on existing booking	bookingfrontend	no	Ønsker å endre tiden for booking. Ny tid:
User has made a request to cancel event	bookingfrontend	no	Kunde har avbestilt arrangement.
uustatus	bookingfrontend	no	Tilgjengeleghetserklæring
validate	bookingfrontend	no	Kontrollér
version	bookingfrontend	no	Versjon
version_choice	bookingfrontend	no	Versjon valg
View all events	bookingfrontend	no	Se alle arrangement
view allocation	bookingfrontend	no	Vis tildeling
view booking	bookingfrontend	no	Vis interntildeling
view event	bookingfrontend	no	Vis arrangement
view_all_images	bookingfrontend	no	Vis alle bilder
view_my_applications	bookingfrontend	no	Vis mine søknader
vipps_amount	bookingfrontend	no	Beløp
vipps_applications_approved	bookingfrontend	no	Søknadene dine er godkjent
vipps_back_to_checkout	bookingfrontend	no	Tilbake til kassen
vipps_check_again	bookingfrontend	no	Sjekk igjen
vipps_checking_payment	bookingfrontend	no	Sjekker betalingsstatus
vipps_immediate_payment	bookingfrontend	no	Hele beløpet for direktebookinger betales nå
vipps_init_failed	bookingfrontend	no	Kunne ikke starte Vipps-betaling
vipps_no_payment_id	bookingfrontend	no	Ingen betalings-ID oppgitt
vipps_not_configured	bookingfrontend	no	Vipps-betaling er ikke riktig konfigurert
vipps_payment_cancelled	bookingfrontend	no	Betaling avbrutt
vipps_payment_completed	bookingfrontend	no	Bookingen din er fullført via Vipps-betaling
vipps_payment_confirmed	bookingfrontend	no	Din Vipps-betaling er bekreftet og søknadene dine er godkjent.
vipps_payment_error	bookingfrontend	no	Betalingsfeil
vipps_payment_id	bookingfrontend	no	Betalings-ID
vipps_payment_pending	bookingfrontend	no	Betaling pågår
vipps_payment_successful	bookingfrontend	no	Betaling vellykket
vipps_processing_payment	bookingfrontend	no	Behandler betalingen din...
vipps_redirecting_shortly	bookingfrontend	no	Omdirigerer deg snart...
vipps_try_again	bookingfrontend	no	Prøv igjen
visual	bookingfrontend	no	Visuell
we	bookingfrontend	no	ons
week	bookingfrontend	no	uke
week template	bookingfrontend	no	Ukeplan
what	bookingfrontend	no	Hva
what_is_aktiv_kommune	bookingfrontend	no	Hva er Aktiv kommune?
when	bookingfrontend	no	Når
When clicking the Next-button you will be presented to a list of bookings that will be updated.	bookingfrontend	no	Etter at du har klikket på Neste-knappen vil du få oversikt over hvilke bookinger som kommer til å bli oppdatert.
when?	bookingfrontend	no	Når?
where	bookingfrontend	no	Hvor
where?	bookingfrontend	no	Hvor?
which_version_do_you_want	bookingfrontend	no	Hvilken versjon ønsker du?
who	bookingfrontend	no	Hvem
who?	bookingfrontend	no	Hvem?
why	bookingfrontend	no	Hvorfor
why?	bookingfrontend	no	Hvorfor?
You are now about to update all bookings from this date and to the end of the season.	bookingfrontend	no	Du er nå i ferd med å oppdatere alle bookinger fra dagens dato og ut sesongen.
You can't cancel event that has started, for help contacts site admin	bookingfrontend	no	Du kan ikke slette arrangement som er over
You can't change resources to the event, for that contact administrator	bookingfrontend	no	Du kan ikke forandre på ressurser, ta i så fall kontakt med systemadministrator
You can't extend the event, for that contact administrator	bookingfrontend	no	Du kan ikke øke lengden på arrangementet, for det må du kontakte administrator
You cant edit a booking that is older than 2 weeks	bookingfrontend	no	Du kan ikke redigere en booking som er eldre en 2 uker.
you must accept to follow all terms and conditions of lease first	common	no	Du må bekrefte at du har lest juridiske betingelser
You must accept to follow all terms and conditions of lease first.	bookingfrontend	no	Du må akseptere alle juridiske betingelser først
Your application has now been processed and a confirmation email has been sent to you.	bookingfrontend	no	Søknaden er godkjent, og en bekreftelse har blitt sendt til deg på e-post.
Your application has now been registered and a confirmation email has been sent to you.	bookingfrontend	no	Søknaden har blitt sendt inn, og en bekreftelse har blitt sendt til deg på e-post.
Your applications have now been processed and confirmation emails have been sent to you.	bookingfrontend	no	Søknadene er godkjent, og en bekreftelse har blitt sendt til deg på e-post.
your_applications	bookingfrontend	no	Dine søknader
zip code	bookingfrontend	no	Postnummer
make_recurring	bookingfrontend	no	Gjør denne til en gjentakende booking
login_required_for_recurring	bookingfrontend	no	Innlogging kreves for gjentakende bookinger
repeat_until	bookingfrontend	no	Gjenta til
repeat_every_weeks	bookingfrontend	no	Gjenta hver (uker)
allow_outseason	bookingfrontend	no	Tillat bookinger utover sesongslutt
recurring_not_vipps_eligible	bookingfrontend	no	Gjentakende bookinger er ikke tilgjengelige for ekstern betaling
recurring_applications	bookingfrontend	no	Gjentakende søknader
recurring_applications_note	bookingfrontend	no	Disse søknadene vil bli behandlet individuelt og krever godkjenning
every_week	bookingfrontend	no	Hver uke
every_2_weeks	bookingfrontend	no	Hver 2. uke
every_3_weeks	bookingfrontend	no	Hver 3. uke
every_4_weeks	bookingfrontend	no	Hver 4. uke
repeat_until_options	bookingfrontend	no	Gjenta til-valg
repeat_until_end_of_season	bookingfrontend	no	Gjenta til sesongsslutt
repeat_until_date	bookingfrontend	no	Gjenta til dato
current_season_ends	bookingfrontend	no	Nåværende sesong slutter
application_registered_single	bookingfrontend	no	Søknaden har blitt sendt inn, og en bekreftelse har blitt sendt til deg på e-post.
application_processed_single	bookingfrontend	no	Søknaden din har blitt behandlet og en bekreftelse har blitt sendt til deg på e-post.
applications_registered_multiple	bookingfrontend	no	Søknadene har blitt sendt inn, og bekreftelser har blitt sendt til deg på e-post.
applications_processed_multiple	bookingfrontend	no	Søknadene dine har blitt behandlet og bekreftelser har blitt sendt til deg på e-post.
case_officer_review_single	bookingfrontend	no	En saksbehandler vil behandle søknaden din så snart som mulig.
case_officer_review_multiple	bookingfrontend	no	En saksbehandler vil behandle søknadene dine så snart som mulig.
vipps_payment_confirmed	bookingfrontend	no	Din Vipps-betaling er bekreftet og søknadene dine er godkjent.
choose_checkout_method	bookingfrontend	no	Velg betalingsmåte
both_buttons_submit_applications	bookingfrontend	no	Begge knappene sender inn søknader
pay_now_with_vipps	bookingfrontend	no	Betal nå med Vipps
pay_later_with_invoice	bookingfrontend	no	Betal senere med faktura
vipps_immediate_payment	bookingfrontend	no	Hele beløpet for direktebookinger betales nå
applications_sent_simultaneously	bookingfrontend	no	Søknader sendes samtidig
invoice_created_for_direct_bookings	bookingfrontend	no	Faktura opprettes for direktebookinger
applications_may_contain_paid_services	bookingfrontend	no	Søknader kan inneholde betalte tilleggstjenester
invoiced_only_if_approved	bookingfrontend	no	Disse faktureres kun hvis søknaden godkjennes
after_submission_title	bookingfrontend	no	Etter innsending
direct_bookings_confirmation_title	bookingfrontend	no	Direktebookinger
payment_completed_and_confirmed	bookingfrontend	no	Betaling er fullført og bekreftet
bookings_are_completed	bookingfrontend	no	Bookingene dine er fullført og bekreftet
applications_for_review_title	bookingfrontend	no	Søknader til saksbehandling
applications_sent_and_will_receive_email	bookingfrontend	no	Søknader er sendt og du vil få svar på e-post
invoice_will_come_if_approved	bookingfrontend	no	Faktura vil bli sendt hvis søknaden godkjennes
payment_if_approved	bookingfrontend	no	Betales hvis søknad godkjennes
pay_now_or_later	bookingfrontend	no	Betal nå eller med faktura
application_title	bookingfrontend	no	Søknadstittel
direct_booking_title	bookingfrontend	no	Tittel direktebestilling
direct_booking	bookingfrontend	no	Direktebestilling
total_incl_vat	bookingfrontend	no	Total inkl. mva
timestamp	bookingfrontend	no	Tidspunkt
no_groups	bookingfrontend	no	Ingen grupper funnet
no_delegates	bookingfrontend	no	Ingen delegater funnet
edit_organization	bookingfrontend	no	Rediger organisasjon
markdown	bookingfrontend	no	Markdown
visual	bookingfrontend	no	Visuell
enter_description_markdown	bookingfrontend	no	Skriv inn beskrivelse i markdown-format
markdown_help_professional	bookingfrontend	no	Bruk verktøylinjen over for å formatere teksten, eller skriv i markdown-syntaks. Klikk forhåndsvisning for å se resultatet.
basic_information	bookingfrontend	no	Grunnleggende informasjon
short_name	bookingfrontend	no	Kort navn
organization_not_found	bookingfrontend	no	Organisasjon ikke funnet
access_denied	bookingfrontend	no	Tilgang nektet
no_permission_edit_organization	bookingfrontend	no	Du har ikke tillatelse til å redigere denne organisasjonen.
confirm_restore_delegate	bookingfrontend	no	Er du sikker på at du vil gjenopprette {{name}} som en aktiv delegat?
confirm_delete_delegate	bookingfrontend	no	Er du sikker på at du vil fjerne {{name}} som delegat? Dette vil oppheve deres tilgang til denne organisasjonen.
group_name	bookingfrontend	no	Gruppenavn
group_shortname	bookingfrontend	no	Kort navn
new_group	bookingfrontend	no	Ny gruppe
edit_group	bookingfrontend	no	Rediger gruppe
delete_group	bookingfrontend	no	Slett gruppe
confirm_delete_group	bookingfrontend	no	Er du sikker på at du vil slette gruppen {name}?
group_contacts	bookingfrontend	no	Gruppekontakter
add_contact	bookingfrontend	no	Legg til kontakt
show_in_portal	bookingfrontend	no	Vis i portal
deactivate_group	bookingfrontend	no	Deaktiver gruppe
activate_group	bookingfrontend	no	Aktiver gruppe
confirm_deactivate_group	bookingfrontend	no	Er du sikker på at du vil deaktivere gruppen {{name}}?
confirm_activate_group	bookingfrontend	no	Er du sikker på at du vil aktivere gruppen {{name}}?
fill_from_delegate	bookingfrontend	no	Fyll ut fra delegat
select_delegate	bookingfrontend	no	Velg delegat...
show_inactive	bookingfrontend	no	Vis inaktive
organizer_required	bookingfrontend	no	Arrangørnavn er påkrevd
emails_dont_match	bookingfrontend	no	E-postadressene stemmer ikke overens
documents_confirmation_required	bookingfrontend	no	Du må bekrefte at du har lest alle forskriftsdokumenter
field_wild_required	bookingfrontend	no	{{field}} er påkrevd
field_wild_invalid	bookingfrontend	no	{{field}} har ugyldig format
create_user_account	bookingfrontend	no	Opprett brukerkonto
recurring_login_link_text	bookingfrontend	no	For å lage en gjentakende booking, vennligst <linkTag>Logg inn</linkTag>. Dette krever at du er delegat for en organisasjon.
no_organizations_for_recurring	bookingfrontend	no	Du har ingen organisasjoner tilgjengelig for gjentakende bookinger.
you_must_confirm_all_documents	bookingfrontend	no	Du må bekrefte at du har lest alle forskriftsdokumenter
new_repeating	bookingfrontend	no	Ny repeterende
edit_delegate	bookingfrontend	no	Rediger delegat
every_n_weeks	bookingfrontend	no	Hver {{n}} uke
until_date	bookingfrontend	no	til {{date}}
until_end_of_season	bookingfrontend	no	til slutten av sesongen
indefinitely	bookingfrontend	no	på ubestemt tid
validation_name_required	bookingfrontend	no	Navn er påkrevd
validation_phone_required	bookingfrontend	no	Telefonnummer er påkrevd
validation_phone_format	bookingfrontend	no	Ugyldig telefonnummer. For norske nummer, bruk format: +47 XXXXXXXX eller 9XXXXXXX eller 4XXXXXXX
validation_email_required	bookingfrontend	no	E-postadresse er påkrevd
validation_email_format	bookingfrontend	no	Ugyldig e-postadresse
validation_zipcode_min_length	bookingfrontend	no	Postnummer må være minst 4 tegn
validation_homepage_format	bookingfrontend	no	Ugyldig URL-format
time_booking_conflicts	bookingfrontend	no	Den valgte tiden er i konflikt med eksisterende bookinger
validation_phone_norwegian_format	bookingfrontend	no	Vennligst skriv inn et gyldig norsk telefonnummer (8 siffer, eventuelt med +47 prefiks)
files_will_be_lost_on_login	bookingfrontend	no	Du har valgt filer ({{fileNames}}) som vil gå tapt når du logger inn. Vil du fortsette?
purchase_conditions	bookingfrontend	no	Kjøpsbetingelser
<<<<<<< HEAD
per_occurrence	bookingfrontend	no	Pr gang
sum_occurrences	bookingfrontend	no	Sum ({{count}} hendelser)
per_occurrence_short	bookingfrontend	no	pr
occurrences	bookingfrontend	no	hendelser
grand_total	bookingfrontend	no	Totalt for alle søknader
=======
add_organization	bookingfrontend	no	Legg til organisasjon
invalid_org_number_format	bookingfrontend	no	Ugyldig organisasjonsnummer format. Må være 9 siffer.
org_not_found	bookingfrontend	no	Organisasjon ikke funnet i Brønnøysundregistrene.
org_create_hint	bookingfrontend	no	Du kan opprette en ny organisasjon ved å skrive inn 9-sifret organisasjonsnummer
added_to_cart	bookingfrontend	no	Lagt i handlekurven
cart_reminder_message	bookingfrontend	no	Husk å fullføre søknaden i handlekurven for at bestillingen skal bli sendt inn.
>>>>>>> a5e0d5d4
<|MERGE_RESOLUTION|>--- conflicted
+++ resolved
@@ -926,17 +926,14 @@
 validation_phone_norwegian_format	bookingfrontend	no	Vennligst skriv inn et gyldig norsk telefonnummer (8 siffer, eventuelt med +47 prefiks)
 files_will_be_lost_on_login	bookingfrontend	no	Du har valgt filer ({{fileNames}}) som vil gå tapt når du logger inn. Vil du fortsette?
 purchase_conditions	bookingfrontend	no	Kjøpsbetingelser
-<<<<<<< HEAD
 per_occurrence	bookingfrontend	no	Pr gang
 sum_occurrences	bookingfrontend	no	Sum ({{count}} hendelser)
 per_occurrence_short	bookingfrontend	no	pr
 occurrences	bookingfrontend	no	hendelser
 grand_total	bookingfrontend	no	Totalt for alle søknader
-=======
 add_organization	bookingfrontend	no	Legg til organisasjon
 invalid_org_number_format	bookingfrontend	no	Ugyldig organisasjonsnummer format. Må være 9 siffer.
 org_not_found	bookingfrontend	no	Organisasjon ikke funnet i Brønnøysundregistrene.
 org_create_hint	bookingfrontend	no	Du kan opprette en ny organisasjon ved å skrive inn 9-sifret organisasjonsnummer
 added_to_cart	bookingfrontend	no	Lagt i handlekurven
-cart_reminder_message	bookingfrontend	no	Husk å fullføre søknaden i handlekurven for at bestillingen skal bli sendt inn.
->>>>>>> a5e0d5d4
+cart_reminder_message	bookingfrontend	no	Husk å fullføre søknaden i handlekurven for at bestillingen skal bli sendt inn.