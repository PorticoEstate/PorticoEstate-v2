%1 bookings were updated.	bookingfrontend	en	%1 bookings were updated.
%1 bookings will be updated.	bookingfrontend	en	%1 bookings will be updated.
-- select an activity --	bookingfrontend	en	-- select an activity --
1 week	bookingfrontend	en	1 week
2 weeks	bookingfrontend	en	2 weeks
3 weeks	bookingfrontend	en	3 weeks
4 weeks	bookingfrontend	en	4 weeks
A Case officer will review your application as soon as possible.	bookingfrontend	en	A case officer will review your application as soon as possible.
About Aktive kommune	bookingfrontend	en	About Aktive Kommune
About the service	bookingfrontend	en	About the service
Access denied	bookingfrontend	en	Access denied
Account Codes	bookingfrontend	en	Account codes
Activities (2018)	bookingfrontend	en	Activities
Add application	bookingfrontend	en	Add application
Add group	bookingfrontend	en	Add group
Agegroups kan not be larger than 9999 peoples	bookingfrontend	en	Agegroups kan not be larger than 9999 peoples
Allocation deleted on	bookingfrontend	en	Allocation deleted on
Allocations deleted on	bookingfrontend	en	Allocations deleted on
Application basket	bookingfrontend	en	Application basket
Application cart	bookingfrontend	en	Application cart
Apply filter	bookingfrontend	en	Activate filter
Apply for time	bookingfrontend	en	Apply for time
Article	bookingfrontend	en	Article
articles	bookingfrontend	en	Articles
Associated bookings	bookingfrontend	en	Associated allocations/events
Back to user list	booking	en	Back to user list
Book resource	bookingfrontend	en	Book resource
booking_calendar	bookingfrontend	en	Bookingcalendar
Booking Cancel information	bookingfrontend	en	Booking cancel information
Booking Cancel information2	bookingfrontend	en	Booking cancel information2
Booking Delete information	bookingfrontend	en	Booking delete information
Booking Delete information2	bookingfrontend	en	Booking delete information2
Booking Delete information3	bookingfrontend	en	Booking delete information3
Booking and allocations deleted on	bookingfrontend	en	Booking and allocations deleted on
Booking deleted on	bookingfrontend	en	Booking deleted on
Bookings and allocations deleted on	bookingfrontend	en	Bookings and allocations deleted on
Bookings deleted on	bookingfrontend	en	Bookings deleted on
Bookings that can be created	bookingfrontend	en	Bookings that can be created
Building information	bookingfrontend	en	Building information
Building or facility name	bookingfrontend	en	Building/facility name
Building users	bookingfrontend	en	Building users
CONFIRMED	bookingfrontend	en	Confirmed
Can not create a booking in the past	bookingfrontend	en	Can not create a booking in the past
Can not repeat from a date in the past	bookingfrontend	en	Can not repeat from a date in the past
Cancel allocation	bookingfrontend	en	Cancel allocation
Cancel allocation also	bookingfrontend	en	Cancel allocation also
Cancel allocations	bookingfrontend	en	Cancel allocations
Cancel booking	bookingfrontend	en	Cancel booking
Cancel bookings	bookingfrontend	en	Cancel bookings
Cancel information	bookingfrontend	en	Cancel information
Cancel information2	bookingfrontend	en	Cancel information2
Cancel until	bookingfrontend	en	Cancel until
Cancelation of allocation from	bookingfrontend	en	Cancelation of allocation from
Cancelation of booking and allocation from	bookingfrontend	en	Cancelation of booking and allocation from
Cancelation of booking from	bookingfrontend	en	Cancelation of booking from
Cancelation of bookings and allocations from	bookingfrontend	en	Cancelation of bookings and allocations from
Cancelation of bookings from	bookingfrontend	en	Cancelation of bookings from
Cannot change end time	bookingfrontend	en	Failed to change end time. End date cannot be before start date
Cannot change start time	bookingfrontend	en	Failed to change start time. Start date cannot be later than end date
Change organization	common	en	Change organization
Change the allocation	bookingfrontend	en	Change the allocation
Check calendar	bookingfrontend	en	Check calendar
Choose another building	bookingfrontend	en	Choose another building
Choose atleast one object	bookingfrontend	en	Choose at least one object
Choose categories	bookingfrontend	en	Choose categories
Choose date	bookingfrontend	en	Choose date
add_date	bookingfrontend	en	Add date
Choose date-range	bookingfrontend	en	Choose date range
Choose resources	bookingfrontend	en	Choose resources
Close	bookingfrontend	en	Close
Collects users from all applications and events	booking	en	Collects users from all applications and events
Complete applications	bookingfrontend	en	Complete applications
complete_applications	bookingfrontend	en	Complete applications
Confirm e-mail address	bookingfrontend	en	Confirm e-mail address
Contact information name is to long. max 50 characters	bookingfrontend	en	Contact information name is to long. max 50 characters
Could not delete allocation due to a booking still use it	bookingfrontend	en	Could not delete allocation due to a booking still use it
Could not find application id. Contact case officer with allocation id	bookingfrontend	en	Could not find the corresponding application. To increase time, you must contact the case handler with the allocation:
Create new booking	bookingfrontend	en	Create new booking
Customer number	bookingfrontend	en	Reference number
Date	bookingfrontend	en	Date
Date of birth or SSN	bookingfrontend	en	Date of birth or ssn
Decrease of from time overlap with existing booking	bookingfrontend	en	Cannot change date. Start time overlaps with existing internal allocation
Decrease of to time overlap with existing booking	bookingfrontend	en	Cannot change date. End time overlaps with an existing internal allocation
Delete Event	bookingfrontend	en	Delete event
Delete information	bookingfrontend	en	Delete information
Delete information2	bookingfrontend	en	Delete information2
Deleted on	bookingfrontend	en	Deleted on
Do you really want to collect users	booking	en	Do you really want to collect users?
Do you want to delete application?	bookingfrontend	en	Do you want to delete application?
E-mail address	bookingfrontend	en	E-mail address
Edit Events	bookingfrontend	en	Edit events
Edit Group	bookingfrontend	en	Edit group
Edit System Message	bookingfrontend	en	Edit system message
Edit allocation information	bookingfrontend	en	If you only need to change the allocation for a selected date, press the Change button below to mark the time as available, and the time will be shown as available in the calendar, and can be allocated to other clubs/organizations.
Edit allocation information2	bookingfrontend	en	If you need to change more, you can select 'Out season' or 'Change to' and choose a date, you can also choose an interval (e.g., every other week).
Edit until	bookingfrontend	en	Edit until
Equipment text	bookingfrontend	en	In the field below, please enter if you have any special needs related to the activity
Event Delete Information	bookingfrontend	en	Event delete information
Event Delete Information2	bookingfrontend	en	Event delete information2
Event was created	booking	en	The event was created
Event/activity description	bookingfrontend	en	Event/activity description
Event/activity homepage	bookingfrontend	en	Event/activity homepage
Facilities	bookingfrontend	en	Facilities
facilities	bookingfrontend	en	Facilities
Field %1 is required	bookingfrontend	en	Field %1 is required
Field %1: Invalid format	bookingfrontend	en	Field %1: invalid format
Find available	bookingfrontend	en	Find available
Find available resources	bookingfrontend	en	Find available resources
Follow status	bookingfrontend	en	You can follow the status under My Page --> Applications
For rent	bookingfrontend	en	For rent
From time	bookingfrontend	en	From time
Go back	bookingfrontend	en	Go back
Go back to calendar	bookingfrontend	en	Go back to calendar
Go to allocation	bookingfrontend	en	Go to allocation
Group shortname	bookingfrontend	en	Group shortname
Happening in Bergen	bookingfrontend	en	Happening in Bergen
I am feeling lucky	bookingfrontend	en	I am feeling lucky
In order to send the invoice we need information about either customer organization number or norwegian social security number	bookingfrontend	en	In order to send the invoice we need information about either customer organization number or norwegian social security number
Information about the event	bookingfrontend	en	Information about the event
Information about the event (edit)	bookingfrontend	en	Information about the event (edit)
Internal Customer	bookingfrontend	en	Internal customer
Interval	bookingfrontend	en	Interval
Invalid from date	bookingfrontend	en	Invalid from date
Invoice Instruction	bookingfrontend	en	Invoice instruction
It is currently not possible to rent anything here	bookingfrontend	en	It is currently not possible to rent anything here
Layout	bookingfrontend	en	Layout
Lengt of name is to long, max %1 characters long	bookingfrontend	en	Lengt of name is to long, max %1 characters long
Lengt of shortname is to long, max 11 characters long	bookingfrontend	en	Lengt of shortname is to long, max 11 characters long
Link to website	bookingfrontend	en	Link to website
Loading...	bookingfrontend	en	Loading...
Mass update	bookingfrontend	en	Mass update
Message	bookingfrontend	en	Message
Minimum 8 digits	bookingfrontend	en	Minimum 8 digits
Missing rights	bookingfrontend	en	Missing rights
Name for event/activity	bookingfrontend	en	Name for event/activity
Needed for the return from the external logout	bookingfrontend	en	Needed for the return from the external logout
New message	bookingfrontend	en	New message
New system message	bookingfrontend	en	New system message
Next step	bookingfrontend	en	Next step
Previous step	bookingfrontend	en	Previous step
No available options	bookingfrontend	en	No available options
No rent object chosen	bookingfrontend	en	No rent object chosen
No valid identification returned from login	common	en	No valid identification returned from login
Object No.	bookingfrontend	en	Object no.
Official organization	bookingfrontend	en	Registered in Brønnøysund
Organization shortname	bookingfrontend	en	Organization shortname
Out season	bookingfrontend	en	Out season
Overlaps other organizations allocation	bookingfrontend	en	Overlaps other organizations allocation
Overlaps with existing allocation	bookingfrontend	en	Overlaps with existing allocation
Overlaps with existing booking	bookingfrontend	en	Overlaps with existing booking
Overlaps with existing event	bookingfrontend	en	Overlaps with existing event
Part of town (2018)	bookingfrontend	en	Part of town
Pending	bookingfrontend	en	Pending
Phone is already registered	bookingfrontend	en	Phone is already registered
Pictures	bookingfrontend	en	Pictures
Place	bookingfrontend	en	Place
Please check your Spam Filter if you are missing mail.	bookingfrontend	en	Please check your spam filter if you are missing mail.
Please enter correct numbers for the event	bookingfrontend	en	Please enter correct numbers for the event
Please fill all fields	bookingfrontend	en	Please fill all fields
Please update the data and click the Next-button.	bookingfrontend	en	Please update the data and click the next-button.
Print as PDF	bookingfrontend	en	Print as pdf
Privacy	bookingfrontend	en	Privacy
Privacy statement	bookingfrontend	en	Privacy statement
Private event	bookingfrontend	en	Private event
Project No.	bookingfrontend	en	Project no.
Public schedule	bookingfrontend	en	Public schedule
Recurring allocation cancelation	bookingfrontend	en	Recurring allocation cancelation
Recurring allocation edit	bookingfrontend	en	Edit in intervals
Recurring booking	bookingfrontend	en	Recurring booking
Redirect is computed if url ends with	bookingfrontend	en	Redirect is computed if url ends with
Repeat until	bookingfrontend	en	Repeat until
Report numbers	bookingfrontend	en	Report numbers
Request for changed time	bookingfrontend	en	Request to change time has been registered
Request for equipment	bookingfrontend	en	Request for necessary equipment on allocation:
Request for equipment has been sent	bookingfrontend	en	Request for necessary equipment has been sent to the case handler
Request to increase time on existing booking	bookingfrontend	en	Request to increase allocated time on allocation:
Reset filter	bookingfrontend	en	Reset filter
Reset filters	bookingfrontend	en	Reset filters
Resources type	bookingfrontend	en	Facilities type
Responsible Code	bookingfrontend	en	Responsible code
SSN not registred	common	en	Ssn not registred
Sa	bookingfrontend	en	Saturday
Search available resources	bookingfrontend	en	Search for available facilities
Search building, resource, organization	bookingfrontend	en	Search building, resource, organization
Search results	bookingfrontend	en	Search results
See	bookingfrontend	en	See
Select a group	bookingfrontend	en	Select a group
Send	bookingfrontend	en	Send
Send message	bookingfrontend	en	Send message
Send message to case officer for building	bookingfrontend	en	Send message to case officer for building
Service	bookingfrontend	en	Service
Short description. For public events, activities and training under the direction of organizations and clubs, this information will be displayed on the internet	bookingfrontend	en	Short description. For public events, activities and training under the direction of organizations and clubs, this information will be displayed on the internet
Show more results	bookingfrontend	en	Load more results
Ssn	bookingfrontend	en	Ssn
Successfully changed end time	bookingfrontend	en	End time change was successful. New end time for allocation is:
Successfully changed start time	bookingfrontend	en	Start time change was successful. New start time for allocation is:
System message	bookingfrontend	en	System message
System messages	bookingfrontend	en	System messages
Thank you	bookingfrontend	en	Thank you
The booking uses resources not in the containing allocation	bookingfrontend	en	The booking uses resources not in the containing allocation
The data was successfully updated	bookingfrontend	en	The data was successfully updated
The e-mail addresses you entered do not match	bookingfrontend	en	The e-mail addresses you entered do not match
The user has accepted the document under point 8.	bookingfrontend	en	The user has accepted the document under point 8.
The user has accepted the following documents	bookingfrontend	en	The user has accepted the following documents
This booking is not connected to a season	bookingfrontend	en	This booking is not connected to a season
This booking is outside the organization's allocated time	bookingfrontend	en	This booking is outside the organization's allocated time
Tilsynsvakt email	bookingfrontend	en	Tilsynsvakt email
Tilsynsvakt name	bookingfrontend	en	Tilsynsvakt name
Tilsynsvakt telephone	bookingfrontend	en	Tilsynsvakt telephone
Time is set wrong	bookingfrontend	en	Time is set wrong
To application site	bookingfrontend	en	Order now
To borrow premises you must verify that you have read terms and conditions	bookingfrontend	en	To borrow premises you must verify that you have read terms and conditions
To cancel allocation use this link	bookingfrontend	en	To cancel allocation use this link
To cancel booking use this link	bookingfrontend	en	To cancel booking use this link
To time	bookingfrontend	en	To time
Town part	bookingfrontend	en	Area/District
Unable to fill report	bookingfrontend	en	Unable to fill report
Unit No.	bookingfrontend	en	Unit no.
Unit Prefix	bookingfrontend	en	Unit prefix
Upcomming Events	bookingfrontend	en	Upcoming Events
Update	bookingfrontend	en	Update
Upload Attachment	bookingfrontend	en	Upload attachment
Used buildings	bookingfrontend	en	Used buildings
Used buildings (2018)	bookingfrontend	en	Used buildings
User	bookingfrontend	en	User
User has changed field for equipment	bookingfrontend	en	Change of field for required equipment:
User has made a request to alter time on existing booking	bookingfrontend	en	Request to change time for booking. New time:
User has made a request to cancel event	bookingfrontend	en	Customer has requested to cancel the event.
View all events	bookingfrontend	en	View all events
When clicking the Next-button you will be presented to a list of bookings that will be updated.	bookingfrontend	en	When clicking the next-button you will be presented to a list of bookings that will be updated.
You are now about to update all bookings from this date and to the end of the season.	bookingfrontend	en	You are now about to update all bookings from this date and to the end of the season.
You can't cancel event that has started, for help contacts site admin	bookingfrontend	en	You can't cancel event that has started, for help contacts site admin
You can't change resources to the event, for that contact administrator	bookingfrontend	en	You can't change resources to the event, for that contact administrator
You can't extend the event, for that contact administrator	bookingfrontend	en	You can't extend the event, for that contact administrator
You cant edit a booking that is older than 2 weeks	bookingfrontend	en	You cant edit a booking that is older than 2 weeks
You must accept to follow all terms and conditions of lease first.	bookingfrontend	en	You must accept to follow all terms and conditions of lease first.
Your application has now been processed and a confirmation email has been sent to you.	bookingfrontend	en	Your application has been approved, and a confirmation has been sent to you via email.
Your application has now been registered and a confirmation email has been sent to you.	bookingfrontend	en	Your application has now been registered and a confirmation email has been sent to you.
Your applications have now been processed and confirmation emails have been sent to you.	bookingfrontend	en	Your applications have been approved, and a confirmation has been sent to you via email.
accept application	bookingfrontend	en	Accept application
accepted	bookingfrontend	en	Accepted
account	bookingfrontend	en	Account
account status	bookingfrontend	en	Account status
actions	bookingfrontend	en	Actions
active	bookingfrontend	en	Active
active applications	bookingfrontend	en	Active applications
activity	bookingfrontend	en	Activity
activity_id	bookingfrontend	en	Activity id
add a comment	bookingfrontend	en	Add a comment
add another date	bookingfrontend	en	Add another date
add boundary	bookingfrontend	en	Add boundary
add comment	bookingfrontend	en	Add comment
add document	bookingfrontend	en	Add document
add new event	bookingfrontend	en	Add new event
add permission	bookingfrontend	en	Add permission
added %1 users	booking	en	Added %1 users
address	bookingfrontend	en	Address
admin 1	bookingfrontend	en	Admin 1
admin 2	bookingfrontend	en	Admin 2
admins	bookingfrontend	en	Admins
again	booking	en	Again
age group	bookingfrontend	en	Agegroup
agegroup	bookingfrontend	en	Agegroup
allocation	bookingfrontend	en	Allocation
allocation show	bookingfrontend	en	Allocation display
allocations	bookingfrontend	en	Allocations
allocations colliding with existing bookings or allocations (%1)	bookingfrontend	en	Allocations colliding with existing bookings or allocations (%1)
allocations that can be created (%1)	bookingfrontend	en	Allocations that can be created (%1)
anonymous password	bookingfrontend	en	Anonymous password
anonymous user	bookingfrontend	en	Anonymous user
application	bookingfrontend	en	Application
application add	bookingfrontend	en	Application add
applications	bookingfrontend	en	Applications
apr	bookingfrontend	en	April
archived	bookingfrontend	en	Archived
attachment	bookingfrontend	en	Attachment
audience	bookingfrontend	en	Audience
amount	bookingfrontend	en	Amount
aug	bookingfrontend	en	August
available	bookingfrontend	en	Available
back	bookingfrontend	en	Back
price_unit	bookingfrontend	en	Price/unit
bookable resources	bookingfrontend	en	Bookable resources
booking	bookingfrontend	en	Booking
booking district	bookingfrontend	en	Booking district
booking name	bookingfrontend	en	Booking name
booking show	bookingfrontend	en	Internal allocation
bookingfrontend host	bookingfrontend	en	Bookingfrontend host
bookingfrontend settings	bookingfrontend	en	Bookingfrontend settings
bookings	bookingfrontend	en	Bookings
boundaries	bookingfrontend	en	Boundaries
building	bookingfrontend	en	Building
building name	bookingfrontend	en	Building name
building schedule	bookingfrontend	en	Building schedule
buildings	bookingfrontend	en	Buildings
bygning	bookingfrontend	en	Bygning
calendar view	bookingfrontend	en	Day/week view
cancel	bookingfrontend	en	Cancel
cancel event	bookingfrontend	en	Cancel event
cancelled	bookingfrontend	en	Cancelled
case officer	bookingfrontend	en	Case officer
category	bookingfrontend	en	Category
choose a date	bookingfrontend	en	Choose a date
choose file	bookingfrontend	en	Choose file
choose rent object and rentperiod	bookingfrontend	en	Choose rent object and rentperiod
choose rent object	bookingfrontend	en	Choose rent object
add_rent_object	bookingfrontend	en	Add rent object
choose rent period	bookingfrontend	en	Choose rent period
choose target audience	bookingfrontend	en	Choose target audience
chosen rent object	bookingfrontend	en	Chosen resources
chosen rent period	bookingfrontend	en	Chosen rent period
rent period	bookingfrontend	en	Rent period
city	bookingfrontend	en	City
click to sort ascending	bookingfrontend	en	Click to sort ascending
clock_short	bookingfrontend	en	Time
click to sort descending	bookingfrontend	en	Click to sort descending
collect users	booking	en	Collect users
contact	bookingfrontend	en	Contact
contact 1	bookingfrontend	en	Contact 1
contact 2	bookingfrontend	en	Contact 2
contact information	bookingfrontend	en	Contact information
contact person	bookingfrontend	en	Contact person
contact_email	bookingfrontend	en	Email
contact_name	bookingfrontend	en	Contact name
contacts[0][email] contains an invalid email	bookingfrontend	en	Contacts[0][email] contains an invalid email
contacts[1][email] contains an invalid email	bookingfrontend	en	Contacts[1][email] contains an invalid email
cookie domain for sessions	bookingfrontend	en	Cookie domain for sessions
cost	bookingfrontend	en	Cost
cost is set	booking	en	New price is set
create	bookingfrontend	en	Create
created	bookingfrontend	en	Created
current activities	bookingfrontend	en	Current activities
custom login url	bookingfrontend	en	Custom login url
custom login url parameter	bookingfrontend	en	Custom login url parameter
customer identifier type is required	bookingfrontend	en	Customer identifier type is required
customer_identifier_type	bookingfrontend	en	Customer identifier type
customer_organization_number is invalid	bookingfrontend	en	Customer organization number is invalid
customer_ssn contains an invalid Norwegian social security number (6 or 11 digits)	bookingfrontend	en	Customer_ssn contains an invalid norwegian social security number (6 or 11 digits)
dashboard	bookingfrontend	en	Dashboard
dates	bookingfrontend	en	Dates
day	bookingfrontend	en	Day
day of the week	bookingfrontend	en	Day of the week
dec	bookingfrontend	en	Dec
delegate from	bookingfrontend	en	Delegate from
description	bookingfrontend	en	Description
district	bookingfrontend	en	District
do you really want to collect users again	booking	en	Do you really want to collect users again?
document	bookingfrontend	en	Document
document name	bookingfrontend	en	Document name
documents	bookingfrontend	en	Documents
download to your calendar	bookingfrontend	en	Download to your calendar
drawing	bookingfrontend	en	Drawing
each	bookingfrontend	en	Each
edit	bookingfrontend	en	Edit
edit Audience group	bookingfrontend	en	Edit audience group
edit agegroup group	bookingfrontend	en	Edit agegroup group
edit allocation	bookingfrontend	en	Edit allocation
edit booking	bookingfrontend	en	Edit booking
edit data	bookingfrontend	en	Edit data
edit event	bookingfrontend	en	Edit event
edit organization	bookingfrontend	en	Edit organization
editer	bookingfrontend	en	Editer
entity %1 has been saved	bookingfrontend	en	Entity %1 has been saved
entity %1 has been updated	bookingfrontend	en	Entity %1 has been updated
equipment	bookingfrontend	en	Equipment
equipment name	bookingfrontend	en	Equipment name
estimated number of participants	bookingfrontend	en	Estimated number of participants
event	bookingfrontend	en	Event
event show	bookingfrontend	en	Event display
events	bookingfrontend	en	Events
every	bookingfrontend	en	every
executiveofficer	bookingfrontend	en	Executiveofficer
expired for edit	bookingfrontend	en	Expired
feb	bookingfrontend	en	Feb
female	bookingfrontend	en	Female
fetching data	bookingfrontend	en	Fetching data
filnavn	bookingfrontend	en	Filename
find_event_or_activity	bookingfrontend	en	Find event or activity
find_team_or_organization	bookingfrontend	en	Find team or organization
footer info	bookingfrontend	en	Footer info
footer privacy link	bookingfrontend	en	Footer privacy link
for allocations until	bookingfrontend	en	for allocations until:
for remaining season	bookingfrontend	en	for the remaining season
found %1 results	bookingfrontend	en	Found %1 results
found none	booking	en	Found none
fr	bookingfrontend	en	Fr
free	bookingfrontend	en	Free
from	bookingfrontend	en	From
from_date	bookingfrontend	en	From date
generate allocations	bookingfrontend	en	Generate allocations
generate allocations from week template	bookingfrontend	en	Generate allocations from week template
get name from external source	bookingfrontend	en	Get name from external source
go back to the template week	bookingfrontend	en	Go back to the template week
google tracker id	bookingfrontend	en	Google tracker id
group	bookingfrontend	en	Group
group_id	bookingfrontend	en	Group id
history and comments (%1)	bookingfrontend	en	History and comments (%1)
hms document	bookingfrontend	en	Hse document
homepage	bookingfrontend	en	Homepage
hour	bookingfrontend	en	Hour
how many?	bookingfrontend	en	How many?
id	bookingfrontend	en	Id
if same as framework leave empty	bookingfrontend	en	If same as framework leave empty
inactivate	bookingfrontend	en	Inactivate
inactive	bookingfrontend	en	Inactive
invalid date	common	en	Invalid date
invoice	bookingfrontend	en	Invoice
invoice information	bookingfrontend	en	Invoice information
jan	bookingfrontend	en	January
jul	bookingfrontend	en	July
jun	bookingfrontend	en	Jun
kg	bookingfrontend	en	kg
last login	bookingfrontend	en	Last login
last modified	bookingfrontend	en	Last modified
last password change	bookingfrontend	en	Last password change
leased	bookingfrontend	en	Leased
location	bookingfrontend	en	Location
locations	bookingfrontend	en	Facilities
log off	bookingfrontend	en	Log off
log on	bookingfrontend	en	Log on
login	common	en	Login
login apikey	bookingfrontend	en	Login apikey
login header key	bookingfrontend	en	Login header key
login header regular expression	bookingfrontend	en	Login header regular expression
login role id	bookingfrontend	en	Login role id
login soap client encoding	bookingfrontend	en	Login soap client encoding
login soap client location	bookingfrontend	en	Login soap client location
login soap client login	bookingfrontend	en	Login soap client login
login soap client password	bookingfrontend	en	Login soap client password
login soap client proxy host	bookingfrontend	en	Login soap client proxy host
login soap client proxy port	bookingfrontend	en	Login soap client proxy port
login soap client uri	bookingfrontend	en	Login soap client uri
login soap client wsdl	bookingfrontend	en	Login soap client wsdl
login webservicehost	bookingfrontend	en	Login webservicehost
logout	common	en	Logout
m	bookingfrontend	en	Meter
m2	bookingfrontend	en	Square meters
male	bookingfrontend	en	Male
manual	bookingfrontend	en	Manual
manual	common	en	Manual
mar	bookingfrontend	en	Mars
may	bookingfrontend	en	May
metadata settings	bookingfrontend	en	Metadata settings
meter	bookingfrontend	en	Meter
minute	bookingfrontend	en	Minute
mo	bookingfrontend	en	Mo
modified	bookingfrontend	en	Modified
more	bookingfrontend	en	More
more info	bookingfrontend	en	More info
my page	bookingfrontend	en	My page
name	bookingfrontend	en	Name
new	bookingfrontend	en	New
new activity	bookingfrontend	en	New activity
new age group	bookingfrontend	en	New age group
new allocation	bookingfrontend	en	New allocation
new application	bookingfrontend	en	New application
new audience group	bookingfrontend	en	New audience group
new booking	bookingfrontend	en	New booking
new booking application	bookingfrontend	en	New booking application
new building	bookingfrontend	en	New building
new building permission	bookingfrontend	en	New building permission
new contact	bookingfrontend	en	New contact
new document	bookingfrontend	en	New document
new equipment	bookingfrontend	en	New equipment
new event	bookingfrontend	en	New event
new group	bookingfrontend	en	New group
new organization	bookingfrontend	en	New organization
new resource	bookingfrontend	en	New resource
new root permission	bookingfrontend	en	New root permission
new season	bookingfrontend	en	New season
new season permission	bookingfrontend	en	New season permission
no Data.	bookingfrontend	en	No data.
no description yet	bookingfrontend	en	No description yet
no parents	bookingfrontend	en	No parents
no records found.	bookingfrontend	en	No records found.
nov	bookingfrontend	en	November
number of participants	bookingfrontend	en	Number of participants
number of participants is required	bookingfrontend	en	Number of participants is required
oct	bookingfrontend	en	October
of	bookingfrontend	en	Of
officer	bookingfrontend	en	Officer
optional	booking	en	Optional
organization	bookingfrontend	en	Organization
_organization	bookingfrontend	en	Organization
organization index	bookingfrontend	en	Organization index
organization number	bookingfrontend	en	Organization number
organization type	bookingfrontend	en	Organization type
organizations	bookingfrontend	en	Organizations
organizer/responsible seeker	bookingfrontend	en	Organizer/responsible seeker
other	bookingfrontend	en	Other
parent activity	bookingfrontend	en	Parent activity
parent id	bookingfrontend	en	Parent id
part of town	common	en	Part of town
permissions	bookingfrontend	en	Permissions
personal group	bookingfrontend	en	Not registered in Brønnøysund
phone	bookingfrontend	en	Phone
picture	bookingfrontend	en	Picture
planning	bookingfrontend	en	Planning
please choose at least 1 resource	common	en	Please choose at least 1 resource
please choose at least 1 target audience	bookingfrontend	en	Please choose at least 1 target audience
please enter a building name	bookingfrontend	en	Please enter a building name
please enter a contact email	bookingfrontend	en	Please enter a contact email
please enter a contact name	bookingfrontend	en	Please enter a contact name
please enter a descripction	bookingfrontend	en	Please enter a descripction
please select an activity	bookingfrontend	en	Please select an activity
please wait	bookingfrontend	en	Please wait
postal city	bookingfrontend	en	Postal city
prev	bookingfrontend	en	Prev
preview	bookingfrontend	en	Preview
price	bookingfrontend	en	Price
price list	bookingfrontend	en	Price list
primary admin	bookingfrontend	en	Primary admin
primary contact	bookingfrontend	en	Primary contact
published	bookingfrontend	en	Published
quantity limit (%1) exceeded for %2: maximum %3 times within a period of %4 days	bookingfrontend	en	Quantity limit (%1) exceeded for %2: maximum %3 times within a period of %4 days
registration	bookingfrontend	en	Registration
regulation	bookingfrontend	en	Regulation
reject application	bookingfrontend	en	Reject application
rejected	bookingfrontend	en	Rejected
remote authentication	bookingfrontend	en	Remote authentication
remove date	bookingfrontend	en	Remove date
rent object	bookingfrontend	en	Rent object
rent	bookingfrontend	en	Rent
rent_premises_facilities_equipment	bookingfrontend	en	Rent premises, facilities, or equipment
rental_resources	bookingfrontend	en	Rental resources
reserved	bookingfrontend	en	Reserved
reset	bookingfrontend	en	Reset
resource	bookingfrontend	en	Resource
resource name	bookingfrontend	en	Resource name
resource schedule	bookingfrontend	en	Resource schedule
resource type	bookingfrontend	en	Resource type
resources	bookingfrontend	en	Resources
responsible applicant	bookingfrontend	en	Responsible applicant
role	bookingfrontend	en	Role
root permissions	bookingfrontend	en	Root permissions
saved data	bookingfrontend	en	Saved data
schedule	bookingfrontend	en	Schedule
search_for_like_minded_people	bookingfrontend	en	Are you looking for someone interested in the same things as you? Search by the name of a team or organization, or filter by activity or area
season	bookingfrontend	en	Season
season name	bookingfrontend	en	Season name
seasons	bookingfrontend	en	Seasons
secondary admin	bookingfrontend	en	Secondary admin
select a building first	bookingfrontend	en	Select a building first
select a grooup	bookingfrontend	en	Select a grooup
select category...	bookingfrontend	en	Select category...
select date	bookingfrontend	en	Select date
select method	bookingfrontend	en	Select method
select role...	bookingfrontend	en	Select role...
selected	bookingfrontend	en	Selected
sep	bookingfrontend	en	September
settings	bookingfrontend	en	Settings
show only active	bookingfrontend	en	Show only active
show_more	bookingfrontend	en	Show more
show_less	bookingfrontend	en	Show less
showing items	bookingfrontend	en	Showing items
showing items {startRecord} - {endRecord} of {totalRecords}	bookingfrontend	en	Showing items {startrecord} - {endrecord} of {totalrecords}
site title	bookingfrontend	en	Site title
social security number	bookingfrontend	en	Social security number
square meter	bookingfrontend	en	Square meter
status	bookingfrontend	en	Status
street	bookingfrontend	en	Street
su	bookingfrontend	en	Sunday
submit	bookingfrontend	en	Submit
successfully created (%1) allocations:	bookingfrontend	en	Successfully created (%1) allocations:
surname	bookingfrontend	en	Surname
target audience	bookingfrontend	en	Target audience
team leader 1	bookingfrontend	en	Team leader 1
team leader 2	bookingfrontend	en	Team leader 2
team leaders	bookingfrontend	en	Team leaders
telephone	bookingfrontend	en	Telephone
terms and conditions	bookingfrontend	en	Terms and conditions
test organization	bookingfrontend	en	Test organization
th	bookingfrontend	en	Th
this application is not within a valid season	bookingfrontend	en	This application is outside the valid season
title	bookingfrontend	en	Title
to	bookingfrontend	en	To
to_date	bookingfrontend	en	To date
tu	bookingfrontend	en	Tu
type	bookingfrontend	en	Type
unit	bookingfrontend	en	Unit
unit cost	bookingfrontend	en	Unit cost
update results	bookingfrontend	en	Update results
upload document	bookingfrontend	en	Upload document
url to external logout	bookingfrontend	en	Url to external logout
use cookies to pass sessionid	bookingfrontend	en	Use cookies to pass sessionid
use_filters_to_find_rental_objects	bookingfrontend	en	Use the filters to find the rental objects you wish to rent
use_filters_to_find_todays_events	bookingfrontend	en	Use the filters to find out what's happening today, or this weekend
user	bookingfrontend	en	User
uustatus	bookingfrontend	en	Availability declaration
validate	bookingfrontend	en	Validate
view allocation	bookingfrontend	en	View allocation
view booking	bookingfrontend	en	View booking
view event	bookingfrontend	en	View event
we	bookingfrontend	en	We
week	bookingfrontend	en	Week
week template	bookingfrontend	en	Week template
when	bookingfrontend	en	When
when?	bookingfrontend	en	When?
where	bookingfrontend	en	Where
where?	bookingfrontend	en	Where?
who	bookingfrontend	en	Who
who?	bookingfrontend	en	Who?
why	bookingfrontend	en	Why
why?	bookingfrontend	en	Why?
you must accept to follow all terms and conditions of lease first	common	en	You must accept to follow all terms and conditions of lease first
zip code	bookingfrontend	en	Zip code
see_more_filters	bookingfrontend	en	See more filters
see_less_filters	bookingfrontend	en	See less filters
event_building	bookingfrontend	en	Event / Building
enter_team_organization_name	bookingfrontend	en	Enter team/organization name
show_only_available	bookingfrontend	en	Show only available
version_choice	bookingfrontend	en	Choose version
version	bookingfrontend	en	Version
which_version_do_you_want	bookingfrontend	en	Which version do you want?
old	bookingfrontend	en	Old
new	bookingfrontend	en	New
what_is_aktiv_kommune	bookingfrontend	en	What is Aktiv kommune?
add_rental_period	bookingfrontend	en	Add rental period
minute_rate	bookingfrontend	en	Minute rate
hourly_rate	bookingfrontend	en	Hourly rate
daily_rate	bookingfrontend	en	Daily rate
hours	bookingfrontend	en	Hours
total	bookingfrontend	en	Total
minute	bookingfrontend	en	Minute
days	bookingfrontend	en	Days
continue	bookingfrontend	en	Continue
billing	bookingfrontend	en	Billing
home_page	bookingfrontend	en	To the homepage
summary	bookingfrontend	en	Summary
your_applications	bookingfrontend	en	Your applications
billing_information_contact_person	bookingfrontend	en	Billing information for contact person
billing_information	bookingfrontend	en	Billing information
submit_application	bookingfrontend	en	Submit application
delete	bookingfrontend	en	Delete
delete_rentobject	bookingfrontend	en	Delete rent object
delete_rentobject_body	bookingfrontend	en	Are you sure you want to delete this rent object from your basket?
please_select_at_least_one_resource	bookingfrontend	en	Please select at least one resource
please_select_at_least_one_date_and_time	bookingfrontend	en	Please select at least one date and time slot
please_correct_errors_before_proceeding	bookingfrontend	en	Please correct the errors below before proceeding to the next step
selected_time_must_be_in_future	bookingfrontend	en	The selected time must be in the future
start_time_must_be_before_end_time	bookingfrontend	en	Start time must be earlier than end time
please_fill_all_date_and_time_fields	bookingfrontend	en	Please fill in all date and time fields
please_select_target_audience	bookingfrontend	en	Please select a target audience
please_enter_event_name	bookingfrontend	en	Please enter the name for the event/activity
please_enter_organizer	bookingfrontend	en	Please enter the organizer/responsible seeker
please_enter_participants	bookingfrontend	en	Please enter the estimated number of participants
please_accept_terms	bookingfrontend	en	Please accept the terms and conditions
organization_calendar	bookingfrontend	en	Organization Calendar
no_resources_found	bookingfrontend	en	No resources found for the given date
no_documents_to_accept	bookingfrontend	en	There are no documents to accept for this application.
calendar_view	bookingfrontend	en	Calendar
list_view	bookingfrontend	en	List
deselect_all	bookingfrontend	en	Deselect All
max_participants	bookingfrontend	en	Max {{count}} participants
max_participants_info	bookingfrontend	en	Max participants
edit_event	bookingfrontend	en	Edit Event
month	bookingfrontend	en	Month
<<<<<<< HEAD
participant_registration	bookingfrontend	en	Participant registration
save	bookingfrontend	en	Save
view_resources	bookingfrontend	en	View resources
organizer	bookingfrontend	en	Organizer
=======
enter_title	bookingfrontend	en	Please enter a title
>>>>>>> 316d53d4
<|MERGE_RESOLUTION|>--- conflicted
+++ resolved
@@ -655,11 +655,8 @@
 max_participants_info	bookingfrontend	en	Max participants
 edit_event	bookingfrontend	en	Edit Event
 month	bookingfrontend	en	Month
-<<<<<<< HEAD
 participant_registration	bookingfrontend	en	Participant registration
 save	bookingfrontend	en	Save
 view_resources	bookingfrontend	en	View resources
 organizer	bookingfrontend	en	Organizer
-=======
-enter_title	bookingfrontend	en	Please enter a title
->>>>>>> 316d53d4
+enter_title	bookingfrontend	en	Please enter a title