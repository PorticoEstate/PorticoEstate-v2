%1 bookings were updated.	bookingfrontend	en	%1 bookings were updated.
%1 bookings will be updated.	bookingfrontend	en	%1 bookings will be updated.
-- select an activity --	bookingfrontend	en	-- select an activity --
1 week	bookingfrontend	en	1 week
2 weeks	bookingfrontend	en	2 weeks
3 weeks	bookingfrontend	en	3 weeks
4 weeks	bookingfrontend	en	4 weeks
_organization	bookingfrontend	en	Organization
A Case officer will review your application as soon as possible.	bookingfrontend	en	A case officer will review your application as soon as possible.
About Aktive kommune	bookingfrontend	en	About Aktive Kommune
About the service	bookingfrontend	en	About the service
accept application	bookingfrontend	en	Accept application
accepted	bookingfrontend	en	Accepted
Access denied	bookingfrontend	en	Access denied
account	bookingfrontend	en	Account
Account Codes	bookingfrontend	en	Account codes
account status	bookingfrontend	en	Account status
actions	bookingfrontend	en	Actions
active	bookingfrontend	en	Active
active applications	bookingfrontend	en	Active applications
Activities (2018)	bookingfrontend	en	Activities
activity	bookingfrontend	en	Activity
activity_id	bookingfrontend	en	Activity id
add a comment	bookingfrontend	en	Add a comment
add another date	bookingfrontend	en	Add another date
Add application	bookingfrontend	en	Add application
add boundary	bookingfrontend	en	Add boundary
add comment	bookingfrontend	en	Add comment
add document	bookingfrontend	en	Add document
Add group	bookingfrontend	en	Add group
add new event	bookingfrontend	en	Add new event
add permission	bookingfrontend	en	Add permission
add_date	bookingfrontend	en	Add date
add_rent_object	bookingfrontend	en	Add rent object
add_rental_period	bookingfrontend	en	Add rental period
added %1 users	booking	en	Added %1 users
additional_information	bookingfrontend	en	Additional information (optional)
address	bookingfrontend	en	Address
admin 1	bookingfrontend	en	Admin 1
admin 2	bookingfrontend	en	Admin 2
admins	bookingfrontend	en	Admins
again	booking	en	Again
age group	bookingfrontend	en	Agegroup
agegroup	bookingfrontend	en	Agegroup
Agegroups kan not be larger than 9999 peoples	bookingfrontend	en	Agegroups kan not be larger than 9999 peoples
all_day	bookingfrontend	en	All day
allocation	bookingfrontend	en	Allocation
Allocation deleted on	bookingfrontend	en	Allocation deleted on
allocation show	bookingfrontend	en	Allocation display
allocations	bookingfrontend	en	Allocations
allocations colliding with existing bookings or allocations (%1)	bookingfrontend	en	Allocations colliding with existing bookings or allocations (%1)
Allocations deleted on	bookingfrontend	en	Allocations deleted on
allocations that can be created (%1)	bookingfrontend	en	Allocations that can be created (%1)
amount	bookingfrontend	en	Amount
anonymous password	bookingfrontend	en	Anonymous password
anonymous user	bookingfrontend	en	Anonymous user
application	bookingfrontend	en	Application
application add	bookingfrontend	en	Application add
Application basket	bookingfrontend	en	Application basket
Application cart	bookingfrontend	en	Application cart
application_registered_confirmation	bookingfrontend	en	Your application has now been registered and a confirmation email has been sent to you.
applications	bookingfrontend	en	Applications
applications.description	bookingfrontend	en	View and manage your applications
applications_overview	bookingfrontend	en	Here is an overview of your applications that are ready for submission and approval.
applications_ready_for_submission	bookingfrontend	en	Applications ready for submission
Apply filter	bookingfrontend	en	Activate filter
Apply for time	bookingfrontend	en	Apply for time
apr	bookingfrontend	en	April
archived	bookingfrontend	en	Archived
Article	bookingfrontend	en	Article
articles	bookingfrontend	en	Articles
Associated bookings	bookingfrontend	en	Associated allocations/events
attachment	bookingfrontend	en	Attachment
audience	bookingfrontend	en	Audience
aug	bookingfrontend	en	August
available	bookingfrontend	en	Available
back	bookingfrontend	en	Back
Back to user list	booking	en	Back to user list
back_to_start	bookingfrontend	en	Back to start
beta_version	bookingfrontend	en	Beta version
billing	bookingfrontend	en	Billing
billing_information	bookingfrontend	en	Billing information
billing_information_contact_person	bookingfrontend	en	Billing information for contact person
Book resource	bookingfrontend	en	Book resource
bookable resources	bookingfrontend	en	Bookable resources
booking	bookingfrontend	en	Booking
Booking and allocations deleted on	bookingfrontend	en	Booking and allocations deleted on
Booking Cancel information	bookingfrontend	en	Booking cancel information
Booking Cancel information2	bookingfrontend	en	Booking cancel information2
Booking Delete information	bookingfrontend	en	Booking delete information
Booking Delete information2	bookingfrontend	en	Booking delete information2
Booking Delete information3	bookingfrontend	en	Booking delete information3
Booking deleted on	bookingfrontend	en	Booking deleted on
booking district	bookingfrontend	en	Booking district
booking name	bookingfrontend	en	Booking name
booking show	bookingfrontend	en	Internal allocation
booking_calendar	bookingfrontend	en	Bookingcalendar
booking_categories	bookingfrontend	en	Booking categories
booking_unavailable	bookingfrontend	en	Booking unavailable
bookingfrontend host	bookingfrontend	en	Bookingfrontend host
bookingfrontend settings	bookingfrontend	en	Bookingfrontend settings
bookings	bookingfrontend	en	Bookings
Bookings and allocations deleted on	bookingfrontend	en	Bookings and allocations deleted on
Bookings deleted on	bookingfrontend	en	Bookings deleted on
Bookings that can be created	bookingfrontend	en	Bookings that can be created
boundaries	bookingfrontend	en	Boundaries
building	bookingfrontend	en	Building
Building information	bookingfrontend	en	Building information
building name	bookingfrontend	en	Building name
Building or facility name	bookingfrontend	en	Building/facility name
building schedule	bookingfrontend	en	Building schedule
Building users	bookingfrontend	en	Building users
buildings	bookingfrontend	en	Buildings
bygning	bookingfrontend	en	Bygning
calendar view	bookingfrontend	en	Day/week view
calendar_resources	bookingfrontend	en	Calendar resources
calendar_view	bookingfrontend	en	Calendar
Can not create a booking in the past	bookingfrontend	en	Can not create a booking in the past
Can not repeat from a date in the past	bookingfrontend	en	Can not repeat from a date in the past
cancel	bookingfrontend	en	Cancel
Cancel allocation	bookingfrontend	en	Cancel allocation
Cancel allocation also	bookingfrontend	en	Cancel allocation also
Cancel allocations	bookingfrontend	en	Cancel allocations
Cancel booking	bookingfrontend	en	Cancel booking
Cancel bookings	bookingfrontend	en	Cancel bookings
cancel event	bookingfrontend	en	Cancel event
Cancel information	bookingfrontend	en	Cancel information
Cancel information2	bookingfrontend	en	Cancel information2
Cancel until	bookingfrontend	en	Cancel until
Cancelation of allocation from	bookingfrontend	en	Cancelation of allocation from
Cancelation of booking and allocation from	bookingfrontend	en	Cancelation of booking and allocation from
Cancelation of booking from	bookingfrontend	en	Cancelation of booking from
Cancelation of bookings and allocations from	bookingfrontend	en	Cancelation of bookings and allocations from
Cancelation of bookings from	bookingfrontend	en	Cancelation of bookings from
cancelled	bookingfrontend	en	Cancelled
Cannot change end time	bookingfrontend	en	Failed to change end time. End date cannot be before start date
Cannot change start time	bookingfrontend	en	Failed to change start time. Start date cannot be later than end date
case officer	bookingfrontend	en	Case officer
case_officer	bookingfrontend	en	Case Officer
category	bookingfrontend	en	Category
Change organization	common	en	Change organization
Change the allocation	bookingfrontend	en	Change the allocation
Check calendar	bookingfrontend	en	Check calendar
check_spam_filter	bookingfrontend	en	Please check your spam filter if you are missing mail.
choose a date	bookingfrontend	en	Choose a date
Choose another building	bookingfrontend	en	Choose another building
Choose atleast one object	bookingfrontend	en	Choose at least one object
Choose categories	bookingfrontend	en	Choose categories
Choose date	bookingfrontend	en	Choose date
Choose date-range	bookingfrontend	en	Choose date range
choose file	bookingfrontend	en	Choose file
choose rent object	bookingfrontend	en	Choose rent object
choose rent object and rentperiod	bookingfrontend	en	Choose rent object and rentperiod
choose rent period	bookingfrontend	en	Choose rent period
Choose resources	bookingfrontend	en	Choose resources
choose target audience	bookingfrontend	en	Choose target audience
choose_a	bookingfrontend	en	Choose a billing type
chosen rent object	bookingfrontend	en	Chosen resources
chosen rent period	bookingfrontend	en	Chosen rent period
city	bookingfrontend	en	City
clear	bookingfrontend	en	Clear
click to sort ascending	bookingfrontend	en	Click to sort ascending
click to sort descending	bookingfrontend	en	Click to sort descending
clock_short	bookingfrontend	en	Time
Close	bookingfrontend	en	Close
close_dialog	bookingfrontend	en	Close dialog
close_message	bookingfrontend	en	Close message
collect users	booking	en	Collect users
Collects users from all applications and events	booking	en	Collects users from all applications and events
Complete applications	bookingfrontend	en	Complete applications
complete applications	bookingfrontend	en	Complete applications
complete_applications	bookingfrontend	en	Complete applications
Confirm e-mail address	bookingfrontend	en	Confirm e-mail address
confirm_email	bookingfrontend	en	Confirm email
confirm_this_document	bookingfrontend	en	Confirm this document
CONFIRMED	bookingfrontend	en	Confirmed
contact	bookingfrontend	en	Contact
contact 1	bookingfrontend	en	Contact 1
contact 2	bookingfrontend	en	Contact 2
contact information	bookingfrontend	en	Contact information
Contact information name is to long. max 50 characters	bookingfrontend	en	Contact information name is to long. max 50 characters
contact person	bookingfrontend	en	Contact person
contact_email	bookingfrontend	en	Email
contact_name	bookingfrontend	en	Contact name
contact_phone	bookingfrontend	en	Phone
contacts[0][email] contains an invalid email	bookingfrontend	en	Contacts[0][email] contains an invalid email
contacts[1][email] contains an invalid email	bookingfrontend	en	Contacts[1][email] contains an invalid email
continue	bookingfrontend	en	Continue
cookie domain for sessions	bookingfrontend	en	Cookie domain for sessions
cost	bookingfrontend	en	Cost
cost is set	booking	en	New price is set
Could not delete allocation due to a booking still use it	bookingfrontend	en	Could not delete allocation due to a booking still use it
Could not find application id. Contact case officer with allocation id	bookingfrontend	en	Could not find the corresponding application. To increase time, you must contact the case handler with the allocation:
create	bookingfrontend	en	Create
Create new booking	bookingfrontend	en	Create new booking
created	bookingfrontend	en	Created
currency	bookingfrontend	en	NOK
current activities	bookingfrontend	en	Current activities
custom login url	bookingfrontend	en	Custom login url
custom login url parameter	bookingfrontend	en	Custom login url parameter
customer identifier type is required	bookingfrontend	en	Customer identifier type is required
Customer number	bookingfrontend	en	Reference number
customer_identifier_type	bookingfrontend	en	Customer identifier type
customer_organization_number is invalid	bookingfrontend	en	Customer organization number is invalid
customer_ssn contains an invalid Norwegian social security number (6 or 11 digits)	bookingfrontend	en	Customer_ssn contains an invalid norwegian social security number (6 or 11 digits)
daily_rate	bookingfrontend	en	Daily rate
dashboard	bookingfrontend	en	Dashboard
Date	bookingfrontend	en	Date
Date of birth or SSN	bookingfrontend	en	Date of birth or ssn
dates	bookingfrontend	en	Dates
day	bookingfrontend	en	Day
day of the week	bookingfrontend	en	Day of the week
days	bookingfrontend	en	Days
dec	bookingfrontend	en	Dec
Decrease of from time overlap with existing booking	bookingfrontend	en	Cannot change date. Start time overlaps with existing internal allocation
Decrease of to time overlap with existing booking	bookingfrontend	en	Cannot change date. End time overlaps with an existing internal allocation
delegate from	bookingfrontend	en	Delegate from
delegate from.description	bookingfrontend	en	Manage delegations from organizations
delete	bookingfrontend	en	Delete
Delete Event	bookingfrontend	en	Delete event
Delete information	bookingfrontend	en	Delete information
Delete information2	bookingfrontend	en	Delete information2
delete_rentobject	bookingfrontend	en	Delete rent object
delete_rentobject_body	bookingfrontend	en	Are you sure you want to delete this rent object from your basket?
Deleted on	bookingfrontend	en	Deleted on
description	bookingfrontend	en	Description
description not available	bookingfrontend	en	Description not available
deselect_all	bookingfrontend	en	Deselect All
district	bookingfrontend	en	District
Do you really want to collect users	booking	en	Do you really want to collect users?
do you really want to collect users again	booking	en	Do you really want to collect users again?
Do you want to delete application?	bookingfrontend	en	Do you want to delete application?
document	bookingfrontend	en	Document
document name	bookingfrontend	en	Document name
documents	bookingfrontend	en	Documents
download to your calendar	bookingfrontend	en	Download to your calendar
drawing	bookingfrontend	en	Drawing
E-mail address	bookingfrontend	en	E-mail address
each	bookingfrontend	en	Each
edit	bookingfrontend	en	Edit
edit agegroup group	bookingfrontend	en	Edit agegroup group
edit allocation	bookingfrontend	en	Edit allocation
Edit allocation information	bookingfrontend	en	If you only need to change the allocation for a selected date, press the Change button below to mark the time as available, and the time will be shown as available in the calendar, and can be allocated to other clubs/organizations.
Edit allocation information2	bookingfrontend	en	If you need to change more, you can select 'Out season' or 'Change to' and choose a date, you can also choose an interval (e.g., every other week).
edit application	bookingfrontend	en	Edit application
edit Audience group	bookingfrontend	en	Edit audience group
edit booking	bookingfrontend	en	Edit booking
edit data	bookingfrontend	en	Edit data
edit event	bookingfrontend	en	Edit event
Edit Events	bookingfrontend	en	Edit events
Edit Group	bookingfrontend	en	Edit group
edit organization	bookingfrontend	en	Edit organization
Edit System Message	bookingfrontend	en	Edit system message
Edit until	bookingfrontend	en	Edit until
edit_event	bookingfrontend	en	Edit Event
editer	bookingfrontend	en	Editer
empty_cart	bookingfrontend	en	You have nothing in your shopping cart
end_time	bookingfrontend	en	End time
end_time_in_past	bookingfrontend	en	End time cannot be in the past
end_time_must_be_after_start_time	bookingfrontend	en	End time must be after start time
end_time_outside_business_hours	bookingfrontend	en	End time must be within business hours
enter_team_organization_name	bookingfrontend	en	Enter team/organization name
enter_title	bookingfrontend	en	Please enter a title
entity %1 has been saved	bookingfrontend	en	Entity %1 has been saved
entity %1 has been updated	bookingfrontend	en	Entity %1 has been updated
equipment	bookingfrontend	en	Equipment
equipment name	bookingfrontend	en	Equipment name
Equipment text	bookingfrontend	en	In the field below, please enter if you have any special needs related to the activity
estimated number of participants	bookingfrontend	en	Estimated number of participants
event	bookingfrontend	en	Event
Event Delete Information	bookingfrontend	en	Event delete information
Event Delete Information2	bookingfrontend	en	Event delete information2
event show	bookingfrontend	en	Event display
Event was created	booking	en	The event was created
Event/activity description	bookingfrontend	en	Event/activity description
Event/activity homepage	bookingfrontend	en	Event/activity homepage
event_building	bookingfrontend	en	Event / Building
event_title	bookingfrontend	en	Event title
events	bookingfrontend	en	Events
every	bookingfrontend	en	every
executiveofficer	bookingfrontend	en	Executiveofficer
expired for edit	bookingfrontend	en	Expired
Facilities	bookingfrontend	en	Facilities
facilities	bookingfrontend	en	Facilities
feb	bookingfrontend	en	Feb
female	bookingfrontend	en	Female
fetching data	bookingfrontend	en	Fetching data
Field %1 is required	bookingfrontend	en	Field %1 is required
Field %1: Invalid format	bookingfrontend	en	Field %1: invalid format
filnavn	bookingfrontend	en	Filename
filter	bookingfrontend	en	Filter
Find available	bookingfrontend	en	Find available
Find available resources	bookingfrontend	en	Find available resources
find_event_or_activity	bookingfrontend	en	Find event or activity
find_team_or_organization	bookingfrontend	en	Find team or organization
Follow status	bookingfrontend	en	You can follow the status under My Page --> Applications
footer info	bookingfrontend	en	Footer info
footer privacy link	bookingfrontend	en	Footer privacy link
for allocations until	bookingfrontend	en	for allocations until:
for remaining season	bookingfrontend	en	for the remaining season
For rent	bookingfrontend	en	For rent
found %1 results	bookingfrontend	en	Found %1 results
found none	booking	en	Found none
fr	bookingfrontend	en	Fr
free	bookingfrontend	en	Free
from	bookingfrontend	en	From
From time	bookingfrontend	en	From time
from_date	bookingfrontend	en	From date
generate allocations	bookingfrontend	en	Generate allocations
generate allocations from week template	bookingfrontend	en	Generate allocations from week template
get name from external source	bookingfrontend	en	Get name from external source
Go back	bookingfrontend	en	Go back
Go back to calendar	bookingfrontend	en	Go back to calendar
go back to the template week	bookingfrontend	en	Go back to the template week
Go to allocation	bookingfrontend	en	Go to allocation
google tracker id	bookingfrontend	en	Google tracker id
group	bookingfrontend	en	Group
Group shortname	bookingfrontend	en	Group shortname
group_id	bookingfrontend	en	Group id
Happening in Bergen	bookingfrontend	en	Happening in Bergen
history and comments (%1)	bookingfrontend	en	History and comments (%1)
hms document	bookingfrontend	en	Hse document
home_page	bookingfrontend	en	To the homepage
homepage	bookingfrontend	en	Homepage
hour	bookingfrontend	en	Hour
hourly_rate	bookingfrontend	en	Hourly rate
hours	bookingfrontend	en	Hours
how many?	bookingfrontend	en	How many?
I am feeling lucky	bookingfrontend	en	I am feeling lucky
id	bookingfrontend	en	Id
if same as framework leave empty	bookingfrontend	en	If same as framework leave empty
In order to send the invoice we need information about either customer organization number or norwegian social security number	bookingfrontend	en	In order to send the invoice we need information about either customer organization number or norwegian social security number
inactivate	bookingfrontend	en	Inactivate
inactive	bookingfrontend	en	Inactive
Information about the event	bookingfrontend	en	Information about the event
Information about the event (edit)	bookingfrontend	en	Information about the event (edit)
Internal Customer	bookingfrontend	en	Internal customer
Interval	bookingfrontend	en	Interval
invalid date	common	en	Invalid date
Invalid from date	bookingfrontend	en	Invalid from date
invoice	bookingfrontend	en	Invoice
invoice information	bookingfrontend	en	Invoice information
Invoice Instruction	bookingfrontend	en	Invoice instruction
invoice.description	bookingfrontend	en	View your invoices
invoiced	bookingfrontend	en	Invoiced
It is currently not possible to rent anything here	bookingfrontend	en	It is currently not possible to rent anything here
jan	bookingfrontend	en	January
jul	bookingfrontend	en	July
jun	bookingfrontend	en	Jun
kg	bookingfrontend	en	kg
last login	bookingfrontend	en	Last login
last modified	bookingfrontend	en	Last modified
last password change	bookingfrontend	en	Last password change
Layout	bookingfrontend	en	Layout
leased	bookingfrontend	en	Leased
Lengt of name is to long, max %1 characters long	bookingfrontend	en	Lengt of name is to long, max %1 characters long
Lengt of shortname is to long, max 11 characters long	bookingfrontend	en	Lengt of shortname is to long, max 11 characters long
Link to website	bookingfrontend	en	Link to website
list_view	bookingfrontend	en	List
Loading...	bookingfrontend	en	Loading...
loading_cart	bookingfrontend	en	Loading shopping cart
loading_resource_info	bookingfrontend	en	Loading resource information
loading_user	bookingfrontend	en	Loading user
loading_user_info	bookingfrontend	en	Loading user information
location	bookingfrontend	en	Location
locations	bookingfrontend	en	Facilities
log off	bookingfrontend	en	Log off
log on	bookingfrontend	en	Log on
login	common	en	Login
login apikey	bookingfrontend	en	Login apikey
login header key	bookingfrontend	en	Login header key
login header regular expression	bookingfrontend	en	Login header regular expression
login role id	bookingfrontend	en	Login role id
login soap client encoding	bookingfrontend	en	Login soap client encoding
login soap client location	bookingfrontend	en	Login soap client location
login soap client login	bookingfrontend	en	Login soap client login
login soap client password	bookingfrontend	en	Login soap client password
login soap client proxy host	bookingfrontend	en	Login soap client proxy host
login soap client proxy port	bookingfrontend	en	Login soap client proxy port
login soap client uri	bookingfrontend	en	Login soap client uri
login soap client wsdl	bookingfrontend	en	Login soap client wsdl
login webservicehost	bookingfrontend	en	Login webservicehost
logout	common	en	Logout
m	bookingfrontend	en	Meter
m2	bookingfrontend	en	Square meters
male	bookingfrontend	en	Male
manual	bookingfrontend	en	Manual
manual	common	en	Manual
mar	bookingfrontend	en	Mars
Mass update	bookingfrontend	en	Mass update
max_participants	bookingfrontend	en	Max {{count}} participants
may	bookingfrontend	en	May
Message	bookingfrontend	en	Message
metadata settings	bookingfrontend	en	Metadata settings
meter	bookingfrontend	en	Meter
Minimum 8 digits	bookingfrontend	en	Minimum 8 digits
minute	bookingfrontend	en	Minute
minute_rate	bookingfrontend	en	Minute rate
Missing rights	bookingfrontend	en	Missing rights
mo	bookingfrontend	en	Mo
modified	bookingfrontend	en	Modified
month	bookingfrontend	en	Month
more	bookingfrontend	en	More
more info	bookingfrontend	en	More info
more_filters	bookingfrontend	en	More filters
multiple_time_slots	bookingfrontend	en	Multiple time slots
my page	bookingfrontend	en	My page
name	bookingfrontend	en	Name
Name for event/activity	bookingfrontend	en	Name for event/activity
Needed for the return from the external logout	bookingfrontend	en	Needed for the return from the external logout
new	bookingfrontend	en	New
new activity	bookingfrontend	en	New activity
new age group	bookingfrontend	en	New age group
new allocation	bookingfrontend	en	New allocation
new application	bookingfrontend	en	New application
new audience group	bookingfrontend	en	New audience group
new booking	bookingfrontend	en	New booking
new booking application	bookingfrontend	en	New booking application
new building	bookingfrontend	en	New building
new building permission	bookingfrontend	en	New building permission
new contact	bookingfrontend	en	New contact
new document	bookingfrontend	en	New document
new equipment	bookingfrontend	en	New equipment
new event	bookingfrontend	en	New event
new group	bookingfrontend	en	New group
New message	bookingfrontend	en	New message
new organization	bookingfrontend	en	New organization
new resource	bookingfrontend	en	New resource
new root permission	bookingfrontend	en	New root permission
new season	bookingfrontend	en	New season
new season permission	bookingfrontend	en	New season permission
New system message	bookingfrontend	en	New system message
Next step	bookingfrontend	en	Next step
No available options	bookingfrontend	en	No available options
no Data.	bookingfrontend	en	No data.
no description yet	bookingfrontend	en	No description yet
no parents	bookingfrontend	en	No parents
no records found.	bookingfrontend	en	No records found.
No rent object chosen	bookingfrontend	en	No rent object chosen
No valid identification returned from login	common	en	No valid identification returned from login
no_documents_to_accept	bookingfrontend	en	There are no documents to accept for this application.
no_overlap	bookingfrontend	en	{{res}} does not allow overlapping bookings.
no_resources_found	bookingfrontend	en	No resources found for the given date
nov	bookingfrontend	en	November
number of participants	bookingfrontend	en	Number of participants
number of participants is required	bookingfrontend	en	Number of participants is required
Object No.	bookingfrontend	en	Object no.
oct	bookingfrontend	en	October
of	bookingfrontend	en	Of
officer	bookingfrontend	en	Officer
Official organization	bookingfrontend	en	Registered in Brønnøysund
old	bookingfrontend	en	Old
optional	booking	en	Optional
organization	bookingfrontend	en	Organization
organization index	bookingfrontend	en	Organization index
organization number	bookingfrontend	en	Organization number
Organization shortname	bookingfrontend	en	Organization shortname
organization type	bookingfrontend	en	Organization type
organization_calendar	bookingfrontend	en	Organization Calendar
organizations	bookingfrontend	en	Organizations
organizer	bookingfrontend	en	Organizer
organizer/responsible seeker	bookingfrontend	en	Organizer/responsible seeker
other	bookingfrontend	en	Other
Out season	bookingfrontend	en	Out season
Overlaps other organizations allocation	bookingfrontend	en	Overlaps other organizations allocation
Overlaps with existing allocation	bookingfrontend	en	Overlaps with existing allocation
Overlaps with existing booking	bookingfrontend	en	Overlaps with existing booking
Overlaps with existing event	bookingfrontend	en	Overlaps with existing event
parent activity	bookingfrontend	en	Parent activity
parent id	bookingfrontend	en	Parent id
part of town	common	en	Part of town
Part of town (2018)	bookingfrontend	en	Part of town
Pending	bookingfrontend	en	Pending
permissions	bookingfrontend	en	Permissions
personal group	bookingfrontend	en	Not registered in Brønnøysund
phone	bookingfrontend	en	Phone
Phone is already registered	bookingfrontend	en	Phone is already registered
picture	bookingfrontend	en	Picture
Pictures	bookingfrontend	en	Pictures
Place	bookingfrontend	en	Place
planning	bookingfrontend	en	Planning
Please check your Spam Filter if you are missing mail.	bookingfrontend	en	Please check your spam filter if you are missing mail.
please choose at least 1 resource	common	en	Please choose at least 1 resource
please choose at least 1 target audience	bookingfrontend	en	Please choose at least 1 target audience
please enter a building name	bookingfrontend	en	Please enter a building name
please enter a contact email	bookingfrontend	en	Please enter a contact email
please enter a contact name	bookingfrontend	en	Please enter a contact name
please enter a descripction	bookingfrontend	en	Please enter a descripction
Please enter correct numbers for the event	bookingfrontend	en	Please enter correct numbers for the event
Please fill all fields	bookingfrontend	en	Please fill all fields
please select an activity	bookingfrontend	en	Please select an activity
Please update the data and click the Next-button.	bookingfrontend	en	Please update the data and click the next-button.
please wait	bookingfrontend	en	Please wait
please_accept_terms	bookingfrontend	en	Please accept the terms and conditions
please_correct_errors_before_proceeding	bookingfrontend	en	Please correct the errors below before proceeding to the next step
please_enter_event_name	bookingfrontend	en	Please enter the name for the event/activity
please_enter_organizer	bookingfrontend	en	Please enter the organizer/responsible seeker
please_enter_participants	bookingfrontend	en	Please enter the estimated number of participants
please_fill_all_date_and_time_fields	bookingfrontend	en	Please fill in all date and time fields
please_select_at_least_one_date_and_time	bookingfrontend	en	Please select at least one date and time slot
please_select_at_least_one_resource	bookingfrontend	en	Please select at least one resource
please_select_target_audience	bookingfrontend	en	Please select a target audience
postal city	bookingfrontend	en	Postal city
prev	bookingfrontend	en	Prev
preview	bookingfrontend	en	Preview
Previous step	bookingfrontend	en	Previous step
price	bookingfrontend	en	Price
price list	bookingfrontend	en	Price list
price_unit	bookingfrontend	en	Price/unit
primary admin	bookingfrontend	en	Primary admin
primary contact	bookingfrontend	en	Primary contact
Print as PDF	bookingfrontend	en	Print as pdf
Privacy	bookingfrontend	en	Privacy
Privacy statement	bookingfrontend	en	Privacy statement
Private event	bookingfrontend	en	Private event
private_event	bookingfrontend	en	Private person
private_person	bookingfrontend	en	Private Person
Project No.	bookingfrontend	en	Project no.
Public schedule	bookingfrontend	en	Public schedule
published	bookingfrontend	en	Published
quantity limit (%1) exceeded for %2: maximum %3 times within a period of %4 days	bookingfrontend	en	Quantity limit (%1) exceeded for %2: maximum %3 times within a period of %4 days
Recurring allocation cancelation	bookingfrontend	en	Recurring allocation cancelation
Recurring allocation edit	bookingfrontend	en	Edit in intervals
Recurring booking	bookingfrontend	en	Recurring booking
Redirect is computed if url ends with	bookingfrontend	en	Redirect is computed if url ends with
registration	bookingfrontend	en	Registration
regulation	bookingfrontend	en	Regulation
reject application	bookingfrontend	en	Reject application
rejected	bookingfrontend	en	Rejected
remote authentication	bookingfrontend	en	Remote authentication
remove date	bookingfrontend	en	Remove date
remove_application	bookingfrontend	en	Remove application
rent	bookingfrontend	en	Rent
rent object	bookingfrontend	en	Rent object
rent period	bookingfrontend	en	Rent period
rent_premises_facilities_equipment	bookingfrontend	en	Rent premises, facilities, or equipment
rental_resources	bookingfrontend	en	Rental resources
Repeat until	bookingfrontend	en	Repeat until
Report numbers	bookingfrontend	en	Report numbers
Request for changed time	bookingfrontend	en	Request to change time has been registered
Request for equipment	bookingfrontend	en	Request for necessary equipment on allocation:
Request for equipment has been sent	bookingfrontend	en	Request for necessary equipment has been sent to the case handler
Request to increase time on existing booking	bookingfrontend	en	Request to increase allocated time on allocation:
reserved	bookingfrontend	en	Reserved
reset	bookingfrontend	en	Reset
Reset filter	bookingfrontend	en	Reset filter
Reset filters	bookingfrontend	en	Reset filters
resource	bookingfrontend	en	Resource
resource name	bookingfrontend	en	Resource name
resource schedule	bookingfrontend	en	Resource schedule
resource type	bookingfrontend	en	Resource type
resource_already_being_booked	bookingfrontend	en	Resource is already being booked by another user
resource_already_booked	bookingfrontend	en	This timeslot is not available. The resource is already booked for this time.
resource_overlap_detected	bookingfrontend	en	Resource overlap detected. Please select different time or resources.
resources	bookingfrontend	en	Resources
Resources type	bookingfrontend	en	Facilities type
responsible applicant	bookingfrontend	en	Responsible applicant
Responsible Code	bookingfrontend	en	Responsible code
responsible_city	bookingfrontend	en	City
responsible_street	bookingfrontend	en	Street address
responsible_zip_code	bookingfrontend	en	Postal code
role	bookingfrontend	en	Role
root permissions	bookingfrontend	en	Root permissions
Sa	bookingfrontend	en	Saturday
saved data	bookingfrontend	en	Saved data
schedule	bookingfrontend	en	Schedule
Search available resources	bookingfrontend	en	Search for available facilities
Search building, resource, organization	bookingfrontend	en	Search building, resource, organization
search events	bookingfrontend	en	Search Events
Search results	bookingfrontend	en	Search results
search_activities	bookingfrontend	en	Search activities
search_clear_filters	bookingfrontend	en	Clear filters
search_facilities	bookingfrontend	en	Search facilities
search_for_like_minded_people	bookingfrontend	en	Are you looking for someone interested in the same things as you? Search by the name of a team or organization, or filter by activity or area
search_no_events_match	bookingfrontend	en	No events match your search
search_no_organizations_match	bookingfrontend	en	No organizations match your search
search_no_resources_match	bookingfrontend	en	No resources match your search
search_organizations	bookingfrontend	en	Search Organizations
search_use_filters_to_search	bookingfrontend	en	Use filters to find resources
season	bookingfrontend	en	Season
season name	bookingfrontend	en	Season name
seasons	bookingfrontend	en	Seasons
secondary admin	bookingfrontend	en	Secondary admin
See	bookingfrontend	en	See
see_less_filters	bookingfrontend	en	See less filters
see_more_filters	bookingfrontend	en	See more filters
select a building first	bookingfrontend	en	Select a building first
select a grooup	bookingfrontend	en	Select a grooup
Select a group	bookingfrontend	en	Select a group
select category...	bookingfrontend	en	Select category...
select date	bookingfrontend	en	Select date
select method	bookingfrontend	en	Select method
select role...	bookingfrontend	en	Select role...
select_all	bookingfrontend	en	Select All
select_main_application_note	bookingfrontend	en	Select which application should be the main application. This will help the case officer get a better overview when processing your applications.
select_organization	bookingfrontend	en	Select or search for organization
selected	bookingfrontend	en	Selected
selected_time_must_be_in_future	bookingfrontend	en	The selected time must be in the future
Send	bookingfrontend	en	Send
Send message	bookingfrontend	en	Send message
Send message to case officer for building	bookingfrontend	en	Send message to case officer for building
sep	bookingfrontend	en	September
Service	bookingfrontend	en	Service
settings	bookingfrontend	en	Settings
Short description. For public events, activities and training under the direction of organizations and clubs, this information will be displayed on the internet	bookingfrontend	en	Short description. For public events, activities and training under the direction of organizations and clubs, this information will be displayed on the internet
Show more results	bookingfrontend	en	Load more results
show only active	bookingfrontend	en	Show only active
show_less	bookingfrontend	en	Show less
show_more	bookingfrontend	en	Show more
show_only_available	bookingfrontend	en	Show only available
showing items	bookingfrontend	en	Showing items
showing items {startRecord} - {endRecord} of {totalRecords}	bookingfrontend	en	Showing items {startrecord} - {endrecord} of {totalrecords}
site title	bookingfrontend	en	Site title
social security number	bookingfrontend	en	Social security number
something_went_wrong	bookingfrontend	en	Something went wrong!
square meter	bookingfrontend	en	Square meter
Ssn	bookingfrontend	en	Ssn
SSN not registred	common	en	Ssn not registred
start_time	bookingfrontend	en	Start time
start_time_in_past	bookingfrontend	en	Start time cannot be in the past
start_time_must_be_before_end_time	bookingfrontend	en	Start time must be earlier than end time
start_time_outside_business_hours	bookingfrontend	en	Start time must be within business hours
status	bookingfrontend	en	Status
street	bookingfrontend	en	Street
su	bookingfrontend	en	Sunday
submit	bookingfrontend	en	Submit
submit_application	bookingfrontend	en	Submit application
Successfully changed end time	bookingfrontend	en	End time change was successful. New end time for allocation is:
Successfully changed start time	bookingfrontend	en	Start time change was successful. New start time for allocation is:
successfully created (%1) allocations:	bookingfrontend	en	Successfully created (%1) allocations:
summary	bookingfrontend	en	Summary
surname	bookingfrontend	en	Surname
system feedback	bookingfrontend	en	System feedback
System message	bookingfrontend	en	System message
System messages	bookingfrontend	en	System messages
target audience	bookingfrontend	en	Target audience
team leader 1	bookingfrontend	en	Team leader 1
team leader 2	bookingfrontend	en	Team leader 2
team leaders	bookingfrontend	en	Team leaders
telephone	bookingfrontend	en	Telephone
terms and conditions	bookingfrontend	en	Terms and conditions
test organization	bookingfrontend	en	Test organization
th	bookingfrontend	en	Th
Thank you	bookingfrontend	en	Thank you
The booking uses resources not in the containing allocation	bookingfrontend	en	The booking uses resources not in the containing allocation
The data was successfully updated	bookingfrontend	en	The data was successfully updated
The e-mail addresses you entered do not match	bookingfrontend	en	The e-mail addresses you entered do not match
The user has accepted the document under point 8.	bookingfrontend	en	The user has accepted the document under point 8.
The user has accepted the following documents	bookingfrontend	en	The user has accepted the following documents
this application is not within a valid season	bookingfrontend	en	This application is outside the valid season
This booking is not connected to a season	bookingfrontend	en	This booking is not connected to a season
This booking is outside the organization's allocated time	bookingfrontend	en	This booking is outside the organization's allocated time
Tilsynsvakt email	bookingfrontend	en	Tilsynsvakt email
Tilsynsvakt name	bookingfrontend	en	Tilsynsvakt name
Tilsynsvakt telephone	bookingfrontend	en	Tilsynsvakt telephone
Time is set wrong	bookingfrontend	en	Time is set wrong
timeslot_resources	bookingfrontend	en	Timeslot resources
timeslot_resources_description	bookingfrontend	en	Easily select a time
title	bookingfrontend	en	Title
to	bookingfrontend	en	To
To application site	bookingfrontend	en	Order now
To borrow premises you must verify that you have read terms and conditions	bookingfrontend	en	To borrow premises you must verify that you have read terms and conditions
To cancel allocation use this link	bookingfrontend	en	To cancel allocation use this link
To cancel booking use this link	bookingfrontend	en	To cancel booking use this link
To time	bookingfrontend	en	To time
to_date	bookingfrontend	en	To date
total	bookingfrontend	en	Total
Town part	bookingfrontend	en	Area/District
try_again	bookingfrontend	en	Try again
tu	bookingfrontend	en	Tu
type	bookingfrontend	en	Type
Unable to fill report	bookingfrontend	en	Unable to fill report
unit	bookingfrontend	en	Unit
unit cost	bookingfrontend	en	Unit cost
Unit No.	bookingfrontend	en	Unit no.
Unit Prefix	bookingfrontend	en	Unit prefix
Upcomming Events	bookingfrontend	en	Upcoming Events
Update	bookingfrontend	en	Update
update results	bookingfrontend	en	Update results
Upload Attachment	bookingfrontend	en	Upload attachment
upload document	bookingfrontend	en	Upload document
url to external logout	bookingfrontend	en	Url to external logout
use cookies to pass sessionid	bookingfrontend	en	Use cookies to pass sessionid
use_filters_to_find_rental_objects	bookingfrontend	en	Use the filters to find the rental objects you wish to rent
use_filters_to_find_todays_events	bookingfrontend	en	Use the filters to find out what's happening today, or this weekend
Used buildings	bookingfrontend	en	Used buildings
Used buildings (2018)	bookingfrontend	en	Used buildings
User	bookingfrontend	en	User
user	bookingfrontend	en	User
User has changed field for equipment	bookingfrontend	en	Change of field for required equipment:
User has made a request to alter time on existing booking	bookingfrontend	en	Request to change time for booking. New time:
User has made a request to cancel event	bookingfrontend	en	Customer has requested to cancel the event.
uustatus	bookingfrontend	en	Availability declaration
validate	bookingfrontend	en	Validate
version	bookingfrontend	en	Version
version_choice	bookingfrontend	en	Choose version
View all events	bookingfrontend	en	View all events
view allocation	bookingfrontend	en	View allocation
view booking	bookingfrontend	en	View booking
view event	bookingfrontend	en	View event
view_all_images	bookingfrontend	en	View all images
view_my_applications	bookingfrontend	en	View My Applications
vipps_amount	bookingfrontend	en	Amount
vipps_applications_approved	bookingfrontend	en	Your applications have been approved
vipps_back_to_checkout	bookingfrontend	en	Back to checkout
vipps_check_again	bookingfrontend	en	Check again
vipps_checking_payment	bookingfrontend	en	Checking payment status
vipps_init_failed	bookingfrontend	en	Failed to initiate Vipps payment
vipps_no_payment_id	bookingfrontend	en	No payment ID provided
vipps_not_configured	bookingfrontend	en	Vipps payment is not properly configured
vipps_payment_cancelled	bookingfrontend	en	Payment cancelled
vipps_payment_error	bookingfrontend	en	Payment error
vipps_payment_id	bookingfrontend	en	Payment ID
vipps_payment_pending	bookingfrontend	en	Payment pending
vipps_payment_successful	bookingfrontend	en	Payment successful
vipps_processing_payment	bookingfrontend	en	Processing your payment...
vipps_redirecting_shortly	bookingfrontend	en	Redirecting you shortly...
vipps_try_again	bookingfrontend	en	Try again
we	bookingfrontend	en	We
week	bookingfrontend	en	Week
week template	bookingfrontend	en	Week template
what	bookingfrontend	en	What
what_is_aktiv_kommune	bookingfrontend	en	What is Aktiv kommune?
when	bookingfrontend	en	When
When clicking the Next-button you will be presented to a list of bookings that will be updated.	bookingfrontend	en	When clicking the next-button you will be presented to a list of bookings that will be updated.
when?	bookingfrontend	en	When?
where	bookingfrontend	en	Where
where?	bookingfrontend	en	Where?
which_version_do_you_want	bookingfrontend	en	Which version do you want?
who	bookingfrontend	en	Who
who?	bookingfrontend	en	Who?
why	bookingfrontend	en	Why
why?	bookingfrontend	en	Why?
You are now about to update all bookings from this date and to the end of the season.	bookingfrontend	en	You are now about to update all bookings from this date and to the end of the season.
You can't cancel event that has started, for help contacts site admin	bookingfrontend	en	You can't cancel event that has started, for help contacts site admin
You can't change resources to the event, for that contact administrator	bookingfrontend	en	You can't change resources to the event, for that contact administrator
You can't extend the event, for that contact administrator	bookingfrontend	en	You can't extend the event, for that contact administrator
You cant edit a booking that is older than 2 weeks	bookingfrontend	en	You cant edit a booking that is older than 2 weeks
you must accept to follow all terms and conditions of lease first	common	en	You must accept to follow all terms and conditions of lease first
You must accept to follow all terms and conditions of lease first.	bookingfrontend	en	You must accept to follow all terms and conditions of lease first.
Your application has now been processed and a confirmation email has been sent to you.	bookingfrontend	en	Your application has been approved, and a confirmation has been sent to you via email.
Your application has now been registered and a confirmation email has been sent to you.	bookingfrontend	en	Your application has now been registered and a confirmation email has been sent to you.
Your applications have now been processed and confirmation emails have been sent to you.	bookingfrontend	en	Your applications have been approved, and a confirmation has been sent to you via email.
your_applications	bookingfrontend	en	Your applications
<<<<<<< HEAD
zip code	bookingfrontend	en	Zip code
show_organizations	bookingfrontend	en	Show organizations
personal	bookingfrontend	en	Personal
comments	bookingfrontend	en	Comments
history	bookingfrontend	en	History
no_history_available	bookingfrontend	en	No history available
ownership	bookingfrontend	en	Ownership
comment	bookingfrontend	en	Comment
enter_your_comment_here	bookingfrontend	en	Enter your comment here
failed_to_add_comment	bookingfrontend	en	Failed to add comment
participants	bookingfrontend	en	Participants

contact_and_invoice	bookingfrontend	en	Contact & Invoice
copy_application	bookingfrontend	en	Copy application
event_type	bookingfrontend	en	Event type
target_audience	bookingfrontend	en	Target audience
orders_articles	bookingfrontend	en	Orders/Articles
events_allocations	bookingfrontend	en	Events/Allocations
application_documents	bookingfrontend	en	Application documents
=======
zip code	bookingfrontend	en	Zip code
>>>>>>> bbda1237
<|MERGE_RESOLUTION|>--- conflicted
+++ resolved
@@ -742,7 +742,6 @@
 Your application has now been registered and a confirmation email has been sent to you.	bookingfrontend	en	Your application has now been registered and a confirmation email has been sent to you.
 Your applications have now been processed and confirmation emails have been sent to you.	bookingfrontend	en	Your applications have been approved, and a confirmation has been sent to you via email.
 your_applications	bookingfrontend	en	Your applications
-<<<<<<< HEAD
 zip code	bookingfrontend	en	Zip code
 show_organizations	bookingfrontend	en	Show organizations
 personal	bookingfrontend	en	Personal
@@ -754,14 +753,10 @@
 enter_your_comment_here	bookingfrontend	en	Enter your comment here
 failed_to_add_comment	bookingfrontend	en	Failed to add comment
 participants	bookingfrontend	en	Participants
-
 contact_and_invoice	bookingfrontend	en	Contact & Invoice
 copy_application	bookingfrontend	en	Copy application
 event_type	bookingfrontend	en	Event type
 target_audience	bookingfrontend	en	Target audience
 orders_articles	bookingfrontend	en	Orders/Articles
 events_allocations	bookingfrontend	en	Events/Allocations
-application_documents	bookingfrontend	en	Application documents
-=======
-zip code	bookingfrontend	en	Zip code
->>>>>>> bbda1237
+application_documents	bookingfrontend	en	Application documents