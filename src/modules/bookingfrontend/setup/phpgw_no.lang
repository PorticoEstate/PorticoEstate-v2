%1 bookings were updated.	bookingfrontend	no	%1 interntildelinger ble oppdatert.
%1 bookings will be updated.	bookingfrontend	no	%1 interntildelinger vil bli oppdatert.
-- select an activity --	bookingfrontend	no	Velg en aktivitet
1 week	bookingfrontend	no	1 uke
2 weeks	bookingfrontend	no	2 uker
3 weeks	bookingfrontend	no	3 uker
4 weeks	bookingfrontend	no	4 uker
_organization	bookingfrontend	no	Organisasjon
A Case officer will review your application as soon as possible.	bookingfrontend	no	En saksbehandler vil behandle søknaden så fort som mulig.
About Aktive kommune	bookingfrontend	no	Om Aktiv kommune
About the service	bookingfrontend	no	Om tjenesten
accept application	bookingfrontend	no	Godta søknaden
accepted	bookingfrontend	no	Akseptert
Access denied	bookingfrontend	no	Ingen tilgang
account	bookingfrontend	no	Bruker
Account Codes	bookingfrontend	no	konterings-streng
account status	bookingfrontend	no	Kontostatus
actions	bookingfrontend	no	Handling
active	bookingfrontend	no	Aktiv
active applications	bookingfrontend	no	Aktive søknader
Activities (2018)	bookingfrontend	no	Tilrettelagt for
activity	bookingfrontend	no	Aktivitet
activity_id	bookingfrontend	no	Aktivitet
add a comment	bookingfrontend	no	Legg til en kommentar
add another date	bookingfrontend	no	Legg til dato
Add application	bookingfrontend	no	Legg til søknad
add boundary	bookingfrontend	no	Legg til rammetid
add comment	bookingfrontend	no	Legg til kommentar
add document	bookingfrontend	no	Legg til dokument
Add group	bookingfrontend	no	Ny gruppe
add new event	bookingfrontend	no	Legg til arrangement
add permission	bookingfrontend	no	Legg til rettighet
add_date	bookingfrontend	no	Legg til dato
add_rent_object	bookingfrontend	no	Legg til leieobjekt
add_rental_period	bookingfrontend	no	Legg til leieperiode
added %1 users	booking	no	La til %1 brukere
additional_information	bookingfrontend	no	Tilleggsinformasjon (valgfritt)
address	bookingfrontend	no	Besøksadresse
admin 1	bookingfrontend	no	Bookingansvarlig 1
admin 2	bookingfrontend	no	Bookingansvarlig 2
admins	bookingfrontend	no	Bookingansvarlige
again	booking	no	Igjen
age group	bookingfrontend	no	Aldersgruppe
agegroup	bookingfrontend	no	Aldersgruppe
Agegroups kan not be larger than 9999 peoples	bookingfrontend	no	Estimert antall deltakere kan ikke være større en 9999 personer
allocation	bookingfrontend	no	Tildeling
Allocation deleted on	bookingfrontend	no	Tildeling slette på
allocation show	bookingfrontend	no	Tildeling
allocations	bookingfrontend	no	Tildelinger
allocations colliding with existing bookings or allocations (%1)	bookingfrontend	no	Dobbel-booking som IKKE lagres
Allocations deleted on	bookingfrontend	no	Tildelinger slette på
allocations that can be created (%1)	bookingfrontend	no	Tildelinger som kan lages
amount	bookingfrontend	no	Antall enheter
anonymous password	bookingfrontend	no	Anonymt passord
anonymous user	bookingfrontend	no	Anonym bruker
application	bookingfrontend	no	Søknad
application add	bookingfrontend	no	Legg til søknad
Application basket	bookingfrontend	no	Søknadskurv
Application cart	bookingfrontend	no	Handlekurv
applications	bookingfrontend	no	Søknader
Apply filter	bookingfrontend	no	Aktiver filter
Apply for time	bookingfrontend	no	Søk om tid
apr	bookingfrontend	no	april
archived	bookingfrontend	no	Arkivert
Article	bookingfrontend	no	Artikkel
articles	bookingfrontend	no	Tileggstjenester
Associated bookings	bookingfrontend	no	Tilhørende tildelinger/arrangementer
attachment	bookingfrontend	no	Vedlegg
audience	bookingfrontend	no	Målgruppe
aug	bookingfrontend	no	august
available	bookingfrontend	no	Ledig
back	bookingfrontend	no	Tilbake
Back to user list	booking	no	Tilbake til brukerlisten
billing	bookingfrontend	no	Fakturering
billing_information	bookingfrontend	no	Fakturainformasjon
billing_information_contact_person	bookingfrontend	no	Fakturainformasjon til kontaktperson
Book resource	bookingfrontend	no	Søknad
bookable resources	bookingfrontend	no	Bookbare ressurser
booking	bookingfrontend	no	Interntildeling
Booking and allocations deleted on	bookingfrontend	no	Interntildeling og tildeling er slettet på
Booking Cancel information	bookingfrontend	no	Hvis du skal avbestille interntildeling på valgt dato, velg Avbestill-knappen nederst. Skal tiden bli vist som ledig i kalenderen krysser du av for slett tildeling.
Booking Cancel information2	bookingfrontend	no	Skal du avbestille flere kan du velge Ut sesong eller Avbestill til og velg en dato, du kan også velge intervall (f.eks. annen hver uke).
Booking Delete information	bookingfrontend	no	Hvis du skal slette interntildeling på valgt dato, velg Slett-knappen nederst.
Booking Delete information2	bookingfrontend	no	Skal du slette flere kan du velge Ut sesong eller Slett til og velg en dato, du kan også velge intervall (f.eks. annen hver uke).
Booking Delete information3	bookingfrontend	no	Skal tiden bli vist som ledig i kalenderen krysser du av for slett tildeling.
Booking deleted on	bookingfrontend	no	Interntildeling er slettet på
booking district	bookingfrontend	no	Område
booking name	bookingfrontend	no	Navn på interntildeling
booking show	bookingfrontend	no	Interntildeling
booking_calendar	bookingfrontend	no	Bookingkalender
bookingfrontend host	bookingfrontend	no	Bookingfrontend vert
bookingfrontend settings	bookingfrontend	no	Bookingfrontend innstillinger
bookings	bookingfrontend	no	Interntildelinger
Bookings and allocations deleted on	bookingfrontend	no	Interntildelinger og tildelinger er slettet på
Bookings deleted on	bookingfrontend	no	Interntildelinger er slettet på
Bookings that can be created	bookingfrontend	no	Interntildelinger som kan lages
boundaries	bookingfrontend	no	Rammetid
building	bookingfrontend	no	Bygg/anlegg
Building information	bookingfrontend	no	Informasjon
building name	bookingfrontend	no	Navn på bygg/anlegg
Building or facility name	bookingfrontend	no	Bygning/anleggsnavn
building schedule	bookingfrontend	no	Kalender
Building users	bookingfrontend	no	Brukere av bygg/anlegg
buildings	bookingfrontend	no	Bygg/anlegg
bygning	bookingfrontend	no	Bygg/anlegg
calendar view	bookingfrontend	no	Dags-/ukesvisning
calendar_resources	bookingfrontend	no	Kalender ressurser
calendar_view	bookingfrontend	no	Kalender
Can not create a booking in the past	bookingfrontend	no	Du kan ikke opprette en interntildeling i fortiden.
Can not repeat from a date in the past	bookingfrontend	no	Du kan ikke repetere fra en dato i fortiden.
cancel	bookingfrontend	no	Avbryt
Cancel allocation	bookingfrontend	no	Avbestill tildelinger
Cancel allocation also	bookingfrontend	no	Avbestill følgende
Cancel allocations	bookingfrontend	no	Avbestill tildelinger
Cancel booking	bookingfrontend	no	Avbestill
Cancel bookings	bookingfrontend	no	Avbestill bookinger
cancel event	bookingfrontend	no	Avbestill
Cancel information	bookingfrontend	no	Hvis du kun skal avbestille tildeling på valgt dato, velg Avbestill-knappen nederst og tiden blir vist som ledig i kalenderen, og kan tildeles andre klubber/org.
Cancel information2	bookingfrontend	no	Skal du Avbestille flere kan du velge Ut sesong eller Slett til og velg en dato, du kan også velge intervall (f.eks. annen hver uke).
Cancel until	bookingfrontend	no	Avbestill til
Cancelation of allocation from	bookingfrontend	no	Avbestilling av tildeling fra
Cancelation of booking and allocation from	bookingfrontend	no	Avbestilling av interntildeling og tildeling fra
Cancelation of booking from	bookingfrontend	no	Avbestilling fra
Cancelation of bookings and allocations from	bookingfrontend	no	Avbestilling av interntildelinger og tildelinger fra
Cancelation of bookings from	bookingfrontend	no	Avbestilling av interntildelinger fra
cancelled	bookingfrontend	no	Avbestilt
Cannot change end time	bookingfrontend	no	Endring av sluttidspunkt feilet. Sluttdato kan ikke være før startdato
Cannot change start time	bookingfrontend	no	Endring av startidspunkt feilet. Startdato kan ikke være senere enn sluttdato
case officer	bookingfrontend	no	Saksbehandler
category	bookingfrontend	no	Kategori
Change organization	common	no	Bytt organisasjon
Change the allocation	bookingfrontend	no	Endre tildeling
Check calendar	bookingfrontend	no	Sjekk kalender
choose a date	bookingfrontend	no	Velg dato
Choose another building	bookingfrontend	no	Velg annet anlegg
Choose atleast one object	bookingfrontend	no	Velg minst ett leieobjekt
Choose categories	bookingfrontend	no	Velg kategorier
Choose date	bookingfrontend	no	Velg dato
Choose date-range	bookingfrontend	no	Velg dato
choose file	bookingfrontend	no	Velg dokument
choose rent object	bookingfrontend	no	Velg leieobjekt
choose rent object and rentperiod	bookingfrontend	no	Velg leieobjekt og leieperiode
choose rent period	bookingfrontend	no	Velg leieperiode
Choose resources	bookingfrontend	no	Velg lokaler
choose target audience	bookingfrontend	no	Velg målgruppe for arrangement / aktiviteten
chosen rent object	bookingfrontend	no	Valgte ressurser
chosen rent period	bookingfrontend	no	Valgte leieperioder
city	bookingfrontend	no	Poststed
click to sort ascending	bookingfrontend	no	Klikk for å sortere stigende
click to sort descending	bookingfrontend	no	Klikk for å sortere synkende
clock_short	bookingfrontend	no	Kl
Close	bookingfrontend	no	Lukke
collect users	booking	no	Samle brukere
Collects users from all applications and events	booking	no	Samler brukere fra alle søknader og arrangementer
Complete applications	bookingfrontend	no	Fullfør søknad
complete applications	bookingfrontend	no	Fullfør søknad
complete_applications	bookingfrontend	no	Fullfør søknad
Confirm e-mail address	bookingfrontend	no	Bekreft e-postadressen
CONFIRMED	bookingfrontend	no	BEKREFTET
contact	bookingfrontend	no	Kontakt
contact 1	bookingfrontend	no	Kontakt 1
contact 2	bookingfrontend	no	Kontakt 2
contact information	bookingfrontend	no	Kontaktinformasjon
Contact information name is to long. max 50 characters	bookingfrontend	no	Navn i kontakt informasjon er for langt. Maksimalt 50 tegn
contact person	bookingfrontend	no	Kontaktperson
contact_email	bookingfrontend	no	E-post
contact_name	bookingfrontend	no	Navn
contacts[0][email] contains an invalid email	bookingfrontend	no	Ugyldig epost under ansvarlig gruppeleder 1
contacts[1][email] contains an invalid email	bookingfrontend	no	Ugyldig epost under ansvarlig gruppeleder 2
continue	bookingfrontend	no	Fortsett
cookie domain for sessions	bookingfrontend	no	Cookiedomene for sesjoner
cost	bookingfrontend	no	Pris
cost is set	booking	no	Ny pris er angitt
Could not delete allocation due to a booking still use it	bookingfrontend	no	Kunne ikke slette denne tildelingen på grunn av at en interntildeling forsatt bruker den
Could not find application id. Contact case officer with allocation id	bookingfrontend	no	Kunne ikke finne tihørende søknad. For å øke tid må du kontakte saksbehandler med tildeling:
create	bookingfrontend	no	Lagre
Create new booking	bookingfrontend	no	Lag ny interntildeling
created	bookingfrontend	no	Opprettet
current activities	bookingfrontend	no	Aktiviteter
custom login url	bookingfrontend	no	Egendefinert logg inn url
custom login url parameter	bookingfrontend	no	Egendefinert logg inn url parametre
customer identifier type is required	bookingfrontend	no	Vennligst oppgi identifikasjon
Customer number	bookingfrontend	no	Referansenummer
customer_identifier_type	bookingfrontend	no	Fakturainformasjon
customer_organization_number is invalid	bookingfrontend	no	Organisasjonsnummer er ugyldig
customer_ssn contains an invalid Norwegian social security number (6 or 11 digits)	bookingfrontend	no	Fødselsdato/fødselsnummer er ikke gyldig. Nummeret må bestå av 6 eller 11 siffer
daily_rate	bookingfrontend	no	Dagspris
dashboard	bookingfrontend	no	Skrivebord
Date	bookingfrontend	no	Dato
Date of birth or SSN	bookingfrontend	no	Fødselsdato eller fødselsnummer
dates	bookingfrontend	no	Fra/Til
day	bookingfrontend	no	Dag
day of the week	bookingfrontend	no	Ukedag
days	bookingfrontend	no	Dager
dec	bookingfrontend	no	desember
Decrease of from time overlap with existing booking	bookingfrontend	no	Kan ikke endre dato. Starttidspunkt overlapper med eksisterende interntildeling
Decrease of to time overlap with existing booking	bookingfrontend	no	Kan ikke endre dato. Sluttidspunkt overlapper med eksisterende interntildeling
delegate from	bookingfrontend	no	Delegert fra
delete	bookingfrontend	no	Slett
Delete Event	bookingfrontend	no	Slett arrangement
Delete information	bookingfrontend	no	Hvis du kun skal slette tildeling på valgt dato, velg Slett-knappen nederst og tiden blir vist som ledig i kalenderen, og kan tildeles andre klubber/org.
Delete information2	bookingfrontend	no	Skal du slette flere kan du velge Ut sesong eller Slett til og velg en dato, du kan også velge intervall (f.eks. annen hver uke).
delete_rentobject	bookingfrontend	no	Slette leieobjekt
delete_rentobject_body	bookingfrontend	no	Er du sikker på du vil slette dette utleieobjektet fra handlekurven?
Deleted on	bookingfrontend	no	Avbestilling i
description	bookingfrontend	no	Beskrivelse
deselect_all	bookingfrontend	no	Velg ingen
district	bookingfrontend	no	Område
Do you really want to collect users	booking	no	Vil du virkelig samle brukere?
do you really want to collect users again	booking	no	Vil du virkelig samle brukere igjen?
Do you want to delete application?	bookingfrontend	no	Er du sikker på at du vil slette søknad fra handlekurv?
document	bookingfrontend	no	Dokument
document name	bookingfrontend	no	Dokumentnavn
documents	bookingfrontend	no	Dokumenter
download to your calendar	bookingfrontend	no	Last ned til din kalender
drawing	bookingfrontend	no	Tegning
E-mail address	bookingfrontend	no	E-postadresse
each	bookingfrontend	no	Stk
edit	bookingfrontend	no	Rediger
edit agegroup group	bookingfrontend	no	Rediger aldersgruppe
edit allocation	bookingfrontend	no	Rediger tildeling
Edit allocation information	bookingfrontend	no	Skal du berre endra tildeling på valt dato, vel Endre-knappen nede for å vise tida som ledig og tiden blir vist som ledig i kalenderen, og kan tildeles andre klubber/org.
Edit allocation information2	bookingfrontend	no	Skal du endra fleire kan du velge 'Ut sesong' eller 'Endre til' og velg en dato, du kan også velge intervall (f.eks. annankvar veke).
edit Audience group	bookingfrontend	no	Rediger målgruppe
edit booking	bookingfrontend	no	Rediger interntildeling
edit data	bookingfrontend	no	Endre data
edit event	bookingfrontend	no	Rediger arrangement
Edit Events	bookingfrontend	no	Rediger arrangement
Edit Group	bookingfrontend	no	Rediger gruppe
edit organization	bookingfrontend	no	Rediger organisasjon
Edit System Message	bookingfrontend	no	Rediger systemmelding
Edit until	bookingfrontend	no	Endre til
edit_event	bookingfrontend	no	Rediger arrangement
editer	bookingfrontend	no	Rediger
enter_team_organization_name	bookingfrontend	no	Skriv navn på lag/organisasjon
enter_title	bookingfrontend	no	Angi en tittel
entity %1 has been saved	bookingfrontend	no	Post %1 er lagret
entity %1 has been updated	bookingfrontend	no	Post %1 er oppdatert
equipment	bookingfrontend	no	Utstyr
equipment name	bookingfrontend	no	Navn på utstyr
Equipment text	bookingfrontend	no	I feltet under skriver du inn om du har spesielle behov tilknyttet aktiviteten
estimated number of participants	bookingfrontend	no	Estimert antall deltakere
event	bookingfrontend	no	Arrangement
Event Delete Information	bookingfrontend	no	Fjerning av arrangement er permanent
Event Delete Information2	bookingfrontend	no	Arrangement blir satt inaktivt
event show	bookingfrontend	no	Arrangement
Event was created	booking	no	Arrangementet ble opprettet
Event/activity description	bookingfrontend	no	Kort beskrivelse av arrangementet / aktiviteten
Event/activity homepage	bookingfrontend	no	Hjemmeside for arrangementet / aktiviteten
event_building	bookingfrontend	no	Arrangement / bygning
events	bookingfrontend	no	Arrangementer
every	bookingfrontend	no	hver
executiveofficer	bookingfrontend	no	Saksbehandler
expired for edit	bookingfrontend	no	Utløpt
Facilities	bookingfrontend	no	Fasiliteter
facilities	bookingfrontend	no	Fasiliteter
feb	bookingfrontend	no	februar
female	bookingfrontend	no	Kvinne
fetching data	bookingfrontend	no	Henter data
Field %1 is required	bookingfrontend	no	Feltet '%1' må fylles ut
Field %1: Invalid format	bookingfrontend	no	Feltet '%1': ugyldig format
filnavn	bookingfrontend	no	Dokument
Find available	bookingfrontend	no	Finn tilgjengelig
Find available resources	bookingfrontend	no	Søk etter leieobjekter
find_event_or_activity	bookingfrontend	no	Finn arrangement eller aktivitet
find_team_or_organization	bookingfrontend	no	Finn lag eller organisasjon
Follow status	bookingfrontend	no	Du kan følge med på status under Min side --> Søknader
footer info	bookingfrontend	no	Footer informasjon
footer privacy link	bookingfrontend	no	Footer: Lenke til personvern
for allocations until	bookingfrontend	no	for tildelinger frem til:
for remaining season	bookingfrontend	no	for gjenværende sesong
For rent	bookingfrontend	no	Til leie
found %1 results	bookingfrontend	no	%1 treff
found none	booking	no	Fant ingen
fr	bookingfrontend	no	fr.
free	bookingfrontend	no	Ledig
from	bookingfrontend	no	Fra
From time	bookingfrontend	no	Fra kl
from_date	bookingfrontend	no	Fra dato
generate allocations	bookingfrontend	no	Lag tildeling
generate allocations from week template	bookingfrontend	no	Lag tildelninger fra ukeplan
get name from external source	bookingfrontend	no	Hent navn fra ekstern kilde (som Gule Sider)
Go back	bookingfrontend	no	Tilbake
Go back to calendar	bookingfrontend	no	Tilbake til kalender
go back to the template week	bookingfrontend	no	Gå tilbake til ukeplan
Go to allocation	bookingfrontend	no	Gå til tildeling
google tracker id	bookingfrontend	no	Goggle sporer id
group	bookingfrontend	no	Gruppe/Lag
Group shortname	bookingfrontend	no	Kortnavn
group_id	bookingfrontend	no	Gruppe/Lag
Happening in Bergen	bookingfrontend	no	Dette skjer i Bergen kommune
history and comments (%1)	bookingfrontend	no	Historikk (%1)
hms document	bookingfrontend	no	HMS dokument
home_page	bookingfrontend	no	Til forsiden
homepage	bookingfrontend	no	Hjemmeside
hour	bookingfrontend	no	Time
hourly_rate	bookingfrontend	no	Timepris
hours	bookingfrontend	no	Timer
how many?	bookingfrontend	no	Hvor mange?
I am feeling lucky	bookingfrontend	no	Jeg prøver lykken
id	bookingfrontend	no	ID
if same as framework leave empty	bookingfrontend	no	la stå tomt dersom det er det samme som for rammeverket
In order to send the invoice we need information about either customer organization number or norwegian social security number	bookingfrontend	no	For å kunne sende en eventuell faktura trenger vi opplysninger om organisasjonsnr. eller fødselsnr. Organisasjonsnr. finner du her: www.brreg.no
inactivate	bookingfrontend	no	Inaktivert
inactive	bookingfrontend	no	Inaktiv
Information about the event	bookingfrontend	no	Informasjon om arrangementet
Information about the event (edit)	bookingfrontend	no	Informasjon om arrangementet
Internal Customer	bookingfrontend	no	Intern kunde
Interval	bookingfrontend	no	intervall
invalid date	common	no	Ugyldig dato
Invalid from date	bookingfrontend	no	Ugyldig fradato
invoice	bookingfrontend	no	Faktura
invoice information	bookingfrontend	no	Fakturainformasjon
Invoice Instruction	bookingfrontend	no	Topptekst til faktura
It is currently not possible to rent anything here	bookingfrontend	no	NB! Det er for tiden ikke mulig å leie noe her
jan	bookingfrontend	no	januar
jul	bookingfrontend	no	juli
jun	bookingfrontend	no	juni
kg	bookingfrontend	no	Kg
last login	bookingfrontend	no	Siste innlogging
last modified	bookingfrontend	no	Sist endret
last password change	bookingfrontend	no	Siste passordendring
Layout	bookingfrontend	no	Frontend design
leased	bookingfrontend	no	Opptatt
Lengt of name is to long, max %1 characters long	bookingfrontend	no	Navn er for langt, maksimalt %1 tegn
Lengt of shortname is to long, max 11 characters long	bookingfrontend	no	Kortnavn er for langt, maksimalt 11 tegn
Link to website	bookingfrontend	no	Link til hjemmeside
list_view	bookingfrontend	no	Liste
Loading...	bookingfrontend	no	Laster inn….
location	bookingfrontend	no	Lokale
locations	bookingfrontend	no	Lokaler
log off	bookingfrontend	no	Logg ut
log on	bookingfrontend	no	Innlogging for lag/ organisasjoner
login	common	no	Logg inn
login apikey	bookingfrontend	no	Login apikey
login header key	bookingfrontend	no	Innloggingsoverskrift:
login header regular expression	bookingfrontend	no	Innloggingsoverskrift vanlig uttrykk
login role id	bookingfrontend	no	Login Rolle-ID
login soap client encoding	bookingfrontend	no	Login soap klient tegnsett
login soap client location	bookingfrontend	no	Login soap klient location
login soap client login	bookingfrontend	no	Login soap klient login
login soap client password	bookingfrontend	no	Login soap klient passord
login soap client proxy host	bookingfrontend	no	Login soap klient proxyserver
login soap client proxy port	bookingfrontend	no	Login soap klient proxyport
login soap client uri	bookingfrontend	no	Login soap klient uri
login soap client wsdl	bookingfrontend	no	Login soap klient wsdl
login webservicehost	bookingfrontend	no	Login webservicehost
logout	common	no	Logg ut
m	bookingfrontend	no	Meter
m2	bookingfrontend	no	Kvadratmeter
male	bookingfrontend	no	Mann
manual	bookingfrontend	no	Manual
manual	common	no	Brukerveiledning
mar	bookingfrontend	no	mars
Mass update	bookingfrontend	no	Masseoppdatering
max_participants	bookingfrontend	no	Maks {{count}} deltakere
may	bookingfrontend	no	mai
Message	bookingfrontend	no	Beskjed
metadata settings	bookingfrontend	no	Metadata innstillinger
meter	bookingfrontend	no	Meter
Minimum 8 digits	bookingfrontend	no	Minimum 8 tall
minute	bookingfrontend	no	Minutt
minute_rate	bookingfrontend	no	Minuttpris
Missing rights	bookingfrontend	no	Mangler rettigheter
mo	bookingfrontend	no	man
modified	bookingfrontend	no	Endret
month	bookingfrontend	no	Måned
more	bookingfrontend	no	flere
more info	bookingfrontend	no	Mer informasjon
my page	bookingfrontend	no	Min side
name	bookingfrontend	no	Navn
Name for event/activity	bookingfrontend	no	Navn på arrangementet / aktiviteten
Needed for the return from the external logout	bookingfrontend	no	Nødvendig for retur fra ekstern logg ut
new	bookingfrontend	no	Ny
new activity	bookingfrontend	no	Ny aktivitet
new age group	bookingfrontend	no	Ny aldersgruppe
new allocation	bookingfrontend	no	Ny tildeling
new application	bookingfrontend	no	Ny søknad
new audience group	bookingfrontend	no	Ny målgruppe
new booking	bookingfrontend	no	Ny interntildeling
new booking application	bookingfrontend	no	Ny søknad
new building	bookingfrontend	no	Nytt bygg/anlegg
new building permission	bookingfrontend	no	Nye rettigheter bygg/anlegg
new contact	bookingfrontend	no	Ny kontakt
new document	bookingfrontend	no	Nye dokumenter
new equipment	bookingfrontend	no	Nytt utstyr
new event	bookingfrontend	no	Ny arrangement
new group	bookingfrontend	no	Ny gruppe
New message	bookingfrontend	no	Ny melding
new organization	bookingfrontend	no	Opprett ny organisasjon/bedrift
new resource	bookingfrontend	no	Ny ressurs
new root permission	bookingfrontend	no	Nye systemrettigheter
new season	bookingfrontend	no	Ny sesong
new season permission	bookingfrontend	no	Nye rettigheter sesong
New system message	bookingfrontend	no	Ny systemmelding
Next step	bookingfrontend	no	Gå videre
No available options	bookingfrontend	no	Ingen tilgjengelige valg
no Data.	bookingfrontend	no	Ingen treff
no description yet	bookingfrontend	no	Beskrivelse mangler
no parents	bookingfrontend	no	Ingen overordnet
no records found.	bookingfrontend	no	Ingen funnet!
No rent object chosen	bookingfrontend	no	Ingen leieobjekter er valgt
No valid identification returned from login	common	no	Ingen gyldig identifikasjon returnert fra innlogging.
no_documents_to_accept	bookingfrontend	no	Det er ingen dokumenter å godkjenne for denne søknaden.
no_resources_found	bookingfrontend	no	Ingen ressurser funnet for den valgte datoen
nov	bookingfrontend	no	november
number of participants	bookingfrontend	no	Antall deltakere
number of participants is required	bookingfrontend	no	Vennligst registrer antall deltakere
Object No.	bookingfrontend	no	objektnummer
oct	bookingfrontend	no	oktober
of	bookingfrontend	no	av
officer	bookingfrontend	no	Saksbehandler
Official organization	bookingfrontend	no	Registrert i Brønnøysund
old	bookingfrontend	no	Gammel
optional	booking	no	(Valgfritt)
organization	bookingfrontend	no	Organisasjon/bedrift
organization index	bookingfrontend	no	Organisasjonsoversikt
organization number	bookingfrontend	no	Organisasjonnummer
Organization shortname	bookingfrontend	no	Kortnavn
organization type	bookingfrontend	no	Organisasjonstype
organization_calendar	bookingfrontend	no	Organisasjonskalender
organizations	bookingfrontend	no	Organisasjoner
organizer/responsible seeker	bookingfrontend	no	Navn på arrangør eller ansvarlig søker
other	bookingfrontend	no	Annet
Out season	bookingfrontend	no	Ut denne sesongen
Overlaps other organizations allocation	bookingfrontend	no	Overlapper med en annen organisasjons tildeling
Overlaps with existing allocation	bookingfrontend	no	Overlapper med eksisterende tildeling
Overlaps with existing booking	bookingfrontend	no	Overlapper med eksisterende interntildeling
Overlaps with existing event	bookingfrontend	no	Overlapper med eksisterende arrangement
parent activity	bookingfrontend	no	Overordnet kategori
parent id	bookingfrontend	no	Overordnet id
part of town	common	no	Navn på område
Part of town (2018)	bookingfrontend	no	Bydel
Pending	bookingfrontend	no	Under behandling
permissions	bookingfrontend	no	Rettigheter
personal group	bookingfrontend	no	Ikke registrert i Brønnøysund
phone	bookingfrontend	no	Telefon
Phone is already registered	bookingfrontend	no	Telefonnummeret er allerede registrert
picture	bookingfrontend	no	Bilde
Pictures	bookingfrontend	no	Bilder
Place	bookingfrontend	no	Sted
planning	bookingfrontend	no	Planlegging
Please check your Spam Filter if you are missing mail.	bookingfrontend	no	Vi gjør oppmerksom på at e-postsvar blir automatisk generert og derfor noen ganger vil ende i spamfilter/nettsøppel.
please choose at least 1 resource	common	no	Vennligst velg minst en ressurs
please choose at least 1 target audience	bookingfrontend	no	Vennligst oppgi målgruppe
please enter a building name	bookingfrontend	no	Angi et bygningsnavn
please enter a contact email	bookingfrontend	no	Vennligst skriv inn epostadresse
please enter a contact name	bookingfrontend	no	Vennligst registrer navn på kontaktperson
please enter a descripction	bookingfrontend	no	Vennligst angi en beskrivelse
Please enter correct numbers for the event	bookingfrontend	no	Vennlist oppgi korrekt deltakertall
Please fill all fields	bookingfrontend	no	Vennligst fyll ut alle obligatoriske felt!
please select an activity	bookingfrontend	no	Velg en aktivitet
Please update the data and click the Next-button.	bookingfrontend	no	Vennligst oppdater dataene og klikk på Neste-knappen.
please wait	bookingfrontend	no	Vent litt...
please_accept_terms	bookingfrontend	no	Vennligst godta vilkårene
please_correct_errors_before_proceeding	bookingfrontend	no	Vennligst rett feilene nedenfor før du går videre til neste trinn
please_enter_event_name	bookingfrontend	no	Vennligst skriv inn navnet på arrangementet/aktiviteten
please_enter_organizer	bookingfrontend	no	Vennligst skriv inn arrangør/ansvarlig søker
please_enter_participants	bookingfrontend	no	Vennligst skriv inn estimert antall deltakere
please_fill_all_date_and_time_fields	bookingfrontend	no	Vennligst fyll ut alle dato- og tidsfelt
please_select_at_least_one_date_and_time	bookingfrontend	no	Vennligst velg minst én dato og tidspunkt
please_select_at_least_one_resource	bookingfrontend	no	Vennligst velg minst én ressurs
please_select_target_audience	bookingfrontend	no	Vennligst velg en målgruppe
postal city	bookingfrontend	no	Poststed
prev	bookingfrontend	no	Forrige
preview	bookingfrontend	no	Forhåndsvisning
Previous step	bookingfrontend	no	Gå tilbake
price	bookingfrontend	no	Pris
price list	bookingfrontend	no	Prisliste
price_unit	bookingfrontend	no	Pris pr enhet
primary admin	bookingfrontend	no	Kontaktperson 1
primary contact	bookingfrontend	no	Kontaktperson 1
Print as PDF	bookingfrontend	no	Skriv ut som PDF
Privacy	bookingfrontend	no	Personvern
Privacy statement	bookingfrontend	no	Personvern
Private event	bookingfrontend	no	Privat arrangement
Project No.	bookingfrontend	no	Prosjektnummer
Public schedule	bookingfrontend	no	Publikumsbading
published	bookingfrontend	no	Publisert
quantity limit (%1) exceeded for %2: maximum %3 times within a period of %4 days	bookingfrontend	no	Antallsbegrensning (%1) overskredet for %2: maks %3 ganger innenfor en periode på %4 dager
Recurring allocation cancelation	bookingfrontend	no	Avbestill i intervall
Recurring allocation edit	bookingfrontend	no	Endre i intervall
Recurring booking	bookingfrontend	no	Gjenta interntildeling
Redirect is computed if url ends with	bookingfrontend	no	Omdirigering blir kalkulert hvis url slutter med
registration	bookingfrontend	no	Registrering
regulation	bookingfrontend	no	Reglement
reject application	bookingfrontend	no	Avslå søknad
rejected	bookingfrontend	no	Avvist
remote authentication	bookingfrontend	no	Ekstern autentisering
remove date	bookingfrontend	no	Fjern dato
rent	bookingfrontend	no	Leie
rent object	bookingfrontend	no	Leieobjekt
rent period	bookingfrontend	no	Leieperiode
rent_premises_facilities_equipment	bookingfrontend	no	Lei lokale, anlegg eller utstyr
rental_resources	bookingfrontend	no	Utleieressurser
Repeat until	bookingfrontend	no	Gjenta til
Report numbers	bookingfrontend	no	Rapporter deltakertall
Request for changed time	bookingfrontend	no	Forespørsel om å endre tid er registrert
Request for equipment	bookingfrontend	no	Ønske om nødvendig utstyr på tildeling:
Request for equipment has been sent	bookingfrontend	no	Ønske om nødvendig utstyr er sendt til saksbehandler
Request to increase time on existing booking	bookingfrontend	no	Ønske om å øke tildelt tid på tildeling:
reserved	bookingfrontend	no	Reservert
reset	bookingfrontend	no	Nullstill
Reset filter	bookingfrontend	no	Nullstill søk
Reset filters	bookingfrontend	no	Nullstill filter
resource	bookingfrontend	no	Ressurs
resource name	bookingfrontend	no	Navn på ressurs
resource schedule	bookingfrontend	no	Ressurskalender
resource type	bookingfrontend	no	Type
resources	bookingfrontend	no	Ressurser
Resources type	bookingfrontend	no	Lokaler
responsible applicant	bookingfrontend	no	Ansvarlig søker
Responsible Code	bookingfrontend	no	Ansvarssted
role	bookingfrontend	no	Rolle
root permissions	bookingfrontend	no	Systemrettigheter
Sa	bookingfrontend	no	lør
saved data	bookingfrontend	no	Lagrede data
schedule	bookingfrontend	no	Ukeplan
Search available resources	bookingfrontend	no	Søk etter tilgjengelige lokaler
Search building, resource, organization	bookingfrontend	no	Søk anlegg, lokale, organisasjon
Search results	bookingfrontend	no	Søkeresultat
search_clear_filters	bookingfrontend	no	Nullstill filtre
search_for_like_minded_people	bookingfrontend	no	Er du på jakt etter noen som er interessert i det samme som deg? Søk på navn til lag eller organisasjon, eller filtrer på aktivitet eller område
search_no_organizations_match	bookingfrontend	no	Ingen organisasjoner matcher søket ditt
search_no_resources_match	bookingfrontend	no	Ingen ressurser matcher søket ditt
search_organizations	bookingfrontend	no	Søk organisasjoner
search_use_filters_to_search	bookingfrontend	no	Bruk filtre for å finne ressurser
season	bookingfrontend	no	Sesong
season name	bookingfrontend	no	Navn på sesong
seasons	bookingfrontend	no	Sesonger
secondary admin	bookingfrontend	no	Kontaktperson 2
See	bookingfrontend	no	Se
see_less_filters	bookingfrontend	no	Se mindre filtre
see_more_filters	bookingfrontend	no	Se flere filtre
select a building first	bookingfrontend	no	Velg først bygg/anlegg
select a grooup	bookingfrontend	no	Velg en gruppe
Select a group	bookingfrontend	no	Velg Gruppe/Lag
select category...	bookingfrontend	no	Velg en kategori
select date	bookingfrontend	no	Velg dato
select method	bookingfrontend	no	Velg metode
select role...	bookingfrontend	no	Velg rolle
select_all	bookingfrontend	no	Velg alle
selected	bookingfrontend	no	Valgt
selected_time_must_be_in_future	bookingfrontend	no	Det valgte tidspunktet må være i fremtiden
Send	bookingfrontend	no	Send
Send message	bookingfrontend	no	Send melding
Send message to case officer for building	bookingfrontend	no	Melding til saksbehandler for anlegget
sep	bookingfrontend	no	september
Service	bookingfrontend	no	Tjeneste
settings	bookingfrontend	no	Innstillinger
Short description. For public events, activities and training under the direction of organizations and clubs, this information will be displayed on the internet	bookingfrontend	no	Gi en kort beskrivelse av arrangementet. For åpne arrangement, aktiviteter og trening i regi av organisasjoner og klubber vises denne informasjonen på internett
Show more results	bookingfrontend	no	Last inn flere resultater
show only active	bookingfrontend	no	Skjul
show_less	bookingfrontend	no	Vis mindre
show_more	bookingfrontend	no	Vis mer
show_only_available	bookingfrontend	no	Vis kun tilgjengelige
showing items	bookingfrontend	no	Viser
showing items {startRecord} - {endRecord} of {totalRecords}	bookingfrontend	no	Viser {startRecord} - {endRecord} av {totalRecords}
site title	bookingfrontend	no	Tittel på siden
social security number	bookingfrontend	no	Fødselsnummer (11 siffer)
square meter	bookingfrontend	no	Kvadratmeter
Ssn	bookingfrontend	no	Fødselsnummer (11 siffer)
SSN not registred	common	no	Du er ikke registrert i Frivillighetsregisteret eller organisasjonen mangler organisasjonsnummer i AktivKommune
start_time_must_be_before_end_time	bookingfrontend	no	Starttiden må være tidligere enn sluttiden
status	bookingfrontend	no	Status
street	bookingfrontend	no	Gate
su	bookingfrontend	no	søn
submit	bookingfrontend	no	Lagre
submit_application	bookingfrontend	no	Send inn søknad
Successfully changed end time	bookingfrontend	no	Endring av sluttidspunkt er vellykket. Nytt sluttidspunkt for tildeling er:
Successfully changed start time	bookingfrontend	no	Endring av startidspunkt er vellykket. Nytt startidspunkt for tildeling er:
successfully created (%1) allocations:	bookingfrontend	no	(%1) tildelinger lagret
summary	bookingfrontend	no	Oppsummering
surname	bookingfrontend	no	Etternavn
System message	bookingfrontend	no	Systemmelding
System messages	bookingfrontend	no	Systemmeldinger
target audience	bookingfrontend	no	Målgruppe
team leader 1	bookingfrontend	no	Ansvarlig gruppeleder 1
team leader 2	bookingfrontend	no	Ansvarlig gruppeleder 2
team leaders	bookingfrontend	no	Ansvarlige gruppeledere
telephone	bookingfrontend	no	Telefon
terms and conditions	bookingfrontend	no	Juridiske betingelser
test organization	bookingfrontend	no	Test organisasjon
th	bookingfrontend	no	tor
Thank you	bookingfrontend	no	Takk
The booking uses resources not in the containing allocation	bookingfrontend	no	Interntildelingen bruker ressurser som ikke finnes i gitt tildeling
The data was successfully updated	bookingfrontend	no	Dataene ble oppdatert uten feil
The e-mail addresses you entered do not match	bookingfrontend	no	E-postadressene er ikke like
The user has accepted the document under point 8.	bookingfrontend	no	Brukeren har akseptert dokumentene under punkt 8.
The user has accepted the following documents	bookingfrontend	no	Brukeren har akseptert følgende dokument:
this application is not within a valid season	bookingfrontend	no	Denne søknaden er utenfor gyldig åpningstid
This booking is not connected to a season	bookingfrontend	no	Denne interntildelingen er ikke koblet mot en sesong
This booking is outside the organization's allocated time	bookingfrontend	no	Denne interntildelingen ligger utenfor organisasjonens tildelte tid
Tilsynsvakt email	bookingfrontend	no	Epost til tilsynsvakt
Tilsynsvakt name	bookingfrontend	no	Navn på tilsynsvakt
Tilsynsvakt telephone	bookingfrontend	no	Telefonnummer til tilsynsvakt
Time is set wrong	bookingfrontend	no	Et av klokkeslettene er feil
timeslot_resources	bookingfrontend	no	Tidsslot ressurser
timeslot_resources_description	bookingfrontend	no	Velg enkelt en tid
title	bookingfrontend	no	Tittel
to	bookingfrontend	no	Til
To application site	bookingfrontend	no	Til bestilling
To borrow premises you must verify that you have read terms and conditions	bookingfrontend	no	For å kunne låne lokaler må du først bekrefte at du har lest de juridiske betingelser
To cancel allocation use this link	bookingfrontend	no	For å slette tildelingen: bruk lenken
To cancel booking use this link	bookingfrontend	no	For å slette interntildelingen: bruk lenken
To time	bookingfrontend	no	Til kl
to_date	bookingfrontend	no	Til dato
total	bookingfrontend	no	Total
Town part	bookingfrontend	no	Område/bydel
tu	bookingfrontend	no	tir
type	bookingfrontend	no	Type
Unable to fill report	bookingfrontend	no	Greide ikke å fylle ut rapport
unit	bookingfrontend	no	Enhet
unit cost	bookingfrontend	no	Enhetspris
Unit No.	bookingfrontend	no	fagavdelingsnummer
Unit Prefix	bookingfrontend	no	fagavdelingskode (for buntnummer)
Upcomming Events	bookingfrontend	no	Kommende arrangement
Update	bookingfrontend	no	Oppdater
update results	bookingfrontend	no	Oppdater resultater
Upload Attachment	bookingfrontend	no	Last opp vedlegg som kan gi nyttig informasjon om søknaden
upload document	bookingfrontend	no	Last opp dokument
url to external logout	bookingfrontend	no	Url for ekstern logg ut
use cookies to pass sessionid	bookingfrontend	no	Bruk cookie til å håndtere sesjoner
use_filters_to_find_rental_objects	bookingfrontend	no	Bruk filtrene til å finne de leieobjekter som du ønsker å leie
use_filters_to_find_todays_events	bookingfrontend	no	Bruk filtrene til å finne ut hva som skjer i dag, eller til helgen
Used buildings	bookingfrontend	no	Bygg/anlegg som brukes
Used buildings (2018)	bookingfrontend	no	Anlegg som brukes
User	bookingfrontend	no	Bruker
user	bookingfrontend	no	Bruker
User has changed field for equipment	bookingfrontend	no	Endring av felt for nødvendig utstyr:
User has made a request to alter time on existing booking	bookingfrontend	no	Ønsker å endre tiden for booking. Ny tid:
User has made a request to cancel event	bookingfrontend	no	Kunde har avbestilt arrangement.
uustatus	bookingfrontend	no	Tilgjengeleghetserklæring
validate	bookingfrontend	no	Kontrollér
version	bookingfrontend	no	Versjon
version_choice	bookingfrontend	no	Versjon valg
View all events	bookingfrontend	no	Se alle arrangement
view allocation	bookingfrontend	no	Vis tildeling
view booking	bookingfrontend	no	Vis interntildeling
view event	bookingfrontend	no	Vis arrangement
we	bookingfrontend	no	ons
week	bookingfrontend	no	uke
week template	bookingfrontend	no	Ukeplan
what_is_aktiv_kommune	bookingfrontend	no	Hva er Aktiv kommune?
when	bookingfrontend	no	Når
When clicking the Next-button you will be presented to a list of bookings that will be updated.	bookingfrontend	no	Etter at du har klikket på Neste-knappen vil du få oversikt over hvilke bookinger som kommer til å bli oppdatert.
when?	bookingfrontend	no	Når?
where	bookingfrontend	no	Hvor
where?	bookingfrontend	no	Hvor?
which_version_do_you_want	bookingfrontend	no	Hvilken versjon ønsker du?
who	bookingfrontend	no	Hvem
who?	bookingfrontend	no	Hvem?
why	bookingfrontend	no	Hvorfor
why?	bookingfrontend	no	Hvorfor?
You are now about to update all bookings from this date and to the end of the season.	bookingfrontend	no	Du er nå i ferd med å oppdatere alle bookinger fra dagens dato og ut sesongen.
You can't cancel event that has started, for help contacts site admin	bookingfrontend	no	Du kan ikke slette arrangement som er over
You can't change resources to the event, for that contact administrator	bookingfrontend	no	Du kan ikke forandre på ressurser, ta i så fall kontakt med systemadministrator
You can't extend the event, for that contact administrator	bookingfrontend	no	Du kan ikke øke lengden på arrangementet, for det må du kontakte administrator
You cant edit a booking that is older than 2 weeks	bookingfrontend	no	Du kan ikke redigere en booking som er eldre en 2 uker.
you must accept to follow all terms and conditions of lease first	common	no	Du må bekrefte at du har lest juridiske betingelser
You must accept to follow all terms and conditions of lease first.	bookingfrontend	no	Du må akseptere alle juridiske betingelser først
Your application has now been processed and a confirmation email has been sent to you.	bookingfrontend	no	Søknaden er godkjent, og en bekreftelse har blitt sendt til deg på e-post.
Your application has now been registered and a confirmation email has been sent to you.	bookingfrontend	no	Søknaden har blitt sendt inn, og en bekreftelse har blitt sendt til deg på e-post.
Your applications have now been processed and confirmation emails have been sent to you.	bookingfrontend	no	Søknadene er godkjent, og en bekreftelse har blitt sendt til deg på e-post.
your_applications	bookingfrontend	no	Dine søknader
<<<<<<< HEAD
billing_information_contact_person	bookingfrontend	no	Fakturainformasjon til kontaktperson
billing_information	bookingfrontend	no	Fakturainformasjon
submit_application	bookingfrontend	no	Send inn søknad
delete	bookingfrontend	no	Slett
delete_rentobject	bookingfrontend	no	Slette leieobjekt
delete_rentobject_body	bookingfrontend	no	Er du sikker på du vil slette dette utleieobjektet fra handlekurven?
please_select_at_least_one_resource	bookingfrontend	no	Vennligst velg minst én ressurs
please_select_at_least_one_date_and_time	bookingfrontend	no	Vennligst velg minst én dato og tidspunkt
please_correct_errors_before_proceeding	bookingfrontend	no	Vennligst rett feilene nedenfor før du går videre til neste trinn
selected_time_must_be_in_future	bookingfrontend	no	Det valgte tidspunktet må være i fremtiden
start_time_must_be_before_end_time	bookingfrontend	no	Starttiden må være tidligere enn sluttiden
please_fill_all_date_and_time_fields	bookingfrontend	no	Vennligst fyll ut alle dato- og tidsfelt
please_select_target_audience	bookingfrontend	no	Vennligst velg en målgruppe
please_enter_event_name	bookingfrontend	no	Vennligst skriv inn navnet på arrangementet/aktiviteten
please_enter_organizer	bookingfrontend	no	Vennligst skriv inn arrangør/ansvarlig søker
please_enter_participants	bookingfrontend	no	Vennligst skriv inn estimert antall deltakere
please_accept_terms	bookingfrontend	no	Vennligst godta vilkårene
organization_calendar	bookingfrontend	no	Organisasjonskalender
no_resources_found	bookingfrontend	no	Ingen ressurser funnet for den valgte datoen
no_documents_to_accept	bookingfrontend	no	Det er ingen dokumenter å godkjenne for denne søknaden.
calendar_view	bookingfrontend	no	Kalender
list_view	bookingfrontend	no	Liste
deselect_all	bookingfrontend	no	Velg ingen
max_participants	bookingfrontend	no	Maks {{count}} deltakere
max_participants_info	bookingfrontend	no	Max deltakere
edit_event	bookingfrontend	no	Rediger arrangement
month	bookingfrontend	no	Måned
participant_registration	bookingfrontend	no	Deltakerregistrering
save	bookingfrontend	no	Lagre
view_resources	bookingfrontend	no	Vis ressurses
organizer	bookingfrontend	no	Arrangør
enter_title	bookingfrontend	no	Angi en tittel
enter_number_of_participant	bookingfrontend	no	Legg inn antall deltakere 
enter_the_mobile_number_of_recipient	bookingfrontend	no	Legg inn mobilnummeret til mottaker av kvittering
register_unregister_pre-register	bookingfrontend	no	Velg handling påmeld/avmeld/forhåndspåmeld
pre_register	bookingfrontend	no	Forhåndspåmeld
unregister	bookingfrontend	no	Avmeld
register	bookingfrontend	no	Påmeld
participant_number	bookingfrontend	no	Antall deltakere
invalid_date_range	bookingfrontend	no	Ugyldig datointervall
no_selected_resources	bookingfrontend	no	Ingen utvalgte ressurser
time	bookingfrontend	no	Tid
invalid_phone_number	bookingfrontend	no	Bør være større enn null
to_many_participants	bookingfrontend	no	For mange deltakere
information	bookingfrontend	no	Informasjon
delegaters	bookingfrontend	no	Delegater
create_delegate	bookingfrontend	no	Opprett ny delegat
groups	bookingfrontend	no	Groups
create_group	bookingfrontend	no	Opprett ny gruppe
organization_details	bookingfrontend	no	Organisasjondetaljer
organization_name	bookingfrontend	no	Organisasjonnavn
organization_shortname	bookingfrontend	no	Visingsnavn
show_in_portal	bookingfrontend	no	Vis i portal
group_details	bookingfrontend	no	Gruppedetaljer
organization_company	bookingfrontend	no	Organisasjon/bedrift
group_leader	bookingfrontend	no	Groupleder
delegate_details	bookingfrontend	no	Delegatdetaljer
new_delegate	bookingfrontend	no	Ny delegate
new_group	bookingfrontend	no	Ny gruppe
birth_number	bookingfrontend	no	Fødselnummer
add_groupleader	bookingfrontend	no	Lage ny gruppeleder
remove_groupleader	bookingfrontend	no	Slett ny gruppeleder
edit_organization	bookingfrontend	no	Endre organisasjon
field_is_required	bookingfrontend	no	Feltet er påkrevd
field_is_too_short	bookingfrontend	no	Feltet er for kort
ssn_length	bookingfrontend	no	Fødselsnummeret skal bestå av 11 tall
invalid_email	bookingfrontend	no	Ugyldig e-post
=======
zip code	bookingfrontend	no	Postnummer
>>>>>>> 2ffea674
<|MERGE_RESOLUTION|>--- conflicted
+++ resolved
@@ -663,7 +663,6 @@
 Your application has now been registered and a confirmation email has been sent to you.	bookingfrontend	no	Søknaden har blitt sendt inn, og en bekreftelse har blitt sendt til deg på e-post.
 Your applications have now been processed and confirmation emails have been sent to you.	bookingfrontend	no	Søknadene er godkjent, og en bekreftelse har blitt sendt til deg på e-post.
 your_applications	bookingfrontend	no	Dine søknader
-<<<<<<< HEAD
 billing_information_contact_person	bookingfrontend	no	Fakturainformasjon til kontaktperson
 billing_information	bookingfrontend	no	Fakturainformasjon
 submit_application	bookingfrontend	no	Send inn søknad
@@ -725,12 +724,11 @@
 new_group	bookingfrontend	no	Ny gruppe
 birth_number	bookingfrontend	no	Fødselnummer
 add_groupleader	bookingfrontend	no	Lage ny gruppeleder
-remove_groupleader	bookingfrontend	no	Slett ny gruppeleder
+remove_groupleader	bookingfrontend	no	Slett gruppeleder
 edit_organization	bookingfrontend	no	Endre organisasjon
 field_is_required	bookingfrontend	no	Feltet er påkrevd
 field_is_too_short	bookingfrontend	no	Feltet er for kort
+field_is_too_long	bookingfrontend	no	Feltet er for lang
 ssn_length	bookingfrontend	no	Fødselsnummeret skal bestå av 11 tall
 invalid_email	bookingfrontend	no	Ugyldig e-post
-=======
-zip code	bookingfrontend	no	Postnummer
->>>>>>> 2ffea674
+zip code	bookingfrontend	no	Postnummer