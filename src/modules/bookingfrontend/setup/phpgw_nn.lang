%1 bookings were updated.	bookingfrontend	nn	%1 interntildelingar vart oppdatert.
%1 bookings will be updated.	bookingfrontend	nn	%1 interntildelingar vil bli oppdatert.
-- select an activity --	bookingfrontend	nn	Vel ein aktivitet
1 week	bookingfrontend	nn	1 veke
2 weeks	bookingfrontend	nn	2 veker
3 weeks	bookingfrontend	nn	3 veker
4 weeks	bookingfrontend	nn	4 veker
_organization	bookingfrontend	nn	Organisasjon
A Case officer will review your application as soon as possible.	bookingfrontend	nn	Ein sakshandsamar vil handsame søknaden din så fort som mogleg.
About Aktive kommune	bookingfrontend	nn	Om Aktiv kommune
About the service	bookingfrontend	nn	Om tjenesten
<<<<<<< HEAD
Access denied	bookingfrontend	nn	Ingen tilgang
Account Codes	bookingfrontend	nn	konterings-streng
Activities (2018)	bookingfrontend	nn	Tilrettelagt for
Add application	bookingfrontend	nn	Legg til søknad
Add group	bookingfrontend	nn	Ny gruppe
Agegroups kan not be larger than 9999 peoples	bookingfrontend	nn	Det estimerte talet på deltakarar kan ikkje vere høgare enn 9999
Allocation deleted on	bookingfrontend	nn	Tildeling slette på
Allocations deleted on	bookingfrontend	nn	Tildelingar slette på
Application basket	bookingfrontend	nn	Søknadskorg
Application cart	bookingfrontend	nn	Handlekurv
Apply filter	bookingfrontend	nn	Aktiver filter
Apply for time	bookingfrontend	nn	Søk om tid
Article	bookingfrontend	nn	artikkel
rticles	bookingfrontend	nn	Artikklar
Associated bookings	bookingfrontend	nn	Tilhørende tildelinger/arrangementer
Back to user list	booking	nn	Attende til brukarlista
Book resource	bookingfrontend	nn	Søknad
booking_calendar	bookingfrontend	nn	Bookingkalendar
Booking Cancel information	bookingfrontend	nn	Skal du avbestille interntildeling på valt dato, vel Avbestill-knappen nedst Skal tida bli vist som ledig i kalenderen kryssar du av for slett tildeling.
Booking Cancel information2	bookingfrontend	nn	Skal du avbestille fleire kan du velje Ut sesong eller Avbestill til og velje ein dato, du kan også velje intervall (til dømes annan kvar veke).
Booking Delete information	bookingfrontend	nn	Skal du slette interntildeling på valt dato, vel Slett-knappen nedst.
Booking Delete information2	bookingfrontend	nn	Skal du slette fleire kan du velje Ut sesong eller Slett til og velje ein dato, du kan også velje intervall (til dømes annan kvar veke).
Booking Delete information3	bookingfrontend	nn	Skal tida bli ledig i kalenderen må du krysse av for slett tildeling.
Booking and allocations deleted on	bookingfrontend	nn	Interntildeling og tildeling er sletta på
Booking deleted on	bookingfrontend	nn	Interntildeling er sletta på
Bookings and allocations deleted on	bookingfrontend	nn	Interntildelingar og tildelingar er sletta på
Bookings deleted on	bookingfrontend	nn	Interntildelingar er sletta på
Bookings that can be created	bookingfrontend	nn	Interntildelingar du kan lage
Building information	bookingfrontend	nn	Informasjon
Building or facility name	bookingfrontend	nn	Bygning/anleggsnavn
Building users	bookingfrontend	nn	Brukarar av bygg/anlegg
CONFIRMED	bookingfrontend	nn	STADFESTA
Can not create a booking in the past	bookingfrontend	nn	Du kan ikkje opprette ei interntildeling i fortida.
Can not repeat from a date in the past	bookingfrontend	nn	Du kan ikkje repetere frå ein dato i fortida.
Cancel allocation	bookingfrontend	nn	Avbestill tildelingar
Cancel allocation also	bookingfrontend	nn	Avbestill følgjande
Cancel allocations	bookingfrontend	nn	Avbestill tildelingar
Cancel booking	bookingfrontend	nn	Avbestill
Cancel bookings	bookingfrontend	nn	Avbestill bookingar
Cancel information	bookingfrontend	nn	Skal du berre avbestille tildeling på valt dato, vel Avbestill-knappen nede for å vise tida som ledig og tiden blir vist som ledig i kalenderen, og kan tildeles andre klubber/org.
Cancel information2	bookingfrontend	nn	Skal du Avbestille flere kan du velge Ut sesong eller Slett til og velg en dato, du kan også velge intervall (f.eks. annen hver uke).
Cancel until	bookingfrontend	nn	Avbestill til
Cancelation of allocation from	bookingfrontend	nn	Avbestilling av tildeling frå
Cancelation of booking and allocation from	bookingfrontend	nn	Avbestilling av interntildeling og tildeling frå
Cancelation of booking from	bookingfrontend	nn	Avbestilling frå
Cancelation of bookings and allocations from	bookingfrontend	nn	Avbestilling av interntildelingar og tildelingar frå
Cancelation of bookings from	bookingfrontend	nn	Avbestilling av interntildelingar frå
Cannot change end time	bookingfrontend	nn	Endring av sluttidspunkt feilet. Sluttdato kan ikke være før startdato
Cannot change start time	bookingfrontend	nn	Endring av startidspunkt feilet. Startdato kan ikke være senere enn sluttdato
Change organization	common	nn	Bytt organisasjon
Change the allocation	bookingfrontend	nn	Endre tildeling
Check calendar	bookingfrontend	nn	Sjekk kalendar
Choose another building	bookingfrontend	nn	Velg annet anlegg
Choose atleast one object	bookingfrontend	nn	Vel minst eitt leigeobjekt
Choose categories	bookingfrontend	nn	Velg kategorier
Choose date	bookingfrontend	nn	Velg dato
add_date	bookingfrontend	nn	Legg til dato
Choose date-range	bookingfrontend	nn	Velg dato-område
Choose resources	bookingfrontend	nn	Velg lokaler
Close	bookingfrontend	nn	Lukke
Collects users from all applications and events	booking	nn	Haustar brukarar frå alle søknader og arrangement
Complete applications	bookingfrontend	nn	Fullfør søknad
complete_applications	bookingfrontend	nn	Fullfør søknad
Confirm e-mail address	bookingfrontend	nn	Stadfest e-postadressa
Contact information name is to long. max 50 characters	bookingfrontend	nn	Namnet i kontaktinformasjonen er for langt, maksimalt 50 teikn.
Could not delete allocation due to a booking still use it	bookingfrontend	nn	Kan ikkje slette denne interntildelinga fordi ei interntildeling framleis brukar ho
Could not find application id. Contact case officer with allocation id	bookingfrontend	nn	Kunne ikke finne tihørende søknad. For å øke tid må du kontakte saksbehandler med tildeling:
Create new booking	bookingfrontend	nn	Lag ny interntildeling
Customer number	bookingfrontend	nn	Referansenummer
Date	bookingfrontend	nn	Dato
Date of birth or SSN	bookingfrontend	nn	Fødselsdato eller fødselsnummer
Decrease of from time overlap with existing booking	bookingfrontend	nn	Kan ikke endre dato. Starttidspunkt overlapper med eksisterende interntildeling
Decrease of to time overlap with existing booking	bookingfrontend	nn	Kan ikke endre dato. Sluttidspunkt overlapper med eksisterende interntildeling
Delete Event	bookingfrontend	nn	Slett arrangement
Delete information	bookingfrontend	nn	Skal du berre slette tildeling på valt dato, vel Slett-knappen nede slik at tida blir vist som ledig og blir tilgjengeleg for andre klubbar/orgaisasjonar.
Delete information2	bookingfrontend	nn	Skal du slette fleire kan du velje Ut sesong eller Slett til og vel ein dato, du kan også velje intervall (til dømes annan kvar veke).
Deleted on	bookingfrontend	nn	Avbestilling i
Do you really want to collect users	booking	nn	Vil du legge til brukarar?
Do you want to delete application?	bookingfrontend	nn	Er du sikker på at du vil slette søknad fra handlekurv?
E-mail address	bookingfrontend	nn	E-postadresse
Edit Events	bookingfrontend	nn	Rediger arrangement
Edit Group	bookingfrontend	nn	Rediger gruppe
Edit System Message	bookingfrontend	nn	Rediger systemmelding
Edit allocation information	bookingfrontend	nn	Skal du berre endra tildeling på valt dato, vel Endre-knappen nede for å vise tida som ledig og tiden blir vist som ledig i kalenderen, og kan tildeles andre klubber/org.
Edit allocation information2	bookingfrontend	nn	Skal du endra fleire kan du velge 'Ut sesong' eller 'Endre til' og velg en dato, du kan også velge intervall (f.eks. annankvar veke).
Edit until	bookingfrontend	nn	Endre til
Equipment text	bookingfrontend	nn	I feltet under skriver du inn om du har spesielle behov tilknyttet aktiviteten
Event Delete Information	bookingfrontend	nn	Fjerning av arrangement er permanent
Event Delete Information2	bookingfrontend	nn	Arrangement blir sett inaktivt
Event was created	booking	nn	Arrangementet vart oppretta
Event/activity description	bookingfrontend	nn	Kort beskrivelse av arrangementet / aktiviteten
Event/activity homepage	bookingfrontend	nn	Heimeside for arrangementet / aktiviteten
Facilities	bookingfrontend	nn	Fasiliteter
facilities	bookingfrontend	nn	Fasiliteter
Field %1 is required	bookingfrontend	nn	Feltet '%1' må fylles ut
Field %1: Invalid format	bookingfrontend	nn	Feltet '%1': ugyldig format
Find available	bookingfrontend	nn	Finn tilgjengelig
Find available resources	bookingfrontend	nn	Søk etter leieobjekter
Follow status	bookingfrontend	nn	Du kan følge med på status under Min side --> Søknader
For rent	bookingfrontend	nn	Til leige
From time	bookingfrontend	nn	Fra kl
Go back	bookingfrontend	nn	Tilbake
Go back to calendar	bookingfrontend	nn	Tilbake til kalendar
Go to allocation	bookingfrontend	nn	Gå til tildeling
Group shortname	bookingfrontend	nn	Kortnamn
Happening in Bergen	bookingfrontend	nn	Dette skjer i Bergen kommune
I am feeling lucky	bookingfrontend	nn	Eg prøver lukka
In order to send the invoice we need information about either customer organization number or norwegian social security number	bookingfrontend	nn	For å kunne sende ein eventuell faktura treng vi opplysningar om organisasjonsnr. eller fødselsnr. Organisasjonsnr. finn du her: www.brreg.no
Information about the event	bookingfrontend	nn	Informasjon om arrangementet
Information about the event (edit)	bookingfrontend	nn	Informasjon om arrangementet
Internal Customer	bookingfrontend	nn	Intern kunde
Interval	bookingfrontend	nn	intervall
Invalid from date	bookingfrontend	nn	Ugyldig frådato
Invoice Instruction	bookingfrontend	nn	Topptekst til faktura
It is currently not possible to rent anything here	bookingfrontend	nn	NB! Det er for tida ikkje mogeleg å leige noko her
Layout	bookingfrontend	nn	Frontend design
Lengt of name is to long, max %1 characters long	bookingfrontend	nn	Namnet er for langt, maksimalt %1 teikn
Lengt of shortname is to long, max 11 characters long	bookingfrontend	nn	Kortnamnet er for langt, maksimalt 11 teikn
Link to website	bookingfrontend	nn	Link til heimeside
Loading...	bookingfrontend	nn	Lastar inn…
Mass update	bookingfrontend	nn	Masseoppdatering
Message	bookingfrontend	nn	Melding
Minimum 8 digits	bookingfrontend	nn	Minimum 8 tal
Missing rights	bookingfrontend	nn	Mangler rettigheter
Name for event/activity	bookingfrontend	nn	Namn på arrangementet / aktiviteten
Needed for the return from the external logout	bookingfrontend	nn	Nødvendig for retur frå ekstern logg ut
New message	bookingfrontend	nn	Ny melding
New system message	bookingfrontend	nn	Ny systemmelding
Next step	bookingfrontend	nn	Gå vidare
Previous step	bookingfrontend	nn	Gå tilbake
No available options	bookingfrontend	nn	Ingen tilgjengelige valg
No rent object chosen	bookingfrontend	nn	Ingen leieobjekt er valgt
No valid identification returned from login	common	nn	Ingen gyldig identifikasjon returnert frå innlogging.
Object No.	bookingfrontend	nn	objektnummer
Official organization	bookingfrontend	nn	Registrert i Brønnøysund
Organization shortname	bookingfrontend	nn	Kortnavn
Out season	bookingfrontend	nn	Ut denne sesongen
Overlaps other organizations allocation	bookingfrontend	nn	Overlappar med ein annan organisasjonstildeling
Overlaps with existing allocation	bookingfrontend	nn	Overlappar med eksisterande tildeling
Overlaps with existing booking	bookingfrontend	nn	Overlappar med eksisterande interntildeling
Overlaps with existing event	bookingfrontend	nn	Overlappar med eksisterande arrangement
Part of town (2018)	bookingfrontend	nn	Bydel
Pending	bookingfrontend	nn	Under handsaming
Phone is already registered	bookingfrontend	nn	Telefonnummeret er alt registrert
Pictures	bookingfrontend	nn	Bilder
Place	bookingfrontend	nn	Sted
Please check your Spam Filter if you are missing mail.	bookingfrontend	nn	Vi gjer merksam på at e-postsvar blir automatisk generert og kan ende i spamfilter/nettsøppel.
Please enter correct numbers for the event	bookingfrontend	nn	Oppgi riktig deltakartal
Please fill all fields	bookingfrontend	nn	Vennlegst fyll ut alle obligatoriske felt!
Please update the data and click the Next-button.	bookingfrontend	nn	Ver grei og oppdater data og klikk på Neste-knappen.
Print as PDF	bookingfrontend	nn	Skriv ut som PDF
Privacy	bookingfrontend	nn	Personvern
Privacy statement	bookingfrontend	nn	Personvern
Private event	bookingfrontend	nn	Privat arrangement
Project No.	bookingfrontend	nn	Prosjektnummar
Public schedule	bookingfrontend	nn	Publikumsbading
Recurring allocation cancelation	bookingfrontend	nn	Avbestill i intervall
Recurring allocation edit	bookingfrontend	nn	Endre i intervall
Recurring booking	bookingfrontend	nn	Gjenta interntildeling
Redirect is computed if url ends with	bookingfrontend	nn	Omdirigering blir kalkulert om url slutter med
Repeat until	bookingfrontend	nn	Gjenta til
Report numbers	bookingfrontend	nn	Rapporter deltakartal
Request for changed time	bookingfrontend	nn	Forespørsel om å endre tid er registrert
Request for equipment	bookingfrontend	nn	Ønske om nødvendig utstyr på tildeling:
Request for equipment has been sent	bookingfrontend	nn	Ønske om nødvendig utstyr er sendt til saksbehandler
Request to increase time on existing booking	bookingfrontend	nn	Ønske om å øke tildelt tid på tildeling:
Reset filter	bookingfrontend	nn	Nullstill søk
Reset filters	bookingfrontend	nn	Nullstill filter
Resources type	bookingfrontend	nn	Lokaler
Responsible Code	bookingfrontend	nn	Ansvarsstad
SSN not registred	common	nn	Du er ikkje registrert i Frivilligregisteret eller organisasjonen manglar organisasjonsnummer i AktivKommune
Sa	bookingfrontend	nn	laurdag
Search available resources	bookingfrontend	nn	Søk etter tilgjengelige lokaler
Search building, resource, organization	bookingfrontend	nn	Søk anlegg, lokale, organisasjon
Search results	bookingfrontend	nn	Søkeresultat
See	bookingfrontend	nn	Se
Select a group	bookingfrontend	nn	Vel gruppe/lag
Send	bookingfrontend	nn	Send
Send message	bookingfrontend	nn	Send melding
Send message to case officer for building	bookingfrontend	nn	Melding til saksbehandler for anlegget
Service	bookingfrontend	nn	Teneste
Short description. For public events, activities and training under the direction of organizations and clubs, this information will be displayed on the internet	bookingfrontend	nn	Skriv ei kort skildring av arrangementet. Informasjon om opne arrangement, aktivitetar og trening i regi av organisasjonar og klubbar blir synleg på internett
Show more results	bookingfrontend	nn	Last inn flere resultater
Ssn	bookingfrontend	nn	Fødselsnummer (11 siffer)
Successfully changed end time	bookingfrontend	nn	Endring av sluttidspunkt er vellykket. Nytt sluttidspunkt for tildeling er:
Successfully changed start time	bookingfrontend	nn	Endring av startidspunkt er vellykket. Nytt startidspunkt for tildeling er:
System message	bookingfrontend	nn	Systemmelding
System messages	bookingfrontend	nn	Systemmeldingar
Thank you	bookingfrontend	nn	Takk
The booking uses resources not in the containing allocation	bookingfrontend	nn	Interntildelinga brukar ressursar som ikkje finst i tildelinga
The data was successfully updated	bookingfrontend	nn	Dataene vart oppdatert utan feil
The e-mail addresses you entered do not match	bookingfrontend	nn	E-postadressene er ulike
The user has accepted the document under point 8.	bookingfrontend	nn	Brukaren har akseptert dokumenta under punkt 8.
The user has accepted the following documents	bookingfrontend	nn	Brukaren har akseptert følgjande dokument:
This booking is not connected to a season	bookingfrontend	nn	Denne interntildelinga er ikkje kopla mot ein sesong
This booking is outside the organization's allocated time	bookingfrontend	nn	Denne interntildelinga ligg utanfor den tildelte tida til organisasjonen
Tilsynsvakt email	bookingfrontend	nn	E-post til tilsynsvakt
Tilsynsvakt name	bookingfrontend	nn	Namn på tilsynsvakt
Tilsynsvakt telephone	bookingfrontend	nn	Telefonnummar til tilsynsvakt
Time is set wrong	bookingfrontend	nn	Eitt av klokkesletta er feil
To application site	bookingfrontend	nn	Til bestilling
To borrow premises you must verify that you have read terms and conditions	bookingfrontend	nn	For å kunne låne lokale må du først stadfeste at du har lese dei juridiske vilkåra
To cancel allocation use this link	bookingfrontend	nn	For å slette tildelingen: bruk lenka
To cancel booking use this link	bookingfrontend	nn	For å slette interntildelinga: bruk lenka
To time	bookingfrontend	nn	Til kl
Town part	bookingfrontend	nn	Område/bydel
Unable to fill report	bookingfrontend	nn	Klarte ikkje å fylle ut rapport
Unit No.	bookingfrontend	nn	fagavdelingsnummar
Unit Prefix	bookingfrontend	nn	fagavdelingskode (for buntnummer)
Upcomming Events	bookingfrontend	nn	Kommande arrangement
Update	bookingfrontend	nn	Oppdater
Upload Attachment	bookingfrontend	nn	Last opp vedlegg som kan gi nyttig informasjon om søknaden
Used buildings	bookingfrontend	nn	Bygg/anlegg du kan bruke
Used buildings (2018)	bookingfrontend	nn	Anlegg du kan bruke
User	bookingfrontend	nn	Brukar
User has changed field for equipment	bookingfrontend	nn	Endring av felt for nødvendig utstyr:
User has made a request to alter time on existing booking	bookingfrontend	nn	Ynskjer å endre tida for booking. Ny tid:
User has made a request to cancel event	bookingfrontend	nn	Kunde har avbestilt arrangement.
View all events	bookingfrontend	nn	Se alle arrangement
When clicking the Next-button you will be presented to a list of bookings that will be updated.	bookingfrontend	nn	Etter at du har klikka på Neste-knappen får du ei oversikt over kva for bookingar som blir oppdatert.
You are now about to update all bookings from this date and to the end of the season.	bookingfrontend	nn	Du er nå i ferd med å oppdatere alle bookingar frå datoen i dag og ut sesongen.
You can't cancel event that has started, for help contacts site admin	bookingfrontend	nn	Du kan ikkje slette arrangement som er over
You can't change resources to the event, for that contact administrator	bookingfrontend	nn	Du kan ikkje endre på ressursar. Då må du ta kontakt med sakshandsamar
You can't extend the event, for that contact administrator	bookingfrontend	nn	Du kan ikkje sjølv utvide lengda på eit arrangement. Då må du ta kontakt med sakshandsamar.
You cant edit a booking that is older than 2 weeks	bookingfrontend	nn	Du kan ikkje redigere ei booking som er eldre enn 2 veker.
You must accept to follow all terms and conditions of lease first.	bookingfrontend	nn	Du må akseptere dei juridiske vilkåra først
Your application has now been processed and a confirmation email has been sent to you.	bookingfrontend	nn	Søknaden din er godkjent, og en bekreftelse er sendt til deg på e-post.
Your application has now been registered and a confirmation email has been sent to you.	bookingfrontend	nn	Søknaden er sendt. Du får ei stadfesting på e-post.
Your applications have now been processed and confirmation emails have been sent to you.	bookingfrontend	nn	Søknadene dine er godkjent, og en bekreftelse er sendt til deg på e-post.
=======
>>>>>>> 2ffea674
accept application	bookingfrontend	nn	Godta søknad
accepted	bookingfrontend	nn	Akseptert
Access denied	bookingfrontend	nn	Ingen tilgang
account	bookingfrontend	nn	Brukar
Account Codes	bookingfrontend	nn	konterings-streng
account status	bookingfrontend	nn	konto status
actions	bookingfrontend	nn	Handling
active	bookingfrontend	nn	Aktiv
active applications	bookingfrontend	nn	Aktive søknadar
Activities (2018)	bookingfrontend	nn	Tilrettelagt for
activity	bookingfrontend	nn	Aktivitet
activity_id	bookingfrontend	nn	Aktivitet
add a comment	bookingfrontend	nn	Legg til ein kommentar
add another date	bookingfrontend	nn	Legg til ein dato
Add application	bookingfrontend	nn	Legg til søknad
add boundary	bookingfrontend	nn	Legg til rammetid
add comment	bookingfrontend	nn	Legg til kommentar
add document	bookingfrontend	nn	Legg til dokument
Add group	bookingfrontend	nn	Ny gruppe
add new event	bookingfrontend	nn	Legg til arrangement
add permission	bookingfrontend	nn	Legg til løyve
add_date	bookingfrontend	nn	Legg til dato
add_rent_object	bookingfrontend	nn	Legg til leigeobjekt
add_rental_period	bookingfrontend	nn	Legg til leigeperiode
added %1 users	booking	nn	Lagt til %1 brukarar
additional_information	bookingfrontend	nn	Tilleggsinformasjon (valfritt)
address	bookingfrontend	nn	Besøksadresse
admin 1	bookingfrontend	nn	Bookingansvarleg 1
admin 2	bookingfrontend	nn	Bookingansvarleg 2
admins	bookingfrontend	nn	Bookingansvarlege
again	booking	nn	Igjen
age group	bookingfrontend	nn	Aldersgruppe
agegroup	bookingfrontend	nn	Aldersgruppe
Agegroups kan not be larger than 9999 peoples	bookingfrontend	nn	Det estimerte talet på deltakarar kan ikkje vere høgare enn 9999
allocation	bookingfrontend	nn	Tildeling
Allocation deleted on	bookingfrontend	nn	Tildeling slette på
allocation show	bookingfrontend	nn	Tildeling
allocations	bookingfrontend	nn	Tildelingar
allocations colliding with existing bookings or allocations (%1)	bookingfrontend	nn	Dobbel-booking - blir ikkje lagra
Allocations deleted on	bookingfrontend	nn	Tildelingar slette på
allocations that can be created (%1)	bookingfrontend	nn	Tildelingar du kan lage
amount	bookingfrontend	nn	Antall enheter
anonymous password	bookingfrontend	nn	Anonymt passord
anonymous user	bookingfrontend	nn	Anonym brukar
application	bookingfrontend	nn	Søknad
application add	bookingfrontend	nn	søknad
Application basket	bookingfrontend	nn	Søknadskorg
Application cart	bookingfrontend	nn	Handlekurv
applications	bookingfrontend	nn	Søknadar
Apply filter	bookingfrontend	nn	Aktiver filter
Apply for time	bookingfrontend	nn	Søk om tid
apr	bookingfrontend	nn	april
archived	bookingfrontend	nn	Arkivert
Article	bookingfrontend	nn	Artikkel
articles	bookingfrontend	nn	Tileggstjenester
Associated bookings	bookingfrontend	nn	Tilhørende tildelinger/arrangementer
attachment	bookingfrontend	nn	Vedlegg
audience	bookingfrontend	nn	Målgruppe/publikum
aug	bookingfrontend	nn	august
available	bookingfrontend	nn	Ledig
back	bookingfrontend	nn	tilbake
Back to user list	booking	nn	Attende til brukarlista
billing	bookingfrontend	nn	Fakturering
billing_information	bookingfrontend	nn	Fakturainformasjon
billing_information_contact_person	bookingfrontend	nn	Fakturainformasjon til kontaktperson
Book resource	bookingfrontend	nn	Søknad
bookable resources	bookingfrontend	nn	Ressursar du kan booke
booking	bookingfrontend	nn	Interntildeling
Booking and allocations deleted on	bookingfrontend	nn	Interntildeling og tildeling er sletta på
Booking Cancel information	bookingfrontend	nn	Skal du avbestille interntildeling på valt dato, vel Avbestill-knappen nedst Skal tida bli vist som ledig i kalenderen kryssar du av for slett tildeling.
Booking Cancel information2	bookingfrontend	nn	Skal du avbestille fleire kan du velje Ut sesong eller Avbestill til og velje ein dato, du kan også velje intervall (til dømes annan kvar veke).
Booking Delete information	bookingfrontend	nn	Skal du slette interntildeling på valt dato, vel Slett-knappen nedst.
Booking Delete information2	bookingfrontend	nn	Skal du slette fleire kan du velje Ut sesong eller Slett til og velje ein dato, du kan også velje intervall (til dømes annan kvar veke).
Booking Delete information3	bookingfrontend	nn	Skal tida bli ledig i kalenderen må du krysse av for slett tildeling.
Booking deleted on	bookingfrontend	nn	Interntildeling er sletta på
booking district	bookingfrontend	nn	Område/bydel
booking name	bookingfrontend	nn	Namn på interntildeling
booking show	bookingfrontend	nn	Interntildeling
booking_calendar	bookingfrontend	nn	Bookingkalendar
bookingfrontend host	bookingfrontend	nn	Bookingfrontend vert
bookingfrontend settings	bookingfrontend	nn	Bookingfrontend innstillingar
bookings	bookingfrontend	nn	Interntildelingar
Bookings and allocations deleted on	bookingfrontend	nn	Interntildelingar og tildelingar er sletta på
Bookings deleted on	bookingfrontend	nn	Interntildelingar er sletta på
Bookings that can be created	bookingfrontend	nn	Interntildelingar du kan lage
boundaries	bookingfrontend	nn	Rammetid
building	bookingfrontend	nn	Bygg/anlegg
Building information	bookingfrontend	nn	Informasjon
building name	bookingfrontend	nn	Namn på bygg/anlegg
Building or facility name	bookingfrontend	nn	Bygning/anleggsnavn
building schedule	bookingfrontend	nn	Kalender
Building users	bookingfrontend	nn	Brukarar av bygg/anlegg
buildings	bookingfrontend	nn	Bygg/anlegg
bygning	bookingfrontend	nn	Bygg/anlegg
calendar view	bookingfrontend	nn	Dags-/ukesvisning
calendar_resources	bookingfrontend	nn	Kalenderressursar
calendar_view	bookingfrontend	nn	Kalender
Can not create a booking in the past	bookingfrontend	nn	Du kan ikkje opprette ei interntildeling i fortida.
Can not repeat from a date in the past	bookingfrontend	nn	Du kan ikkje repetere frå ein dato i fortida.
cancel	bookingfrontend	nn	Avbryt
Cancel allocation	bookingfrontend	nn	Avbestill tildelingar
Cancel allocation also	bookingfrontend	nn	Avbestill følgjande
Cancel allocations	bookingfrontend	nn	Avbestill tildelingar
Cancel booking	bookingfrontend	nn	Avbestill
Cancel bookings	bookingfrontend	nn	Avbestill bookingar
cancel event	bookingfrontend	nn	Avbestill
Cancel information	bookingfrontend	nn	Skal du berre avbestille tildeling på valt dato, vel Avbestill-knappen nede for å vise tida som ledig og tiden blir vist som ledig i kalenderen, og kan tildeles andre klubber/org.
Cancel information2	bookingfrontend	nn	Skal du Avbestille flere kan du velge Ut sesong eller Slett til og velg en dato, du kan også velge intervall (f.eks. annen hver uke).
Cancel until	bookingfrontend	nn	Avbestill til
Cancelation of allocation from	bookingfrontend	nn	Avbestilling av tildeling frå
Cancelation of booking and allocation from	bookingfrontend	nn	Avbestilling av interntildeling og tildeling frå
Cancelation of booking from	bookingfrontend	nn	Avbestilling frå
Cancelation of bookings and allocations from	bookingfrontend	nn	Avbestilling av interntildelingar og tildelingar frå
Cancelation of bookings from	bookingfrontend	nn	Avbestilling av interntildelingar frå
cancelled	bookingfrontend	nn	Avbestilt
Cannot change end time	bookingfrontend	nn	Endring av sluttidspunkt feilet. Sluttdato kan ikke være før startdato
Cannot change start time	bookingfrontend	nn	Endring av startidspunkt feilet. Startdato kan ikke være senere enn sluttdato
case officer	bookingfrontend	nn	Sakshandsamar
category	bookingfrontend	nn	Kategori
Change organization	common	nn	Bytt organisasjon
Change the allocation	bookingfrontend	nn	Endre tildeling
Check calendar	bookingfrontend	nn	Sjekk kalendar
choose a date	bookingfrontend	nn	Vel ein dato
Choose another building	bookingfrontend	nn	Velg annet anlegg
Choose atleast one object	bookingfrontend	nn	Vel minst eitt leigeobjekt
Choose categories	bookingfrontend	nn	Velg kategorier
Choose date	bookingfrontend	nn	Velg dato
Choose date-range	bookingfrontend	nn	Velg dato-område
choose file	bookingfrontend	nn	Vel fil du vil leggja til
choose rent object	bookingfrontend	nn	Vel leigeobjekt
choose rent object and rentperiod	bookingfrontend	nn	Vel leigeobjekt og leigeperiode
choose rent period	bookingfrontend	nn	Velg leigeperiode
Choose resources	bookingfrontend	nn	Velg lokaler
choose target audience	bookingfrontend	nn	Vel målgruppe for arrangement / aktiviteten
chosen rent object	bookingfrontend	nn	Valde ressursar
chosen rent period	bookingfrontend	nn	Valde leigeperioder
city	bookingfrontend	nn	Poststad
click to sort ascending	bookingfrontend	nn	Klikk for å sortere stigande
click to sort descending	bookingfrontend	nn	Klikk for å sortere synkande
clock_short	bookingfrontend	nn	Kl
Close	bookingfrontend	nn	Lukke
collect users	booking	nn	Legg til brukarar
Collects users from all applications and events	booking	nn	Haustar brukarar frå alle søknader og arrangement
Complete applications	bookingfrontend	nn	Fullfør søknad
complete applications	bookingfrontend	nn	Fullfør søknad
complete_applications	bookingfrontend	nn	Fullfør søknad
Confirm e-mail address	bookingfrontend	nn	Stadfest e-postadressa
CONFIRMED	bookingfrontend	nn	STADFESTA
contact	bookingfrontend	nn	Kontakt
contact 1	bookingfrontend	nn	Kontakt 1
contact 2	bookingfrontend	nn	Kontakt 2
contact information	bookingfrontend	nn	Kontaktinformasjon
Contact information name is to long. max 50 characters	bookingfrontend	nn	Namnet i kontaktinformasjonen er for langt, maksimalt 50 teikn.
contact person	bookingfrontend	nn	Kontaktperson
contact_email	bookingfrontend	nn	E-post
contact_name	bookingfrontend	nn	Namn
contacts[0][email] contains an invalid email	bookingfrontend	nn	Ugyldig e-post under ansvarleg gruppeleiar 1
contacts[1][email] contains an invalid email	bookingfrontend	nn	Ugyldig e-post under ansvarleg gruppeleiar 2
continue	bookingfrontend	nn	Fortsett
cookie domain for sessions	bookingfrontend	nn	Cookiedomene for sesjoner
cost	bookingfrontend	nn	Pris
cost is set	booking	nn	Ny pris er definert
Could not delete allocation due to a booking still use it	bookingfrontend	nn	Kan ikkje slette denne interntildelinga fordi ei interntildeling framleis brukar ho
Could not find application id. Contact case officer with allocation id	bookingfrontend	nn	Kunne ikke finne tihørende søknad. For å øke tid må du kontakte saksbehandler med tildeling:
create	bookingfrontend	nn	Lagre
Create new booking	bookingfrontend	nn	Lag ny interntildeling
created	bookingfrontend	nn	Oppretta
current activities	bookingfrontend	nn	Nåværande aktivitetar
custom login url	bookingfrontend	nn	Egendefinert logg inn url
custom login url parameter	bookingfrontend	nn	Egendefinert logg inn url parameter
customer identifier type is required	bookingfrontend	nn	Oppgi identifikasjon
Customer number	bookingfrontend	nn	Referansenummer
customer_identifier_type	bookingfrontend	nn	Fakturainformasjon
customer_organization_number is invalid	bookingfrontend	nn	Organisasjonsnummer er ugyldig
customer_ssn contains an invalid Norwegian social security number (6 or 11 digits)	bookingfrontend	nn	Fødselsdato/fødselsnummer er ikkje gyldig. Nummeret må bestå av 6 eller 11 siffer
daily_rate	bookingfrontend	nn	Dagspris
dashboard	bookingfrontend	nn	Skrivebord
Date	bookingfrontend	nn	Dato
Date of birth or SSN	bookingfrontend	nn	Fødselsdato eller fødselsnummer
dates	bookingfrontend	nn	Frå/Til
day	bookingfrontend	nn	Dag
day of the week	bookingfrontend	nn	Vekedag
days	bookingfrontend	nn	Dagar
dec	bookingfrontend	nn	desember
Decrease of from time overlap with existing booking	bookingfrontend	nn	Kan ikke endre dato. Starttidspunkt overlapper med eksisterende interntildeling
Decrease of to time overlap with existing booking	bookingfrontend	nn	Kan ikke endre dato. Sluttidspunkt overlapper med eksisterende interntildeling
delegate from	bookingfrontend	nn	Delegert frå
delete	bookingfrontend	nn	Slett
Delete Event	bookingfrontend	nn	Slett arrangement
Delete information	bookingfrontend	nn	Skal du berre slette tildeling på valt dato, vel Slett-knappen nede slik at tida blir vist som ledig og blir tilgjengeleg for andre klubbar/orgaisasjonar.
Delete information2	bookingfrontend	nn	Skal du slette fleire kan du velje Ut sesong eller Slett til og vel ein dato, du kan også velje intervall (til dømes annan kvar veke).
delete_rentobject	bookingfrontend	nn	Slette leigeobjekt
delete_rentobject_body	bookingfrontend	nn	Er du sikker på du vil slette dette utleigeobjektet frå handlekurva?
Deleted on	bookingfrontend	nn	Avbestilling i
description	bookingfrontend	nn	Skildring
deselect_all	bookingfrontend	nn	Velg ingen
district	bookingfrontend	nn	Område
Do you really want to collect users	booking	nn	Vil du legge til brukarar?
do you really want to collect users again	booking	nn	Vil du legge til brukarar på nytt?
Do you want to delete application?	bookingfrontend	nn	Er du sikker på at du vil slette søknad fra handlekurv?
document	bookingfrontend	nn	Dokument
document name	bookingfrontend	nn	Dokumentnamn
documents	bookingfrontend	nn	Dokument
download to your calendar	bookingfrontend	nn	Last ned til din kalendar
drawing	bookingfrontend	nn	Teikning
E-mail address	bookingfrontend	nn	E-postadresse
each	bookingfrontend	nn	Stk
edit	bookingfrontend	nn	Rediger
edit agegroup group	bookingfrontend	nn	Rediger aldersgruppe
edit allocation	bookingfrontend	nn	Rediger tildeling
Edit allocation information	bookingfrontend	nn	Skal du berre endra tildeling på valt dato, vel Endre-knappen nede for å vise tida som ledig og tiden blir vist som ledig i kalenderen, og kan tildeles andre klubber/org.
Edit allocation information2	bookingfrontend	nn	Skal du endra fleire kan du velge 'Ut sesong' eller 'Endre til' og velg en dato, du kan også velge intervall (f.eks. annankvar veke).
edit Audience group	bookingfrontend	nn	Rediger målgruppe
edit booking	bookingfrontend	nn	Rediger interntildeling
edit data	bookingfrontend	nn	Endre data
edit event	bookingfrontend	nn	Rediger arrangement
Edit Events	bookingfrontend	nn	Rediger arrangement
Edit Group	bookingfrontend	nn	Rediger gruppe
edit organization	bookingfrontend	nn	Rediger organisasjon
Edit System Message	bookingfrontend	nn	Rediger systemmelding
Edit until	bookingfrontend	nn	Endre til
edit_event	bookingfrontend	nn	Rediger arrangement
editer	bookingfrontend	nn	Rediger
enter_team_organization_name	bookingfrontend	nn	Skriv namn på lag/organisasjon
enter_title	bookingfrontend	nn	Angi ein tittel
entity %1 has been saved	bookingfrontend	nn	Post %1 er lagra
entity %1 has been updated	bookingfrontend	nn	Post %1 er oppdatert
equipment	bookingfrontend	nn	Utstyr
equipment name	bookingfrontend	nn	Namn på utstyr
Equipment text	bookingfrontend	nn	I feltet under skriver du inn om du har spesielle behov tilknyttet aktiviteten
estimated number of participants	bookingfrontend	nn	Estimert tal på deltakarar
event	bookingfrontend	nn	Arrangement
Event Delete Information	bookingfrontend	nn	Fjerning av arrangement er permanent
Event Delete Information2	bookingfrontend	nn	Arrangement blir sett inaktivt
event show	bookingfrontend	nn	Arrangement
Event was created	booking	nn	Arrangementet vart oppretta
Event/activity description	bookingfrontend	nn	Kort beskrivelse av arrangementet / aktiviteten
Event/activity homepage	bookingfrontend	nn	Heimeside for arrangementet / aktiviteten
event_building	bookingfrontend	nn	Arrangement / bygning
events	bookingfrontend	nn	Arrangement
every	bookingfrontend	nn	hver
executiveofficer	bookingfrontend	nn	Saksbehandler
expired for edit	bookingfrontend	nn	Utløpt
Facilities	bookingfrontend	nn	Fasiliteter
facilities	bookingfrontend	nn	Fasiliteter
feb	bookingfrontend	nn	februar
female	bookingfrontend	nn	kvinne
fetching data	bookingfrontend	nn	Henter data…
Field %1 is required	bookingfrontend	nn	Feltet '%1' må fylles ut
Field %1: Invalid format	bookingfrontend	nn	Feltet '%1': ugyldig format
filnavn	bookingfrontend	nn	Dokument
Find available	bookingfrontend	nn	Finn tilgjengelig
Find available resources	bookingfrontend	nn	Søk etter leieobjekter
find_event_or_activity	bookingfrontend	nn	Finn arrangement eller aktivitet
find_team_or_organization	bookingfrontend	nn	Finn lag eller organisasjon
Follow status	bookingfrontend	nn	Du kan følge med på status under Min side --> Søknader
footer info	bookingfrontend	nn	Botntekst informasjon
footer privacy link	bookingfrontend	nn	Footer: Lenke til personvern
for allocations until	bookingfrontend	nn	for tildelinger frem til:
for remaining season	bookingfrontend	nn	for gjenværende sesong
For rent	bookingfrontend	nn	Til leige
found %1 results	bookingfrontend	nn	%1 treff
found none	booking	nn	Fann ingen
fr	bookingfrontend	nn	fr.
free	bookingfrontend	nn	Ledig
from	bookingfrontend	nn	Frå
From time	bookingfrontend	nn	Fra kl
from_date	bookingfrontend	nn	Fra dato
generate allocations	bookingfrontend	nn	Lag tildeling
generate allocations from week template	bookingfrontend	nn	Lag tildeling frå vekeplan
get name from external source	bookingfrontend	nn	Hent navn frå ekstern kilde (som Gule Sider)
Go back	bookingfrontend	nn	Tilbake
Go back to calendar	bookingfrontend	nn	Tilbake til kalendar
go back to the template week	bookingfrontend	nn	Gå tilbake til vekeplan
Go to allocation	bookingfrontend	nn	Gå til tildeling
google tracker id	bookingfrontend	nn	Goggle sporar id
group	bookingfrontend	nn	Gruppe/lag
Group shortname	bookingfrontend	nn	Kortnamn
group_id	bookingfrontend	nn	Gruppe/Lag
Happening in Bergen	bookingfrontend	nn	Dette skjer i Bergen kommune
history and comments (%1)	bookingfrontend	nn	Historikk (%1)
hms document	bookingfrontend	nn	HMS-dokument
home_page	bookingfrontend	nn	Til forsiden
homepage	bookingfrontend	nn	Heimeside
hour	bookingfrontend	nn	Time
hourly_rate	bookingfrontend	nn	Timepris
hours	bookingfrontend	nn	Timar
how many?	bookingfrontend	nn	Kor mange?
I am feeling lucky	bookingfrontend	nn	Eg prøver lukka
id	bookingfrontend	nn	ID
if same as framework leave empty	bookingfrontend	nn	la dette feltet stå tomt om det er det same som for rammeverket
In order to send the invoice we need information about either customer organization number or norwegian social security number	bookingfrontend	nn	For å kunne sende ein eventuell faktura treng vi opplysningar om organisasjonsnr. eller fødselsnr. Organisasjonsnr. finn du her: www.brreg.no
inactivate	bookingfrontend	nn	Inaktivert
inactive	bookingfrontend	nn	Inaktiv
Information about the event	bookingfrontend	nn	Informasjon om arrangementet
Information about the event (edit)	bookingfrontend	nn	Informasjon om arrangementet
Internal Customer	bookingfrontend	nn	Intern kunde
Interval	bookingfrontend	nn	intervall
invalid date	common	nn	Ugyldig dato
Invalid from date	bookingfrontend	nn	Ugyldig frådato
invoice	bookingfrontend	nn	Faktura
invoice information	bookingfrontend	nn	Fakturainformasjon
Invoice Instruction	bookingfrontend	nn	Topptekst til faktura
It is currently not possible to rent anything here	bookingfrontend	nn	NB! Det er for tida ikkje mogeleg å leige noko her
jan	bookingfrontend	nn	januar
jul	bookingfrontend	nn	juli
jun	bookingfrontend	nn	juni
kg	bookingfrontend	nn	Kg
last login	bookingfrontend	nn	siste innlogging
last modified	bookingfrontend	nn	Sist endra
last password change	bookingfrontend	nn	siste passordendring
Layout	bookingfrontend	nn	Frontend design
leased	bookingfrontend	nn	Opptatt
Lengt of name is to long, max %1 characters long	bookingfrontend	nn	Namnet er for langt, maksimalt %1 teikn
Lengt of shortname is to long, max 11 characters long	bookingfrontend	nn	Kortnamnet er for langt, maksimalt 11 teikn
Link to website	bookingfrontend	nn	Link til heimeside
list_view	bookingfrontend	nn	Liste
Loading...	bookingfrontend	nn	Lastar inn…
location	bookingfrontend	nn	Lokale
locations	bookingfrontend	nn	Lokaler
log off	bookingfrontend	nn	Logg ut
log on	bookingfrontend	nn	Innlogging for lag/ organisasjonar
login	common	nn	Logg inn
login apikey	bookingfrontend	nn	Login apikey
login header key	bookingfrontend	nn	Innloggingsoverskrift:
login header regular expression	bookingfrontend	nn	Innloggingsoverskrift vanleg uttrykk
login role id	bookingfrontend	nn	Login Rolle-ID
login soap client encoding	bookingfrontend	nn	Login soap klient tegnsett
login soap client location	bookingfrontend	nn	Login soap klient location
login soap client login	bookingfrontend	nn	Login soap klient login
login soap client password	bookingfrontend	nn	Login soap klient passord
login soap client proxy host	bookingfrontend	nn	Login soap klient proxyserver
login soap client proxy port	bookingfrontend	nn	Login soap klient proxyport
login soap client uri	bookingfrontend	nn	Login soap klient uri
login soap client wsdl	bookingfrontend	nn	Login soap klient wsdl
login webservicehost	bookingfrontend	nn	Login webservicehost
logout	common	nn	Logg ut
m	bookingfrontend	nn	Meter
m2	bookingfrontend	nn	Kvadratmeter
male	bookingfrontend	nn	Mann
manual	bookingfrontend	nn	Manual
manual	common	nn	Brukarrettleiing
mar	bookingfrontend	nn	mars
Mass update	bookingfrontend	nn	Masseoppdatering
max_participants	bookingfrontend	nn	Maks {{count}} deltakarar
may	bookingfrontend	nn	mai
Message	bookingfrontend	nn	Melding
metadata settings	bookingfrontend	nn	Metadata innstillingar
meter	bookingfrontend	nn	Meter
Minimum 8 digits	bookingfrontend	nn	Minimum 8 tal
minute	bookingfrontend	nn	Minutt
minute_rate	bookingfrontend	nn	Minuttpris
Missing rights	bookingfrontend	nn	Mangler rettigheter
mo	bookingfrontend	nn	mån
modified	bookingfrontend	nn	Endra
month	bookingfrontend	nn	Månad
more	bookingfrontend	nn	flere
more info	bookingfrontend	nn	Meir informasjon
my page	bookingfrontend	nn	Mi side
name	bookingfrontend	nn	Namn
Name for event/activity	bookingfrontend	nn	Namn på arrangementet / aktiviteten
Needed for the return from the external logout	bookingfrontend	nn	Nødvendig for retur frå ekstern logg ut
new	bookingfrontend	nn	Ny
new activity	bookingfrontend	nn	Ny aktivitet
new age group	bookingfrontend	nn	Ny aldersgruppe
new allocation	bookingfrontend	nn	Ny tildeling
new application	bookingfrontend	nn	Ny søknad
new audience group	bookingfrontend	nn	Ny målgruppe
new booking	bookingfrontend	nn	Ny interntildeling
new booking application	bookingfrontend	nn	Ny søknad
new building	bookingfrontend	nn	Nytt bygg/anlegg
new building permission	bookingfrontend	nn	Nye rettar bygg/anlegg
new contact	bookingfrontend	nn	Ny kontakt
new document	bookingfrontend	nn	Nye dokument
new equipment	bookingfrontend	nn	Nytt utstyr
new event	bookingfrontend	nn	Nytt arrangement
new group	bookingfrontend	nn	Ny gruppe
New message	bookingfrontend	nn	Ny melding
new organization	bookingfrontend	nn	Opprett ny organisasjon/bedrift
new resource	bookingfrontend	nn	Ny ressurs
new root permission	bookingfrontend	nn	Nye systemrettar
new season	bookingfrontend	nn	Ny sesong
new season permission	bookingfrontend	nn	Nye rettar sesong
New system message	bookingfrontend	nn	Ny systemmelding
Next step	bookingfrontend	nn	Gå vidare
No available options	bookingfrontend	nn	Ingen tilgjengelige valg
no Data.	bookingfrontend	nn	Ingen treff
no description yet	bookingfrontend	nn	Skildring manglar
no parents	bookingfrontend	nn	Ingen overordna
no records found.	bookingfrontend	nn	Ingen treff
No rent object chosen	bookingfrontend	nn	Ingen leieobjekt er valgt
No valid identification returned from login	common	nn	Ingen gyldig identifikasjon returnert frå innlogging.
no_documents_to_accept	bookingfrontend	nn	Det er ingen dokument å godkjenne for denne søknaden.
no_resources_found	bookingfrontend	nn	Ingen ressursar funne for den valde datoen
nov	bookingfrontend	nn	november
number of participants	bookingfrontend	nn	Tal på deltakarar
number of participants is required	bookingfrontend	nn	Skriv kor mange som kan delta
Object No.	bookingfrontend	nn	objektnummer
oct	bookingfrontend	nn	oktober
of	bookingfrontend	nn	av
officer	bookingfrontend	nn	Sakshandsamar
Official organization	bookingfrontend	nn	Registrert i Brønnøysund
old	bookingfrontend	nn	Gammal
optional	booking	nn	(Valfri)
organization	bookingfrontend	nn	Organisasjon/bedrift
organization index	bookingfrontend	nn	Organisasjonsoversikt
organization number	bookingfrontend	nn	Organisasjonsnummer
Organization shortname	bookingfrontend	nn	Kortnamn
organization type	bookingfrontend	nn	Organisasjonstype
organization_calendar	bookingfrontend	nn	Organisasjonskalender
organizations	bookingfrontend	nn	Organisasjonar
organizer/responsible seeker	bookingfrontend	nn	Namn på arrangør eller ansvarleg søkjar
other	bookingfrontend	nn	Anna
Out season	bookingfrontend	nn	Ut denne sesongen
Overlaps other organizations allocation	bookingfrontend	nn	Overlappar med ein annan organisasjonstildeling
Overlaps with existing allocation	bookingfrontend	nn	Overlappar med eksisterande tildeling
Overlaps with existing booking	bookingfrontend	nn	Overlappar med eksisterande interntildeling
Overlaps with existing event	bookingfrontend	nn	Overlappar med eksisterande arrangement
parent activity	bookingfrontend	nn	Overordna kategori
parent id	bookingfrontend	nn	Overordna id
part of town	common	nn	Namn på område/bydel
Part of town (2018)	bookingfrontend	nn	Bydel
Pending	bookingfrontend	nn	Under handsaming
permissions	bookingfrontend	nn	Rettigheitar
personal group	bookingfrontend	nn	Ikkje registrert i Brønnøysund
phone	bookingfrontend	nn	Telefon
Phone is already registered	bookingfrontend	nn	Telefonnummeret er alt registrert
picture	bookingfrontend	nn	Bilete
Pictures	bookingfrontend	nn	Bilder
Place	bookingfrontend	nn	Sted
planning	bookingfrontend	nn	Planlegging
Please check your Spam Filter if you are missing mail.	bookingfrontend	nn	Vi gjer merksam på at e-postsvar blir automatisk generert og kan ende i spamfilter/nettsøppel.
please choose at least 1 resource	common	nn	Vel minst ein ressurs
please choose at least 1 target audience	bookingfrontend	nn	Kven er målgruppa
please enter a building name	bookingfrontend	nn	Oppgi namn på bygningen
please enter a contact email	bookingfrontend	nn	Skriv inn ei e-postadresse
please enter a contact name	bookingfrontend	nn	Registrer namn på kontaktperson
please enter a descripction	bookingfrontend	nn	Lag ei skildring
Please enter correct numbers for the event	bookingfrontend	nn	Oppgi riktig deltakartal
Please fill all fields	bookingfrontend	nn	Vennlegst fyll ut alle obligatoriske felt!
please select an activity	bookingfrontend	nn	Vel ein aktivitet
Please update the data and click the Next-button.	bookingfrontend	nn	Ver grei og oppdater data og klikk på Neste-knappen.
please wait	bookingfrontend	nn	Vent litt…
please_accept_terms	bookingfrontend	nn	Ver venleg og godta vilkåra
please_correct_errors_before_proceeding	bookingfrontend	nn	Ver venleg og rett feila nedanfor før du går vidare til neste steg
please_enter_event_name	bookingfrontend	nn	Ver venleg og skriv inn namnet på arrangementet/aktiviteten
please_enter_organizer	bookingfrontend	nn	Ver venleg og skriv inn arrangør/ansvarleg søkjar
please_enter_participants	bookingfrontend	nn	Ver venleg og skriv inn estimert tal på deltakarar
please_fill_all_date_and_time_fields	bookingfrontend	nn	Ver venleg og fyll ut alle dato- og tidsfelt
please_select_at_least_one_date_and_time	bookingfrontend	nn	Ver venleg og vel minst éin dato og tidspunkt
please_select_at_least_one_resource	bookingfrontend	nn	Ver venleg og vel minst éin ressurs
please_select_target_audience	bookingfrontend	nn	Ver venleg og vel ei målgruppe
postal city	bookingfrontend	nn	Poststad
prev	bookingfrontend	nn	Siste
preview	bookingfrontend	nn	Førehandsvisning
Previous step	bookingfrontend	nn	Gå tilbake
price	bookingfrontend	nn	Pris
price list	bookingfrontend	nn	Prisliste
price_unit	bookingfrontend	nn	Pris pr enhet
primary admin	bookingfrontend	nn	Kontaktperson 1
primary contact	bookingfrontend	nn	Kontaktperson 1
Print as PDF	bookingfrontend	nn	Skriv ut som PDF
Privacy	bookingfrontend	nn	Personvern
Privacy statement	bookingfrontend	nn	Personvern
Private event	bookingfrontend	nn	Privat arrangement
Project No.	bookingfrontend	nn	Prosjektnummar
Public schedule	bookingfrontend	nn	Publikumsbading
published	bookingfrontend	nn	Publisert
quantity limit (%1) exceeded for %2: maximum %3 times within a period of %4 days	bookingfrontend	nn	Maksimumgrense (%1) overskreden for %2: maks %3 gonger innanfor ein periode på %4 dagar
Recurring allocation cancelation	bookingfrontend	nn	Avbestill i intervall
Recurring allocation edit	bookingfrontend	nn	Endre i intervall
Recurring booking	bookingfrontend	nn	Gjenta interntildeling
Redirect is computed if url ends with	bookingfrontend	nn	Omdirigering blir kalkulert om url slutter med
registration	bookingfrontend	nn	Registrering
regulation	bookingfrontend	nn	Reglement
reject application	bookingfrontend	nn	Avslå søknad
rejected	bookingfrontend	nn	Avvist
remote authentication	bookingfrontend	nn	Ekstern autentisering
remove date	bookingfrontend	nn	Fjern dato
rent	bookingfrontend	nn	Leige
rent object	bookingfrontend	nn	Leigeobjekt
rent period	bookingfrontend	nn	Leigeperiode
rent_premises_facilities_equipment	bookingfrontend	nn	Leig lokale, anlegg eller utstyr
rental_resources	bookingfrontend	nn	Utleigeressursar
Repeat until	bookingfrontend	nn	Gjenta til
Report numbers	bookingfrontend	nn	Rapporter deltakartal
Request for changed time	bookingfrontend	nn	Forespørsel om å endre tid er registrert
Request for equipment	bookingfrontend	nn	Ønske om nødvendig utstyr på tildeling:
Request for equipment has been sent	bookingfrontend	nn	Ønske om nødvendig utstyr er sendt til saksbehandler
Request to increase time on existing booking	bookingfrontend	nn	Ønske om å øke tildelt tid på tildeling:
reserved	bookingfrontend	nn	Reservert
reset	bookingfrontend	nn	Nullstill
Reset filter	bookingfrontend	nn	Nullstill søk
Reset filters	bookingfrontend	nn	Nullstill filter
resource	bookingfrontend	nn	Ressurs
resource name	bookingfrontend	nn	Namn på ressurs
resource schedule	bookingfrontend	nn	Ressurskalendar
resource type	bookingfrontend	nn	Type
resources	bookingfrontend	nn	Ressursar
Resources type	bookingfrontend	nn	Lokaler
responsible applicant	bookingfrontend	nn	Ansvarleg søkjar
Responsible Code	bookingfrontend	nn	Ansvarsstad
role	bookingfrontend	nn	Rolle
root permissions	bookingfrontend	nn	Systemrettar
Sa	bookingfrontend	nn	laurdag
saved data	bookingfrontend	nn	Lagra data
schedule	bookingfrontend	nn	Vekeplan
Search available resources	bookingfrontend	nn	Søk etter tilgjengelige lokaler
Search building, resource, organization	bookingfrontend	nn	Søk anlegg, lokale, organisasjon
Search results	bookingfrontend	nn	Søkeresultat
search_clear_filters	bookingfrontend	nn	Nullstill filter
search_for_like_minded_people	bookingfrontend	nn	Er du på jakt etter nokon som er interessert i det same som deg? Søk på namn til lag eller organisasjon, eller filtrer på aktivitet eller område
search_no_organizations_match	bookingfrontend	nn	Ingen organisasjonar passar søket ditt
search_no_resources_match	bookingfrontend	nn	Ingen ressursar passar søket ditt
search_organizations	bookingfrontend	nn	Søk organisasjonar
search_use_filters_to_search	bookingfrontend	nn	Bruk filter for å finne ressursar
season	bookingfrontend	nn	Sesong
season name	bookingfrontend	nn	Namn på sesong
seasons	bookingfrontend	nn	Sesongar
secondary admin	bookingfrontend	nn	Kontaktperson 3
See	bookingfrontend	nn	Se
see_less_filters	bookingfrontend	nn	Sjå mindre filter
see_more_filters	bookingfrontend	nn	Sjå fleire filter
select a building first	bookingfrontend	nn	Vel først bygg/anlegg
select a grooup	bookingfrontend	nn	Vel ei gruppe
Select a group	bookingfrontend	nn	Vel gruppe/lag
select category...	bookingfrontend	nn	Vel ein kategori
select date	bookingfrontend	nn	Vel dato
select method	bookingfrontend	nn	Vel ein metode
select role...	bookingfrontend	nn	Vel rolle
select_all	bookingfrontend	nn	Velg alle
selected	bookingfrontend	nn	Valgt
selected_time_must_be_in_future	bookingfrontend	nn	Det valde tidspunktet må vere i framtida
Send	bookingfrontend	nn	Send
Send message	bookingfrontend	nn	Send melding
Send message to case officer for building	bookingfrontend	nn	Melding til saksbehandler for anlegget
sep	bookingfrontend	nn	september
Service	bookingfrontend	nn	Teneste
settings	bookingfrontend	nn	Innstillingar
Short description. For public events, activities and training under the direction of organizations and clubs, this information will be displayed on the internet	bookingfrontend	nn	Skriv ei kort skildring av arrangementet. Informasjon om opne arrangement, aktivitetar og trening i regi av organisasjonar og klubbar blir synleg på internett
Show more results	bookingfrontend	nn	Last inn flere resultater
show only active	bookingfrontend	nn	Skjul
show_less	bookingfrontend	nn	Vis mindre
show_more	bookingfrontend	nn	Vis mer
show_only_available	bookingfrontend	nn	Vis berre tilgjengelege
showing items	bookingfrontend	nn	Viser
showing items {startRecord} - {endRecord} of {totalRecords}	bookingfrontend	nn	Viser {startRecord} - {endRecord} av {totalRecords}
site title	bookingfrontend	nn	Tittel på sida
social security number	bookingfrontend	nn	Fødselsnummer (11 siffer)
square meter	bookingfrontend	nn	Kvadratmeter
Ssn	bookingfrontend	nn	Fødselsnummer (11 siffer)
SSN not registred	common	nn	Du er ikkje registrert i Frivilligregisteret eller organisasjonen manglar organisasjonsnummer i AktivKommune
start_time_must_be_before_end_time	bookingfrontend	nn	Starttida må vere tidlegare enn sluttida
status	bookingfrontend	nn	Status
street	bookingfrontend	nn	Gate
su	bookingfrontend	nn	sun
submit	bookingfrontend	nn	Lagre
submit_application	bookingfrontend	nn	Send inn søknad
Successfully changed end time	bookingfrontend	nn	Endring av sluttidspunkt er vellykket. Nytt sluttidspunkt for tildeling er:
Successfully changed start time	bookingfrontend	nn	Endring av startidspunkt er vellykket. Nytt startidspunkt for tildeling er:
successfully created (%1) allocations:	bookingfrontend	nn	(%1) tildelingar lagra
summary	bookingfrontend	nn	Oppsummering
surname	bookingfrontend	nn	Etternamn
System message	bookingfrontend	nn	Systemmelding
System messages	bookingfrontend	nn	Systemmeldingar
target audience	bookingfrontend	nn	Målgruppe
team leader 1	bookingfrontend	nn	Ansvarlege gruppeleiar 1
team leader 2	bookingfrontend	nn	Ansvarlege gruppeleiar 2
team leaders	bookingfrontend	nn	Ansvarlege gruppeleiar
telephone	bookingfrontend	nn	Telefon
terms and conditions	bookingfrontend	nn	Juridiske vilkår
test organization	bookingfrontend	nn	Test organisasjon
th	bookingfrontend	nn	tor
Thank you	bookingfrontend	nn	Takk
The booking uses resources not in the containing allocation	bookingfrontend	nn	Interntildelinga brukar ressursar som ikkje finst i tildelinga
The data was successfully updated	bookingfrontend	nn	Dataene vart oppdatert utan feil
The e-mail addresses you entered do not match	bookingfrontend	nn	E-postadressene er ulike
The user has accepted the document under point 8.	bookingfrontend	nn	Brukaren har akseptert dokumenta under punkt 8.
The user has accepted the following documents	bookingfrontend	nn	Brukaren har akseptert følgjande dokument:
this application is not within a valid season	bookingfrontend	nn	Denne søknaden er utanfor gyldig åpningstid
This booking is not connected to a season	bookingfrontend	nn	Denne interntildelinga er ikkje kopla mot ein sesong
This booking is outside the organization's allocated time	bookingfrontend	nn	Denne interntildelinga ligg utanfor den tildelte tida til organisasjonen
Tilsynsvakt email	bookingfrontend	nn	E-post til tilsynsvakt
Tilsynsvakt name	bookingfrontend	nn	Namn på tilsynsvakt
Tilsynsvakt telephone	bookingfrontend	nn	Telefonnummar til tilsynsvakt
Time is set wrong	bookingfrontend	nn	Eitt av klokkesletta er feil
timeslot_resources	bookingfrontend	nn	Tidsslot ressursar
timeslot_resources_description	bookingfrontend	nn	Velg enkelt ei tid
title	bookingfrontend	nn	Tittel
to	bookingfrontend	nn	Til
To application site	bookingfrontend	nn	Til bestilling
To borrow premises you must verify that you have read terms and conditions	bookingfrontend	nn	For å kunne låne lokale må du først stadfeste at du har lese dei juridiske vilkåra
To cancel allocation use this link	bookingfrontend	nn	For å slette tildelingen: bruk lenka
To cancel booking use this link	bookingfrontend	nn	For å slette interntildelinga: bruk lenka
To time	bookingfrontend	nn	Til kl
to_date	bookingfrontend	nn	Til dato
total	bookingfrontend	nn	Total
Town part	bookingfrontend	nn	Område/bydel
tu	bookingfrontend	nn	tys
type	bookingfrontend	nn	Type
Unable to fill report	bookingfrontend	nn	Klarte ikkje å fylle ut rapport
unit	bookingfrontend	nn	Enhet
unit cost	bookingfrontend	nn	Eining pris
Unit No.	bookingfrontend	nn	fagavdelingsnummar
Unit Prefix	bookingfrontend	nn	fagavdelingskode (for buntnummer)
Upcomming Events	bookingfrontend	nn	Kommande arrangement
Update	bookingfrontend	nn	Oppdater
update results	bookingfrontend	nn	Oppdater søkeresultat
Upload Attachment	bookingfrontend	nn	Last opp vedlegg som kan gi nyttig informasjon om søknaden
upload document	bookingfrontend	nn	Last opp dokument
url to external logout	bookingfrontend	nn	Url for ekstern logg ut
use cookies to pass sessionid	bookingfrontend	nn	Bruk cookie til å handtere sesjonar
use_filters_to_find_rental_objects	bookingfrontend	nn	Bruk filtra til å finne dei leigeobjekta som du ønskjer å leige
use_filters_to_find_todays_events	bookingfrontend	nn	Bruk filtra til å finne ut kva som skjer i dag, eller til helga
Used buildings	bookingfrontend	nn	Bygg/anlegg du kan bruke
Used buildings (2018)	bookingfrontend	nn	Anlegg du kan bruke
User	bookingfrontend	nn	Brukar
user	bookingfrontend	nn	Brukar
User has changed field for equipment	bookingfrontend	nn	Endring av felt for nødvendig utstyr:
User has made a request to alter time on existing booking	bookingfrontend	nn	Ynskjer å endre tida for booking. Ny tid:
User has made a request to cancel event	bookingfrontend	nn	Kunde har avbestilt arrangement.
uustatus	bookingfrontend	nn	Tilgjengelegheitserklæring
validate	bookingfrontend	nn	Kontrollér
version	bookingfrontend	nn	Versjon
version_choice	bookingfrontend	nn	Versjonsval
View all events	bookingfrontend	nn	Se alle arrangement
view allocation	bookingfrontend	nn	Vis tildeling
view booking	bookingfrontend	nn	Vis interntildeling
view event	bookingfrontend	nn	Vis arrangement
we	bookingfrontend	nn	ons
week	bookingfrontend	nn	uke
week template	bookingfrontend	nn	Vekeplan
what_is_aktiv_kommune	bookingfrontend	nn	Kva er Aktiv kommune?
when	bookingfrontend	nn	Når
When clicking the Next-button you will be presented to a list of bookings that will be updated.	bookingfrontend	nn	Etter at du har klikka på Neste-knappen får du ei oversikt over kva for bookingar som blir oppdatert.
when?	bookingfrontend	nn	Når?
where	bookingfrontend	nn	Kvar
where?	bookingfrontend	nn	Kvar?
which_version_do_you_want	bookingfrontend	nn	Kva versjon ønsker du?
who	bookingfrontend	nn	Kven
who?	bookingfrontend	nn	Kven?
why	bookingfrontend	nn	Kvifor
why?	bookingfrontend	nn	Kvifor?
You are now about to update all bookings from this date and to the end of the season.	bookingfrontend	nn	Du er nå i ferd med å oppdatere alle bookingar frå datoen i dag og ut sesongen.
You can't cancel event that has started, for help contacts site admin	bookingfrontend	nn	Du kan ikkje slette arrangement som er over
You can't change resources to the event, for that contact administrator	bookingfrontend	nn	Du kan ikkje endre på ressursar. Då må du ta kontakt med sakshandsamar
You can't extend the event, for that contact administrator	bookingfrontend	nn	Du kan ikkje sjølv utvide lengda på eit arrangement. Då må du ta kontakt med sakshandsamar.
You cant edit a booking that is older than 2 weeks	bookingfrontend	nn	Du kan ikkje redigere ei booking som er eldre enn 2 veker.
you must accept to follow all terms and conditions of lease first	common	nn	Stadfest at du har lese vilkåra
You must accept to follow all terms and conditions of lease first.	bookingfrontend	nn	Du må akseptere dei juridiske vilkåra først
Your application has now been processed and a confirmation email has been sent to you.	bookingfrontend	nn	Søknaden din er godkjent, og en bekreftelse er sendt til deg på e-post.
Your application has now been registered and a confirmation email has been sent to you.	bookingfrontend	nn	Søknaden er sendt. Du får ei stadfesting på e-post.
Your applications have now been processed and confirmation emails have been sent to you.	bookingfrontend	nn	Søknadene dine er godkjent, og en bekreftelse er sendt til deg på e-post.
your_applications	bookingfrontend	nn	Dine søknader
<<<<<<< HEAD
billing_information_contact_person	bookingfrontend	nn	Fakturainformasjon til kontaktperson
billing_information	bookingfrontend	nn	Fakturainformasjon
submit_application	bookingfrontend	nn	Send inn søknad
delete	bookingfrontend	nn	Slett
delete_rentobject	bookingfrontend	nn	Slette leigeobjekt
delete_rentobject_body	bookingfrontend	nn	Er du sikker på du vil slette dette utleigeobjektet frå handlekurva?
please_select_at_least_one_resource	bookingfrontend	nn	Ver venleg og vel minst éin ressurs
please_select_at_least_one_date_and_time	bookingfrontend	nn	Ver venleg og vel minst éin dato og tidspunkt
please_correct_errors_before_proceeding	bookingfrontend	nn	Ver venleg og rett feila nedanfor før du går vidare til neste steg
selected_time_must_be_in_future	bookingfrontend	nn	Det valde tidspunktet må vere i framtida
start_time_must_be_before_end_time	bookingfrontend	nn	Starttida må vere tidlegare enn sluttida
please_fill_all_date_and_time_fields	bookingfrontend	nn	Ver venleg og fyll ut alle dato- og tidsfelt
please_select_target_audience	bookingfrontend	nn	Ver venleg og vel ei målgruppe
please_enter_event_name	bookingfrontend	nn	Ver venleg og skriv inn namnet på arrangementet/aktiviteten
please_enter_organizer	bookingfrontend	nn	Ver venleg og skriv inn arrangør/ansvarleg søkjar
please_enter_participants	bookingfrontend	nn	Ver venleg og skriv inn estimert tal på deltakarar
please_accept_terms	bookingfrontend	nn	Ver venleg og godta vilkåra
organization_calendar	bookingfrontend	nn	Organisasjonskalender
no_resources_found	bookingfrontend	nn	Ingen ressursar funne for den valde datoen
no_documents_to_accept	bookingfrontend	nn	Det er ingen dokument å godkjenne for denne søknaden.
calendar_view	bookingfrontend	nn	Kalender
list_view	bookingfrontend	nn	Liste
deselect_all	bookingfrontend	nn	Velg ingen
max_participants	bookingfrontend	nn	Maks {{count}} deltakarar
max_participants_info	bookingfrontend	nn	Max deltakarar
edit_event	bookingfrontend	nn	Rediger arrangement
month	bookingfrontend	nn	Månad
participant_registration	bookingfrontend	nn	Deltakerregistrering
save	bookingfrontend	nn	Lagre
view_resources	bookingfrontend	nn	Vis ressurses
organizer	bookingfrontend	nn	Arrangør
enter_title	bookingfrontend	nn	Angi ein tittel
enter_number_of_participant	bookingfrontend	nn	Legg inn antall deltakere 
enter_the_mobile_number_of_recipient	bookingfrontend	nn	Legg inn mobilnummeret til mottaker av kvittering
register_unregister_pre-register	bookingfrontend	nn	Velg handling påmeld/avmeld/forhåndspåmeld
pre_register	bookingfrontend	nn	Forhåndspåmeld
unregister	bookingfrontend	nn	Avmeld
register	bookingfrontend	nn	Påmeld
participant_number	bookingfrontend	nn	Antall deltakere
invalid_date_range	bookingfrontend	nn	Ugyldig datointervall
no_selected_resources	bookingfrontend	nn	Ingen utvalgte ressurser
time	bookingfrontend	nn	Tid
invalid_phone_number	bookingfrontend	nn	Ugyldig telefonnummer
one_and_more	bookingfrontend	nn	Bør være større enn null
to_many_participants	bookingfrontend	nn	For mange deltakere
information	bookingfrontend	nn	Informasjon
delegaters	bookingfrontend	nn	Delegater
create_delegate	bookingfrontend	nn	Opprett ny delegat
groups	bookingfrontend	nn	Grupper
create_group	bookingfrontend	nn	Opprett ny gruppe
organization_details	bookingfrontend	nn	Organisasjondetaljer
organization_name	bookingfrontend	nn	Organisasjonnavn
organization_shortname	bookingfrontend	nn	Visingsnavn
show_in_portal	bookingfrontend	nn	Vis i portal
group_details	bookingfrontend	nn	Gruppedetaljer
organization_company	bookingfrontend	nn	Organisasjon/bedrift
group_leader	bookingfrontend	nn	Groupleder
delegate_details	bookingfrontend	nn	Delegatdetaljer
new_delegate	bookingfrontend	nn	Ny delegate
new_group	bookingfrontend	nn	Ny gruppe
birth_number	bookingfrontend	nn	Fødselnummer
add_groupleader	bookingfrontend	nn	Lage ny gruppeleder
remove_groupleader	bookingfrontend	nn	Slett ny gruppeleder
edit_organization	bookingfrontend	nn	Endre organisasjon
field_is_required	bookingfrontend	nn	Feltet er påkrevd
field_is_too_short	bookingfrontend	nn	Feltet er for kort
ssn_length	bookingfrontend	nn	Fødselsnummeret skal bestå av 11 tall
invalid_email	bookingfrontend	nn	Ugyldig e-post
=======
zip code	bookingfrontend	nn	Postnummer
>>>>>>> 2ffea674
<|MERGE_RESOLUTION|>--- conflicted
+++ resolved
@@ -9,46 +9,112 @@
 A Case officer will review your application as soon as possible.	bookingfrontend	nn	Ein sakshandsamar vil handsame søknaden din så fort som mogleg.
 About Aktive kommune	bookingfrontend	nn	Om Aktiv kommune
 About the service	bookingfrontend	nn	Om tjenesten
-<<<<<<< HEAD
+accept application	bookingfrontend	nn	Godta søknad
+accepted	bookingfrontend	nn	Akseptert
 Access denied	bookingfrontend	nn	Ingen tilgang
+account	bookingfrontend	nn	Brukar
 Account Codes	bookingfrontend	nn	konterings-streng
+account status	bookingfrontend	nn	konto status
+actions	bookingfrontend	nn	Handling
+active	bookingfrontend	nn	Aktiv
+active applications	bookingfrontend	nn	Aktive søknadar
 Activities (2018)	bookingfrontend	nn	Tilrettelagt for
+activity	bookingfrontend	nn	Aktivitet
+activity_id	bookingfrontend	nn	Aktivitet
+add a comment	bookingfrontend	nn	Legg til ein kommentar
+add another date	bookingfrontend	nn	Legg til ein dato
 Add application	bookingfrontend	nn	Legg til søknad
+add boundary	bookingfrontend	nn	Legg til rammetid
+add comment	bookingfrontend	nn	Legg til kommentar
+add document	bookingfrontend	nn	Legg til dokument
 Add group	bookingfrontend	nn	Ny gruppe
+add new event	bookingfrontend	nn	Legg til arrangement
+add permission	bookingfrontend	nn	Legg til løyve
+add_date	bookingfrontend	nn	Legg til dato
+add_rent_object	bookingfrontend	nn	Legg til leigeobjekt
+add_rental_period	bookingfrontend	nn	Legg til leigeperiode
+added %1 users	booking	nn	Lagt til %1 brukarar
+additional_information	bookingfrontend	nn	Tilleggsinformasjon (valfritt)
+address	bookingfrontend	nn	Besøksadresse
+admin 1	bookingfrontend	nn	Bookingansvarleg 1
+admin 2	bookingfrontend	nn	Bookingansvarleg 2
+admins	bookingfrontend	nn	Bookingansvarlege
+again	booking	nn	Igjen
+age group	bookingfrontend	nn	Aldersgruppe
+agegroup	bookingfrontend	nn	Aldersgruppe
 Agegroups kan not be larger than 9999 peoples	bookingfrontend	nn	Det estimerte talet på deltakarar kan ikkje vere høgare enn 9999
+allocation	bookingfrontend	nn	Tildeling
 Allocation deleted on	bookingfrontend	nn	Tildeling slette på
+allocation show	bookingfrontend	nn	Tildeling
+allocations	bookingfrontend	nn	Tildelingar
+allocations colliding with existing bookings or allocations (%1)	bookingfrontend	nn	Dobbel-booking - blir ikkje lagra
 Allocations deleted on	bookingfrontend	nn	Tildelingar slette på
+allocations that can be created (%1)	bookingfrontend	nn	Tildelingar du kan lage
+amount	bookingfrontend	nn	Antall enheter
+anonymous password	bookingfrontend	nn	Anonymt passord
+anonymous user	bookingfrontend	nn	Anonym brukar
+application	bookingfrontend	nn	Søknad
+application add	bookingfrontend	nn	søknad
 Application basket	bookingfrontend	nn	Søknadskorg
 Application cart	bookingfrontend	nn	Handlekurv
+applications	bookingfrontend	nn	Søknadar
 Apply filter	bookingfrontend	nn	Aktiver filter
 Apply for time	bookingfrontend	nn	Søk om tid
-Article	bookingfrontend	nn	artikkel
-rticles	bookingfrontend	nn	Artikklar
+apr	bookingfrontend	nn	april
+archived	bookingfrontend	nn	Arkivert
+Article	bookingfrontend	nn	Artikkel
+articles	bookingfrontend	nn	Tileggstjenester
 Associated bookings	bookingfrontend	nn	Tilhørende tildelinger/arrangementer
+attachment	bookingfrontend	nn	Vedlegg
+audience	bookingfrontend	nn	Målgruppe/publikum
+aug	bookingfrontend	nn	august
+available	bookingfrontend	nn	Ledig
+back	bookingfrontend	nn	tilbake
 Back to user list	booking	nn	Attende til brukarlista
+billing	bookingfrontend	nn	Fakturering
+billing_information	bookingfrontend	nn	Fakturainformasjon
+billing_information_contact_person	bookingfrontend	nn	Fakturainformasjon til kontaktperson
 Book resource	bookingfrontend	nn	Søknad
-booking_calendar	bookingfrontend	nn	Bookingkalendar
+bookable resources	bookingfrontend	nn	Ressursar du kan booke
+booking	bookingfrontend	nn	Interntildeling
+Booking and allocations deleted on	bookingfrontend	nn	Interntildeling og tildeling er sletta på
 Booking Cancel information	bookingfrontend	nn	Skal du avbestille interntildeling på valt dato, vel Avbestill-knappen nedst Skal tida bli vist som ledig i kalenderen kryssar du av for slett tildeling.
 Booking Cancel information2	bookingfrontend	nn	Skal du avbestille fleire kan du velje Ut sesong eller Avbestill til og velje ein dato, du kan også velje intervall (til dømes annan kvar veke).
 Booking Delete information	bookingfrontend	nn	Skal du slette interntildeling på valt dato, vel Slett-knappen nedst.
 Booking Delete information2	bookingfrontend	nn	Skal du slette fleire kan du velje Ut sesong eller Slett til og velje ein dato, du kan også velje intervall (til dømes annan kvar veke).
 Booking Delete information3	bookingfrontend	nn	Skal tida bli ledig i kalenderen må du krysse av for slett tildeling.
-Booking and allocations deleted on	bookingfrontend	nn	Interntildeling og tildeling er sletta på
 Booking deleted on	bookingfrontend	nn	Interntildeling er sletta på
+booking district	bookingfrontend	nn	Område/bydel
+booking name	bookingfrontend	nn	Namn på interntildeling
+booking show	bookingfrontend	nn	Interntildeling
+booking_calendar	bookingfrontend	nn	Bookingkalendar
+bookingfrontend host	bookingfrontend	nn	Bookingfrontend vert
+bookingfrontend settings	bookingfrontend	nn	Bookingfrontend innstillingar
+bookings	bookingfrontend	nn	Interntildelingar
 Bookings and allocations deleted on	bookingfrontend	nn	Interntildelingar og tildelingar er sletta på
 Bookings deleted on	bookingfrontend	nn	Interntildelingar er sletta på
 Bookings that can be created	bookingfrontend	nn	Interntildelingar du kan lage
+boundaries	bookingfrontend	nn	Rammetid
+building	bookingfrontend	nn	Bygg/anlegg
 Building information	bookingfrontend	nn	Informasjon
+building name	bookingfrontend	nn	Namn på bygg/anlegg
 Building or facility name	bookingfrontend	nn	Bygning/anleggsnavn
+building schedule	bookingfrontend	nn	Kalender
 Building users	bookingfrontend	nn	Brukarar av bygg/anlegg
-CONFIRMED	bookingfrontend	nn	STADFESTA
+buildings	bookingfrontend	nn	Bygg/anlegg
+bygning	bookingfrontend	nn	Bygg/anlegg
+calendar view	bookingfrontend	nn	Dags-/ukesvisning
+calendar_resources	bookingfrontend	nn	Kalenderressursar
+calendar_view	bookingfrontend	nn	Kalender
 Can not create a booking in the past	bookingfrontend	nn	Du kan ikkje opprette ei interntildeling i fortida.
 Can not repeat from a date in the past	bookingfrontend	nn	Du kan ikkje repetere frå ein dato i fortida.
+cancel	bookingfrontend	nn	Avbryt
 Cancel allocation	bookingfrontend	nn	Avbestill tildelingar
 Cancel allocation also	bookingfrontend	nn	Avbestill følgjande
 Cancel allocations	bookingfrontend	nn	Avbestill tildelingar
 Cancel booking	bookingfrontend	nn	Avbestill
 Cancel bookings	bookingfrontend	nn	Avbestill bookingar
+cancel event	bookingfrontend	nn	Avbestill
 Cancel information	bookingfrontend	nn	Skal du berre avbestille tildeling på valt dato, vel Avbestill-knappen nede for å vise tida som ledig og tiden blir vist som ledig i kalenderen, og kan tildeles andre klubber/org.
 Cancel information2	bookingfrontend	nn	Skal du Avbestille flere kan du velge Ut sesong eller Slett til og velg en dato, du kan også velge intervall (f.eks. annen hver uke).
 Cancel until	bookingfrontend	nn	Avbestill til
@@ -57,16 +123,19 @@
 Cancelation of booking from	bookingfrontend	nn	Avbestilling frå
 Cancelation of bookings and allocations from	bookingfrontend	nn	Avbestilling av interntildelingar og tildelingar frå
 Cancelation of bookings from	bookingfrontend	nn	Avbestilling av interntildelingar frå
+cancelled	bookingfrontend	nn	Avbestilt
 Cannot change end time	bookingfrontend	nn	Endring av sluttidspunkt feilet. Sluttdato kan ikke være før startdato
 Cannot change start time	bookingfrontend	nn	Endring av startidspunkt feilet. Startdato kan ikke være senere enn sluttdato
+case officer	bookingfrontend	nn	Sakshandsamar
+category	bookingfrontend	nn	Kategori
 Change organization	common	nn	Bytt organisasjon
 Change the allocation	bookingfrontend	nn	Endre tildeling
 Check calendar	bookingfrontend	nn	Sjekk kalendar
+choose a date	bookingfrontend	nn	Vel ein dato
 Choose another building	bookingfrontend	nn	Velg annet anlegg
 Choose atleast one object	bookingfrontend	nn	Vel minst eitt leigeobjekt
 Choose categories	bookingfrontend	nn	Velg kategorier
 Choose date	bookingfrontend	nn	Velg dato
-add_date	bookingfrontend	nn	Legg til dato
 Choose date-range	bookingfrontend	nn	Velg dato-område
 Choose resources	bookingfrontend	nn	Velg lokaler
 Close	bookingfrontend	nn	Lukke
@@ -239,34 +308,23 @@
 Your application has now been processed and a confirmation email has been sent to you.	bookingfrontend	nn	Søknaden din er godkjent, og en bekreftelse er sendt til deg på e-post.
 Your application has now been registered and a confirmation email has been sent to you.	bookingfrontend	nn	Søknaden er sendt. Du får ei stadfesting på e-post.
 Your applications have now been processed and confirmation emails have been sent to you.	bookingfrontend	nn	Søknadene dine er godkjent, og en bekreftelse er sendt til deg på e-post.
-=======
->>>>>>> 2ffea674
 accept application	bookingfrontend	nn	Godta søknad
 accepted	bookingfrontend	nn	Akseptert
-Access denied	bookingfrontend	nn	Ingen tilgang
 account	bookingfrontend	nn	Brukar
-Account Codes	bookingfrontend	nn	konterings-streng
 account status	bookingfrontend	nn	konto status
 actions	bookingfrontend	nn	Handling
 active	bookingfrontend	nn	Aktiv
 active applications	bookingfrontend	nn	Aktive søknadar
-Activities (2018)	bookingfrontend	nn	Tilrettelagt for
 activity	bookingfrontend	nn	Aktivitet
 activity_id	bookingfrontend	nn	Aktivitet
 add a comment	bookingfrontend	nn	Legg til ein kommentar
 add another date	bookingfrontend	nn	Legg til ein dato
-Add application	bookingfrontend	nn	Legg til søknad
 add boundary	bookingfrontend	nn	Legg til rammetid
 add comment	bookingfrontend	nn	Legg til kommentar
 add document	bookingfrontend	nn	Legg til dokument
-Add group	bookingfrontend	nn	Ny gruppe
 add new event	bookingfrontend	nn	Legg til arrangement
 add permission	bookingfrontend	nn	Legg til løyve
-add_date	bookingfrontend	nn	Legg til dato
-add_rent_object	bookingfrontend	nn	Legg til leigeobjekt
-add_rental_period	bookingfrontend	nn	Legg til leigeperiode
 added %1 users	booking	nn	Lagt til %1 brukarar
-additional_information	bookingfrontend	nn	Tilleggsinformasjon (valfritt)
 address	bookingfrontend	nn	Besøksadresse
 admin 1	bookingfrontend	nn	Bookingansvarleg 1
 admin 2	bookingfrontend	nn	Bookingansvarleg 2
@@ -274,101 +332,46 @@
 again	booking	nn	Igjen
 age group	bookingfrontend	nn	Aldersgruppe
 agegroup	bookingfrontend	nn	Aldersgruppe
-Agegroups kan not be larger than 9999 peoples	bookingfrontend	nn	Det estimerte talet på deltakarar kan ikkje vere høgare enn 9999
 allocation	bookingfrontend	nn	Tildeling
-Allocation deleted on	bookingfrontend	nn	Tildeling slette på
 allocation show	bookingfrontend	nn	Tildeling
 allocations	bookingfrontend	nn	Tildelingar
 allocations colliding with existing bookings or allocations (%1)	bookingfrontend	nn	Dobbel-booking - blir ikkje lagra
-Allocations deleted on	bookingfrontend	nn	Tildelingar slette på
 allocations that can be created (%1)	bookingfrontend	nn	Tildelingar du kan lage
-amount	bookingfrontend	nn	Antall enheter
 anonymous password	bookingfrontend	nn	Anonymt passord
 anonymous user	bookingfrontend	nn	Anonym brukar
 application	bookingfrontend	nn	Søknad
 application add	bookingfrontend	nn	søknad
-Application basket	bookingfrontend	nn	Søknadskorg
-Application cart	bookingfrontend	nn	Handlekurv
 applications	bookingfrontend	nn	Søknadar
-Apply filter	bookingfrontend	nn	Aktiver filter
-Apply for time	bookingfrontend	nn	Søk om tid
 apr	bookingfrontend	nn	april
 archived	bookingfrontend	nn	Arkivert
-Article	bookingfrontend	nn	Artikkel
-articles	bookingfrontend	nn	Tileggstjenester
-Associated bookings	bookingfrontend	nn	Tilhørende tildelinger/arrangementer
 attachment	bookingfrontend	nn	Vedlegg
 audience	bookingfrontend	nn	Målgruppe/publikum
+amount	bookingfrontend	nn	Antall enheter
 aug	bookingfrontend	nn	august
 available	bookingfrontend	nn	Ledig
 back	bookingfrontend	nn	tilbake
-Back to user list	booking	nn	Attende til brukarlista
-billing	bookingfrontend	nn	Fakturering
-billing_information	bookingfrontend	nn	Fakturainformasjon
-billing_information_contact_person	bookingfrontend	nn	Fakturainformasjon til kontaktperson
-Book resource	bookingfrontend	nn	Søknad
+price_unit	bookingfrontend	nn	Pris pr enhet
 bookable resources	bookingfrontend	nn	Ressursar du kan booke
 booking	bookingfrontend	nn	Interntildeling
-Booking and allocations deleted on	bookingfrontend	nn	Interntildeling og tildeling er sletta på
-Booking Cancel information	bookingfrontend	nn	Skal du avbestille interntildeling på valt dato, vel Avbestill-knappen nedst Skal tida bli vist som ledig i kalenderen kryssar du av for slett tildeling.
-Booking Cancel information2	bookingfrontend	nn	Skal du avbestille fleire kan du velje Ut sesong eller Avbestill til og velje ein dato, du kan også velje intervall (til dømes annan kvar veke).
-Booking Delete information	bookingfrontend	nn	Skal du slette interntildeling på valt dato, vel Slett-knappen nedst.
-Booking Delete information2	bookingfrontend	nn	Skal du slette fleire kan du velje Ut sesong eller Slett til og velje ein dato, du kan også velje intervall (til dømes annan kvar veke).
-Booking Delete information3	bookingfrontend	nn	Skal tida bli ledig i kalenderen må du krysse av for slett tildeling.
-Booking deleted on	bookingfrontend	nn	Interntildeling er sletta på
 booking district	bookingfrontend	nn	Område/bydel
 booking name	bookingfrontend	nn	Namn på interntildeling
 booking show	bookingfrontend	nn	Interntildeling
-booking_calendar	bookingfrontend	nn	Bookingkalendar
 bookingfrontend host	bookingfrontend	nn	Bookingfrontend vert
 bookingfrontend settings	bookingfrontend	nn	Bookingfrontend innstillingar
 bookings	bookingfrontend	nn	Interntildelingar
-Bookings and allocations deleted on	bookingfrontend	nn	Interntildelingar og tildelingar er sletta på
-Bookings deleted on	bookingfrontend	nn	Interntildelingar er sletta på
-Bookings that can be created	bookingfrontend	nn	Interntildelingar du kan lage
 boundaries	bookingfrontend	nn	Rammetid
 building	bookingfrontend	nn	Bygg/anlegg
-Building information	bookingfrontend	nn	Informasjon
 building name	bookingfrontend	nn	Namn på bygg/anlegg
-Building or facility name	bookingfrontend	nn	Bygning/anleggsnavn
 building schedule	bookingfrontend	nn	Kalender
-Building users	bookingfrontend	nn	Brukarar av bygg/anlegg
 buildings	bookingfrontend	nn	Bygg/anlegg
 bygning	bookingfrontend	nn	Bygg/anlegg
 calendar view	bookingfrontend	nn	Dags-/ukesvisning
-calendar_resources	bookingfrontend	nn	Kalenderressursar
-calendar_view	bookingfrontend	nn	Kalender
-Can not create a booking in the past	bookingfrontend	nn	Du kan ikkje opprette ei interntildeling i fortida.
-Can not repeat from a date in the past	bookingfrontend	nn	Du kan ikkje repetere frå ein dato i fortida.
 cancel	bookingfrontend	nn	Avbryt
-Cancel allocation	bookingfrontend	nn	Avbestill tildelingar
-Cancel allocation also	bookingfrontend	nn	Avbestill følgjande
-Cancel allocations	bookingfrontend	nn	Avbestill tildelingar
-Cancel booking	bookingfrontend	nn	Avbestill
-Cancel bookings	bookingfrontend	nn	Avbestill bookingar
 cancel event	bookingfrontend	nn	Avbestill
-Cancel information	bookingfrontend	nn	Skal du berre avbestille tildeling på valt dato, vel Avbestill-knappen nede for å vise tida som ledig og tiden blir vist som ledig i kalenderen, og kan tildeles andre klubber/org.
-Cancel information2	bookingfrontend	nn	Skal du Avbestille flere kan du velge Ut sesong eller Slett til og velg en dato, du kan også velge intervall (f.eks. annen hver uke).
-Cancel until	bookingfrontend	nn	Avbestill til
-Cancelation of allocation from	bookingfrontend	nn	Avbestilling av tildeling frå
-Cancelation of booking and allocation from	bookingfrontend	nn	Avbestilling av interntildeling og tildeling frå
-Cancelation of booking from	bookingfrontend	nn	Avbestilling frå
-Cancelation of bookings and allocations from	bookingfrontend	nn	Avbestilling av interntildelingar og tildelingar frå
-Cancelation of bookings from	bookingfrontend	nn	Avbestilling av interntildelingar frå
 cancelled	bookingfrontend	nn	Avbestilt
-Cannot change end time	bookingfrontend	nn	Endring av sluttidspunkt feilet. Sluttdato kan ikke være før startdato
-Cannot change start time	bookingfrontend	nn	Endring av startidspunkt feilet. Startdato kan ikke være senere enn sluttdato
 case officer	bookingfrontend	nn	Sakshandsamar
 category	bookingfrontend	nn	Kategori
-Change organization	common	nn	Bytt organisasjon
-Change the allocation	bookingfrontend	nn	Endre tildeling
-Check calendar	bookingfrontend	nn	Sjekk kalendar
 choose a date	bookingfrontend	nn	Vel ein dato
-Choose another building	bookingfrontend	nn	Velg annet anlegg
-Choose atleast one object	bookingfrontend	nn	Vel minst eitt leigeobjekt
-Choose categories	bookingfrontend	nn	Velg kategorier
-Choose date	bookingfrontend	nn	Velg dato
-Choose date-range	bookingfrontend	nn	Velg dato-område
 choose file	bookingfrontend	nn	Vel fil du vil leggja til
 choose rent object	bookingfrontend	nn	Vel leigeobjekt
 choose rent object and rentperiod	bookingfrontend	nn	Vel leigeobjekt og leigeperiode
@@ -895,7 +898,6 @@
 Your application has now been registered and a confirmation email has been sent to you.	bookingfrontend	nn	Søknaden er sendt. Du får ei stadfesting på e-post.
 Your applications have now been processed and confirmation emails have been sent to you.	bookingfrontend	nn	Søknadene dine er godkjent, og en bekreftelse er sendt til deg på e-post.
 your_applications	bookingfrontend	nn	Dine søknader
-<<<<<<< HEAD
 billing_information_contact_person	bookingfrontend	nn	Fakturainformasjon til kontaktperson
 billing_information	bookingfrontend	nn	Fakturainformasjon
 submit_application	bookingfrontend	nn	Send inn søknad
@@ -958,12 +960,11 @@
 new_group	bookingfrontend	nn	Ny gruppe
 birth_number	bookingfrontend	nn	Fødselnummer
 add_groupleader	bookingfrontend	nn	Lage ny gruppeleder
-remove_groupleader	bookingfrontend	nn	Slett ny gruppeleder
+remove_groupleader	bookingfrontend	nn	Slett gruppeleder
 edit_organization	bookingfrontend	nn	Endre organisasjon
 field_is_required	bookingfrontend	nn	Feltet er påkrevd
 field_is_too_short	bookingfrontend	nn	Feltet er for kort
+field_is_too_long	bookingfrontend	nn	Feltet er for lang
 ssn_length	bookingfrontend	nn	Fødselsnummeret skal bestå av 11 tall
 invalid_email	bookingfrontend	nn	Ugyldig e-post
-=======
-zip code	bookingfrontend	nn	Postnummer
->>>>>>> 2ffea674
+zip code	bookingfrontend	nn	Postnummer