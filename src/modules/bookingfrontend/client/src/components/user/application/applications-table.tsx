'use client'
import React, {FC, useState, useMemo} from 'react';
import {useTrans} from "@/app/i18n/ClientTranslationProvider";
import {useApplications} from "@/service/hooks/api-hooks";
import {GSTable} from "@/components/gs-table";
import {IApplication, IApplicationDate} from "@/service/types/api/application.types";
import {IShortResource} from "@/service/pecalendar.types";
import {ColumnDef} from "@/components/gs-table/table.types";
import {DateTime} from "luxon";
import ResourceCircles from "@/components/resource-circles/resource-circles";
import {default as NXLink} from "next/link";
import {Link, Checkbox, Button} from "@digdir/designsystemet-react";
import { ArrowsCirclepathIcon, PersonFillIcon, TenancyIcon } from '@navikt/aksel-icons';

interface ApplicationsTableProps {
	initialApplications?: { list: IApplication[], total_sum: number };
}

const ApplicationsTable: FC<ApplicationsTableProps> = ({initialApplications}) => {
	const t = useTrans();
	const [includeOrganizations, setIncludeOrganizations] = useState(true);

	const {data: applicationsRaw, isFetching, refetch} = useApplications({
		initialData: initialApplications,
		includeOrganizations: true
	});

	const filteredApplications = useMemo(() => {
		if (!applicationsRaw?.list) return [];
		if (includeOrganizations) return applicationsRaw.list;
		return applicationsRaw.list.filter(app => app.application_type !== 'organization');
	}, [applicationsRaw?.list, includeOrganizations]);

	const columns: ColumnDef<IApplication>[] = [
		{
			id: 'id',
			accessorFn: (row) => row.id,
			header: '#',
			meta: {
				size: 0.5
			},
			enableHiding: false,
			cell: info => {
				const id = info.getValue<number>();
				return (
					<Link
						asChild
						color={'neutral'}
					>
						<NXLink href={`/user/applications/${id}`}>
							{id}
						</NXLink>
					</Link>
				);
			},
		},

		{
			id: 'dates',
			accessorFn: (row) => row.dates,
			header: t('bookingfrontend.from'),
			cell: info => {
				const dates = info.getValue<IApplicationDate[]>();
				if (dates.length === 0) return null;

				// Sort dates and get earliest from_ date
				const earliestDate = dates
					.sort((a, b) =>
						DateTime.fromISO(a.from_).toMillis() -
						DateTime.fromISO(b.from_).toMillis()
					)[0];

				return DateTime.fromISO(earliestDate.from_).toFormat('dd.MM.yyyy HH:mm');
			},
		},

		{
			id: 'status',
			accessorFn: (row) => row.status,
			header: t('bookingfrontend.status'),
			meta: {
				filter: {
					type: 'select' as const,
					getUniqueValues: (data: IApplication[]) => {
						const uniqueStatuses = Array.from(new Set(data.map(app => app.status)));
						return uniqueStatuses.map(status => ({
							label: t(`bookingfrontend.${status.toLowerCase()}`),
							value: status
						}));
					}
				}
			},
			cell: info => {
				const status = info.getValue<string>();
				return (
					<span className={`status-badge status-${status.toLowerCase()}`}>
            {t(`bookingfrontend.${status.toLowerCase()}`)}
          </span>
				);
			},
		},

		{
			id: 'building_name',
			accessorFn: (row) => row.building_name,
			header: t('bookingfrontend.where'),
			enableSorting: false,
		},

		{
			id: 'resources',
			accessorFn: (row) => row.resources,
			header: t('bookingfrontend.resources'),
			enableSorting: false,
			meta: {
				toStringEx: (v: any) => v.map((r: any) => r.name)
			},
			cell: info => {
				const resources = info.getValue<IShortResource[]>();
				return (
					<div className="resources-list" style={{display: 'flex', flexDirection: 'column'}}>
						<ResourceCircles resources={resources} maxCircles={4} size={'small'} expandable/>
					</div>
				);
			},
		},

		{
<<<<<<< HEAD
			id: 'dates',
			accessorFn: (row) => {
				const dates = row.dates;
				if (dates.length === 0) return null;

				// Sort dates and get earliest from_ date for sorting
				const earliestDate = dates
					.sort((a, b) =>
						DateTime.fromISO(a.from_).toMillis() -
						DateTime.fromISO(b.from_).toMillis()
					)[0];

				return DateTime.fromISO(earliestDate.from_).toMillis();
			},
			header: t('bookingfrontend.from'),
			cell: info => {
				const timestamp = info.getValue<number | null>();
				if (timestamp === null) return null;

				return DateTime.fromMillis(timestamp).toFormat('dd.MM.yyyy HH:mm');
			},
		},

		{
=======
>>>>>>> b648c6c2
			id: 'customer_organization_number',
			accessorFn: (row) => row.customer_organization_number,
			header: t('bookingfrontend.organization number'),
			cell: info => info.getValue<string | null>() || '-',
			sortingFn: (rowA, rowB) => {
				const a = rowA.original.customer_organization_number;
				const b = rowB.original.customer_organization_number;
				
				// Handle null values - put them at the end
				if (!a && !b) return 0;
				if (!a) return 1;
				if (!b) return -1;
				
				// Compare as numbers if they're numeric, otherwise as strings
				const numA = parseInt(a);
				const numB = parseInt(b);
				
				if (!isNaN(numA) && !isNaN(numB)) {
					return numA - numB;
				}
				
				return a.localeCompare(b);
			},
			meta: {
				size: 1
			}
		},

		{
			id: 'contact_name',
			accessorFn: (row) => row.contact_name,
			header: t('bookingfrontend.contact'),
		},

		{
			id: 'application_type',
			accessorFn: (row) => row.application_type,
			header: t('bookingfrontend.type'),
			meta: {
				size: 0.5,
				filter: {
					type: 'select' as const,
					options: [
						{ label: t('bookingfrontend.personal'), value: 'personal' },
						{ label: t('bookingfrontend.organization'), value: 'organization' }
					]
				}
			},
			cell: info => {
				const applicationType = info.getValue<string>();
				const row = info.row.original;

				if (applicationType === 'organization') {
					return (
						<span className="application-type-badge" title={row.customer_organization_name || t('bookingfrontend.organization')}>
							<TenancyIcon fontSize="1.25rem" />
						</span>
					);
				}
				return (
					<span className="application-type-badge" title={t('bookingfrontend.personal')}>
						<PersonFillIcon fontSize="1.25rem" />
					</span>
				);
			},
		},

		{
			id: 'created',
			accessorFn: (row) => row.created,
			header: t('bookingfrontend.date'),
			meta: {
				size: 0.5
			},
			cell: info => DateTime.fromSQL(info.getValue<string>()).toFormat('dd.MM.yyyy'),
		},
	];

	return (
		<div>
			<GSTable<IApplication>
				data={filteredApplications}
				columns={columns}
				enableSorting={true}
				enableRowSelection
				enableMultiRowSelection
				enableSearch
				enableColumnFilters={true}
				isLoading={isFetching}
				storageId="applications-table"
				utilityHeader={{
					right: (
						<>
							<Checkbox
								checked={includeOrganizations}
								onChange={(e) => setIncludeOrganizations(e.target.checked)}
								label={t('bookingfrontend.show_organizations')}
							>
							</Checkbox>
							<Button
								variant="tertiary"
								data-size="sm"
								onClick={() => refetch()}
								disabled={isFetching}
							>
								<ArrowsCirclepathIcon />
							</Button>
						</>
					)
				}}
				exportFileName={"applications"}
			/>
		</div>
	);
}

export default ApplicationsTable;<|MERGE_RESOLUTION|>--- conflicted
+++ resolved
@@ -57,20 +57,25 @@
 
 		{
 			id: 'dates',
-			accessorFn: (row) => row.dates,
-			header: t('bookingfrontend.from'),
-			cell: info => {
-				const dates = info.getValue<IApplicationDate[]>();
+			accessorFn: (row) => {
+				const dates = row.dates;
 				if (dates.length === 0) return null;
 
-				// Sort dates and get earliest from_ date
+				// Sort dates and get earliest from_ date for sorting
 				const earliestDate = dates
 					.sort((a, b) =>
 						DateTime.fromISO(a.from_).toMillis() -
 						DateTime.fromISO(b.from_).toMillis()
 					)[0];
 
-				return DateTime.fromISO(earliestDate.from_).toFormat('dd.MM.yyyy HH:mm');
+				return DateTime.fromISO(earliestDate.from_).toMillis();
+			},
+			header: t('bookingfrontend.from'),
+			cell: info => {
+				const timestamp = info.getValue<number | null>();
+				if (timestamp === null) return null;
+
+				return DateTime.fromMillis(timestamp).toFormat('dd.MM.yyyy HH:mm');
 			},
 		},
 
@@ -126,33 +131,6 @@
 		},
 
 		{
-<<<<<<< HEAD
-			id: 'dates',
-			accessorFn: (row) => {
-				const dates = row.dates;
-				if (dates.length === 0) return null;
-
-				// Sort dates and get earliest from_ date for sorting
-				const earliestDate = dates
-					.sort((a, b) =>
-						DateTime.fromISO(a.from_).toMillis() -
-						DateTime.fromISO(b.from_).toMillis()
-					)[0];
-
-				return DateTime.fromISO(earliestDate.from_).toMillis();
-			},
-			header: t('bookingfrontend.from'),
-			cell: info => {
-				const timestamp = info.getValue<number | null>();
-				if (timestamp === null) return null;
-
-				return DateTime.fromMillis(timestamp).toFormat('dd.MM.yyyy HH:mm');
-			},
-		},
-
-		{
-=======
->>>>>>> b648c6c2
 			id: 'customer_organization_number',
 			accessorFn: (row) => row.customer_organization_number,
 			header: t('bookingfrontend.organization number'),
