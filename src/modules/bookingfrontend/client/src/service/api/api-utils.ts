import {DateTime} from "luxon";
import {phpGWLink} from "@/service/util";
import {IBookingUser, IServerSettings} from "@/service/types/api.types";
import {IApplication} from "@/service/types/api/application.types";
import {getQueryClient} from "@/service/query-client";
import {ICompletedReservation} from "@/service/types/api/invoices.types";
import {IEvent, IFreeTimeSlot} from "@/service/pecalendar.types";
import {IAgeGroup, IAudience, Season} from "@/service/types/Building";
import {BrregOrganization, IOrganization} from "@/service/types/api/organization.types";
import {IServerMessage} from "@/service/types/api/server-messages.types";
<<<<<<< HEAD
import {ISearchDataAll} from "@/service/types/api/search.types";
=======
import {IArticle} from "@/service/types/api/order-articles.types";
>>>>>>> 34e56f2a



const FetchAuthOptions = (defaultOptions?: RequestInit) => {

    let options = {};

    if (typeof window === 'undefined') {
        const cookies = require("next/headers").cookies
        options =  {
            headers: {
                Cookie: cookies().toString(),
            },
            credentials: 'include',
            cache: 'no-store',
        }
    }
    return {...options, ...defaultOptions};
}


const BOOKING_MONTH_HORIZON = 2;


export async function fetchBuildingScheduleOLD(building_id: number, dates: string[], instance?: string) {
    const url = phpGWLink('bookingfrontend/', {
        menuaction: 'bookingfrontend.uibooking.building_schedule_pe',
        building_id,
        dates: dates,
    }, true, instance);

    const response = await fetch(url);
    const result = await response.json();
    return result?.ResultSet?.Result?.results;
}




/**
 *
 * @param building_id
 * @param dates
 * @param instance
 * @return {[First day of week str]: IEvents[] for that week}
 */
export async function fetchBuildingSchedule(building_id: number, dates: string[], instance?: string): Promise<Record<string, IEvent[]>> {


    const url = phpGWLink(['bookingfrontend', 'buildings', building_id, 'schedule'], {
        // menuaction: 'bookingfrontend.uibooking.building_schedule_pe',
        // building_id,
        dates: dates,
    }, true, instance);

    const response = await fetch(url, FetchAuthOptions());
    const result = await response.json();
    // console.log("fetchBuildingSchedule", result);
    return result;
}


export async function fetchBuildingSeasons(building_id: number, instance?: string): Promise<Season[]> {


    const url = phpGWLink(['bookingfrontend', 'buildings', building_id, 'seasons'], {
        // menuaction: 'bookingfrontend.uibooking.building_schedule_pe',
        // building_id,
        // dates: dates,
    }, true, instance);

    const response = await fetch(url);
    const result = await response.json();
    // console.log("fetchBuildingSchedule", result);
    return result;
}



export async function fetchFreeTimeSlotsForRange(building_id: number, start: DateTime, end: DateTime, instance?: string): Promise<Record<string, IFreeTimeSlot[]>> {
	const url = phpGWLink('bookingfrontend/', {
		menuaction: 'bookingfrontend.uibooking.get_freetime',
		building_id,
		start_date: start.toFormat('dd/LL-yyyy'),
		end_date: end.toFormat('dd/LL-yyyy'),
	}, true, instance);
	const response = await fetch(url);
	const result = await response.json();
	return result;
}


export async function fetchServerSettings(): Promise<IServerSettings> {
    const url = phpGWLink(['api', 'server-settings'], {include_configs: true});
    const response = await fetch(url);
    const result = await response.json();
    return result;
}


export async function patchBookingUser(updateData: Partial<IBookingUser>): Promise<{
    message?: string,
    user?: IBookingUser
}> {
    const url = phpGWLink(['bookingfrontend', 'user']);
    const response = await fetch(url, {method: 'PATCH', body: JSON.stringify(updateData)});
    const result = await response.json();
    if(process.env.NODE_ENV === 'development') {
        console.log("PATCH result: ", result);
    }
    return result;
}


export async function fetchPartialApplications(): Promise<{ list: IApplication[], total_sum: number }> {
    const url = phpGWLink(['bookingfrontend', 'applications', 'partials']);
    const response = await fetch(url);
    const result = await response.json();
    return result;
}



export async function fetchMyOrganizations(): Promise<IOrganization[]> {
    const url = phpGWLink(['bookingfrontend', 'organizations', 'my']);
    const response = await fetch(url);
    const result = await response.json();
    return result?.results;
}

export async function searchOrganizations(query: string): Promise<IOrganization[]> {
    const url = phpGWLink(['bookingfrontend', 'organizations', 'list'], {query: query});
    const response = await fetch(url);
    const result = await response.json();
    return result?.results;
}

export async function validateOrgNum(org_num: string): Promise<BrregOrganization> {
    const url = phpGWLink(['bookingfrontend', 'organizations', 'lookup', org_num]);
    const response = await fetch(url);
    const result = await response.json();
    return result;
}


export async function fetchDeliveredApplications(): Promise<{ list: IApplication[], total_sum: number }> {
    const url = phpGWLink(['bookingfrontend', 'applications']);
    const response = await fetch(url);
    const result = await response.json();
    return result;
}


export async function fetchServerMessages(): Promise<IServerMessage[]> {
    const url = phpGWLink(['bookingfrontend', 'user', 'messages']);
    const response = await fetch(url, FetchAuthOptions());
    const result = await response.json();
    return result;
}
export async function fetchSearchData(): Promise<ISearchDataAll> {
    const url = phpGWLink(['bookingfrontend', 'searchdataall']);
    const response = await fetch(url, FetchAuthOptions());
    const result = await response.json();
    return result;
}


export async function fetchArticlesForResources(resource_ids: number[]): Promise<IArticle[]> {
    const url = phpGWLink(['bookingfrontend', 'applications', 'articles'], {resources: resource_ids});
    const response = await fetch(url);
    const result = await response.json();
    return result;
}

export async function fetchInvoices(): Promise<ICompletedReservation[]> {
    const url = phpGWLink(['bookingfrontend', 'invoices']);
    const response = await fetch(url);
    const result = await response.json();
    return result;
}
export async function fetchBuildingAgeGroups(building_id: number): Promise<IAgeGroup[]> {
    const url = phpGWLink(['bookingfrontend', 'buildings', building_id, 'agegroups']);
    const response = await fetch(url);
    const result = await response.json();
    return result;
}
export async function fetchBuildingAudience(building_id: number): Promise<IAudience[]> {
    const url = phpGWLink(['bookingfrontend', 'buildings', building_id, 'audience']);
    const response = await fetch(url);
    const result = await response.json();
    return result;
}

export async function deletePartialApplication(id: number): Promise<void> {
    const queryClient = getQueryClient();
    queryClient.resetQueries({queryKey: ['partialApplications']})
    const url = phpGWLink(['bookingfrontend', 'applications', id]);
    const response = await fetch(url, {method: 'DELETE'});
    const result = await response.json();
    queryClient.refetchQueries({queryKey: ['partialApplications']})

    return result;
}

<|MERGE_RESOLUTION|>--- conflicted
+++ resolved
@@ -8,11 +8,8 @@
 import {IAgeGroup, IAudience, Season} from "@/service/types/Building";
 import {BrregOrganization, IOrganization} from "@/service/types/api/organization.types";
 import {IServerMessage} from "@/service/types/api/server-messages.types";
-<<<<<<< HEAD
 import {ISearchDataAll} from "@/service/types/api/search.types";
-=======
 import {IArticle} from "@/service/types/api/order-articles.types";
->>>>>>> 34e56f2a
 
 
 
@@ -172,12 +169,6 @@
     const result = await response.json();
     return result;
 }
-export async function fetchSearchData(): Promise<ISearchDataAll> {
-    const url = phpGWLink(['bookingfrontend', 'searchdataall']);
-    const response = await fetch(url, FetchAuthOptions());
-    const result = await response.json();
-    return result;
-}
 
 
 export async function fetchArticlesForResources(resource_ids: number[]): Promise<IArticle[]> {
@@ -185,6 +176,13 @@
     const response = await fetch(url);
     const result = await response.json();
     return result;
+}
+
+export async function fetchSearchData(): Promise<ISearchDataAll> {
+	const url = phpGWLink(['bookingfrontend', 'searchdataall']);
+	const response = await fetch(url, FetchAuthOptions());
+	const result = await response.json();
+	return result;
 }
 
 export async function fetchInvoices(): Promise<ICompletedReservation[]> {
