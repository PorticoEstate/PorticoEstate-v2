<?php
namespace App\modules\bookingfrontend\repositories;

use App\modules\bookingfrontend\helpers\UserHelper;
use App\modules\bookingfrontend\models\Article;
use App\modules\bookingfrontend\models\User;
use PDO;
use App\Database\Db;
use App\modules\bookingfrontend\models\Application;
use App\modules\bookingfrontend\models\Document;
use App\modules\bookingfrontend\models\Resource;
use App\modules\bookingfrontend\models\Order;
use App\modules\bookingfrontend\models\OrderLine;
use App\modules\bookingfrontend\models\helper\Date;
use App\modules\bookingfrontend\services\DocumentService;

class ApplicationRepository
{
    private $db;
    private $articleRepository;
    private $userHelper;
    private $userModel = null;

    public function __construct()
    {
        $this->db = Db::getInstance();
        $this->articleRepository = new ArticleRepository();
        $this->userHelper = new UserHelper();
        // Don't initialize User model here - wait until we need it and have valid SSN
    }

    /**
     * Get partial applications for a session
     *
     * @param string $session_id Session ID
     * @return array Array of applications
     */
    public function getPartialApplications(string $session_id): array
    {
        $sql = "SELECT * FROM bb_application
                WHERE status = 'NEWPARTIAL1' AND session_id = :session_id";

        $stmt = $this->db->prepare($sql);
        $stmt->execute([':session_id' => $session_id]);
        $results = $stmt->fetchAll(PDO::FETCH_ASSOC);

        $applications = [];
        foreach ($results as $result)
        {
            $application = new Application($result);
            $application->dates = $this->fetchDates($application->id);
            $application->resources = $this->fetchResources($application->id);
            $application->orders = $this->fetchOrders($application->id);
            $application->articles = $this->fetchArticles($application->id);
            $application->agegroups = $this->fetchAgeGroups($application->id);
            $application->audience = $this->fetchTargetAudience($application->id);
            $application->documents = $this->fetchDocuments($application->id);
            $applications[] = $application->serialize([]);
        }

        return $applications;
    }

    /**
     * Get applications by SSN
     *
     * @param string $ssn Social security number
     * @return array Array of applications
     */
    public function getApplicationsBySsn(string $ssn): array
    {
        $sql = "SELECT * FROM bb_application
            WHERE customer_ssn = :ssn
            AND status != 'NEWPARTIAL1'
            ORDER BY created DESC";

        $stmt = $this->db->prepare($sql);
        $stmt->execute([':ssn' => $ssn]);
        $results = $stmt->fetchAll(PDO::FETCH_ASSOC);

        $applications = [];
        foreach ($results as $result)
        {
            $application = new Application($result);
            $application->dates = $this->fetchDates($application->id);
            $application->resources = $this->fetchResources($application->id);
            $application->orders = $this->fetchOrders($application->id);
            $application->articles = $this->fetchArticles($application->id);
            $application->agegroups = $this->fetchAgeGroups($application->id);
            $application->audience = $this->fetchTargetAudience($application->id);
            $application->documents = $this->fetchDocuments($application->id);
            $applications[] = $application->serialize([]);
        }

        return $applications;
    }

    /**
     * Get applications by SSN including applications from organizations the user belongs to
     *
     * @param string $ssn Social security number
     * @param bool $includeOrganizations Whether to include organization applications
     * @return array Array of applications
     */
    public function getApplicationsBySsnAndOrganizations(string $ssn, bool $includeOrganizations = false): array
    {
        // Base query for personal applications
        $sql = "SELECT *, 'personal' as application_type FROM bb_application
            WHERE customer_ssn = :ssn
            AND status != 'NEWPARTIAL1'";

        $params = [':ssn' => $ssn];

        if ($includeOrganizations) {
            // Create User model with the provided SSN to get delegates (same as /user endpoint)
            $tempUserHelper = UserHelper::fromSSN($ssn);
            $tempUserModel = new User($tempUserHelper);
            $organizations = $tempUserModel->delegates ?? [];
            
            if (!empty($organizations)) {
                $orgIds = [];
                $orgNumbers = [];

                foreach ($organizations as $org) {
                    if (!empty($org['org_id'])) {
                        $orgIds[] = $org['org_id'];
                    }
                    if (!empty($org['organization_number'])) {
                        $orgNumbers[] = $org['organization_number'];
                    }
                }

                // Add UNION to include organization applications
                if (!empty($orgIds)) {
                    $orgIdsStr = implode(',', $orgIds);
                    $sql .= " UNION SELECT *, 'organization' as application_type FROM bb_application
                        WHERE customer_organization_id IN ({$orgIdsStr})
                        AND status != 'NEWPARTIAL1'";
                }

                // Also include applications by organization number
                if (!empty($orgNumbers)) {
                    $orgNumberPlaceholders = [];
                    foreach ($orgNumbers as $index => $orgNumber) {
                        $placeholder = ":org_number_{$index}";
                        $orgNumberPlaceholders[] = $placeholder;
                        $params[$placeholder] = $orgNumber;
                    }
                    $orgNumbersStr = implode(',', $orgNumberPlaceholders);

                    $sql .= " UNION SELECT *, 'organization' as application_type FROM bb_application
                        WHERE customer_organization_number IN ({$orgNumbersStr})
                        AND status != 'NEWPARTIAL1'
                        AND (customer_ssn IS NULL OR customer_ssn != :ssn2)";

                    $params[':ssn2'] = $ssn; // Avoid duplicates
                }
            }
        }

        $sql .= " ORDER BY created DESC";

        $stmt = $this->db->prepare($sql);
        $stmt->execute($params);
        $results = $stmt->fetchAll(PDO::FETCH_ASSOC);

        $applications = [];
        foreach ($results as $result)
        {
            $application = new Application($result);
            $application->dates = $this->fetchDates($application->id);
            $application->resources = $this->fetchResources($application->id);
            $application->orders = $this->fetchOrders($application->id);
            $application->articles = $this->fetchArticles($application->id);
            $application->agegroups = $this->fetchAgeGroups($application->id);
            $application->audience = $this->fetchTargetAudience($application->id);
            $application->documents = $this->fetchDocuments($application->id);

            // Add metadata about application type
            $serialized = $application->serialize([]);
            $serialized['application_type'] = $result['application_type'];
            $applications[] = $serialized;
        }

        return $applications;
    }

    /**
     * Get an application by ID
     *
     * @param int $id Application ID
     * @return array|null The application data or null if not found
     */
    public function getApplicationById(int $id): ?array
    {
        $sql = "SELECT * FROM bb_application WHERE id = :id";
        $stmt = $this->db->prepare($sql);
        $stmt->execute([':id' => $id]);
        return $stmt->fetch(PDO::FETCH_ASSOC);
    }

    /**
     * Get a full application object with all related data
     *
     * @param int $id Application ID
     * @return Application|null The complete application data or null if not found
     */
    public function getFullApplication(int $id): ?Application
    {
        $result = $this->getApplicationById($id);

        if (!$result)
        {
            return null;
        }

        $application = new Application($result);
		$application->dates = $this->fetchDates($application->id);
		$application->resources = $this->fetchResources($application->id);
		$application->orders = $this->fetchOrders($application->id);
		$application->articles = $this->fetchArticles($application->id);
		$application->agegroups = $this->fetchAgeGroups($application->id);
		$application->audience = $this->fetchTargetAudience($application->id);
		$application->documents = $this->fetchDocuments($application->id);

        return $application;
    }

    /**
     * Delete a partial application
     *
     * @param int $id The application ID
     * @return bool True if deleted successfully
     * @throws \Exception If deletion fails
     */
    public function deletePartial(int $id): bool
    {
        try
        {
            $this->db->beginTransaction();

            // Get the application to check if it's a valid partial application
            $sql = "SELECT * FROM bb_application WHERE id = :id AND status = 'NEWPARTIAL1'";
            $stmt = $this->db->prepare($sql);
            $stmt->execute([':id' => $id]);
            $application = $stmt->fetch(PDO::FETCH_ASSOC);

            if (!$application)
            {
                throw new \Exception("Application not found or not a partial application");
            }

            // NOTE: We don't automatically clear blocks here anymore.
            // Blocks should only be cleared when we're sure the booking was successfully recorded
            // or properly rejected in the database. This prevents race conditions where blocks
            // could be prematurely cleared, allowing conflicting bookings.

            // Delete associated data
            $this->deleteAssociatedData($id);

            // Delete the application
            $sql = "DELETE FROM bb_application WHERE id = :id";
            $stmt = $this->db->prepare($sql);
            $stmt->execute([':id' => $id]);

            $this->db->commit();
            return true;
        } catch (\PDOException $e)
        {
            $this->db->rollBack();
            // Log the error
            error_log("Database error: " . $e->getMessage());
            throw new \Exception("An error occurred while deleting the application");
        } catch (\Exception $e)
        {
            $this->db->rollBack();
            throw $e;
        }
    }

    /**
     * Delete data associated with an application
     *
     * @param int $application_id The application ID
     */
    private function deleteAssociatedData(int $application_id): void
    {
        // First, delete documents (including physical files)
        $this->deleteApplicationDocuments($application_id);

        // Order matters here due to foreign key constraints
        $tables = [
            'bb_purchase_order_line',
            'bb_purchase_order',
            'bb_application_comment',
            'bb_application_date',
            'bb_application_resource',
            'bb_application_targetaudience',
            'bb_application_agegroup'
        ];

        foreach ($tables as $table)
        {
            $column = $table === 'bb_purchase_order_line' ? 'order_id' : 'application_id';

            if ($table === 'bb_purchase_order_line')
            {
                $sql = "DELETE FROM $table WHERE order_id IN (SELECT id FROM bb_purchase_order WHERE application_id = :application_id)";
            } else
            {
                $sql = "DELETE FROM $table WHERE $column = :application_id";
            }

            $stmt = $this->db->prepare($sql);
            $stmt->execute([':application_id' => $application_id]);
        }
    }

    /**
     * Delete all documents associated with an application
     *
     * @param int $application_id The application ID
     */
    private function deleteApplicationDocuments(int $application_id): void
    {
        // Get all documents for this application
        $sql = "SELECT id FROM bb_document_application WHERE owner_id = :application_id";
        $stmt = $this->db->prepare($sql);
        $stmt->execute([':application_id' => $application_id]);
        $documentIds = $stmt->fetchAll(\PDO::FETCH_COLUMN);

        if (!empty($documentIds)) {
            // Use DocumentService to properly delete each document (files and DB records)
            $documentService = new DocumentService(Document::OWNER_APPLICATION);

            foreach ($documentIds as $documentId) {
                try {
                    $documentService->deleteDocument($documentId);
                } catch (\Exception $e) {
                    // Log error but continue with other documents
                    error_log("Error deleting document {$documentId} for application {$application_id}: " . $e->getMessage());
                }
            }
        }
    }

    /**
     * Save a new partial application or update an existing one
     *
     * @param array $data Application data
     * @return int The application ID
     */
    public function savePartialApplication(array $data): int
    {
        $startedTransaction = false;
        try
        {
            // Check if a transaction is already in progress
            if (!$this->db->inTransaction()) {
                $this->db->beginTransaction();
                $startedTransaction = true;
            }

            // Save main application data
            if (!empty($data['id']))
            {
                $this->updateApplication($data);
                $id = $data['id'];
            } else
            {
                $receipt = $this->insertApplication($data);
                $id = $receipt['id'];
                $this->updateIdString();
            }

            // Save age groups if present
            if (!empty($data['agegroups']))
            {
                $this->saveApplicationAgeGroups($id, $data['agegroups']);
            }

            // Save target audience if present
            if (!empty($data['audience']))
            {
                $this->saveApplicationTargetAudience($id, $data['audience']);
            }

            // Handle purchase order data
            if (!empty($data['purchase_order']['lines']))
            {
                $data['purchase_order']['application_id'] = $id;
                $this->savePurchaseOrder($data['purchase_order']);
            }

            // Process new articles format if present
            if (!empty($data['articles']))
            {
                $this->saveApplicationArticles($id, $data['articles']);
            }

            if (!empty($data['resources']))
            {
                $this->saveApplicationResources($id, $data['resources']);
            }

            if (!empty($data['dates']))
            {
                $this->saveApplicationDates($id, $data['dates']);
            }

            // Only commit if we started the transaction
            if ($startedTransaction) {
                $this->db->commit();
            }
            return $id;

        } catch (\Exception $e)
        {
            // Only rollback if we started the transaction
            if ($startedTransaction && $this->db->inTransaction()) {
                $this->db->rollBack();
            }
            throw $e;
        }
    }

    /**
     * Update ID string (legacy format)
     */
    public function updateIdString(): void
    {
        $sql = "UPDATE bb_application SET id_string = cast(id AS varchar)";
        $stmt = $this->db->prepare($sql);
        $stmt->execute();
    }

    /**
     * Insert a new application
     *
     * @param array $data Application data
     * @return array Receipt with ID
     */
    private function insertApplication(array $data): array
    {
        $sql = "INSERT INTO bb_application (
        status, session_id, building_name,building_id,
        activity_id, contact_name, contact_email, contact_phone,
        responsible_street, responsible_zip_code, responsible_city,
        customer_identifier_type, customer_organization_number,
<<<<<<< HEAD
        created, modified, secret, owner_id, name, organizer, recurring_info
=======
        created, modified, secret, owner_id, name, organizer,
        homepage, description, equipment
>>>>>>> 797b0d4b
    ) VALUES (
        :status, :session_id, :building_name, :building_id,
        :activity_id, :contact_name, :contact_email, :contact_phone,
        :responsible_street, :responsible_zip_code, :responsible_city,
        :customer_identifier_type, :customer_organization_number,
<<<<<<< HEAD
        NOW(), NOW(), :secret, :owner_id, :name, :organizer, :recurring_info
=======
        NOW(), NOW(), :secret, :owner_id, :name, :organizer,
        :homepage, :description, :equipment
>>>>>>> 797b0d4b
    )";

        $params = [
            ':status' => $data['status'],
            ':session_id' => $data['session_id'],
            ':building_name' => $data['building_name'] ?? '',
            ':building_id' => $data['building_id'] ?? null,
            ':activity_id' => $data['activity_id'] ?? null,
            ':contact_name' => $data['contact_name'],
            ':contact_email' => $data['contact_email'],
            ':contact_phone' => $data['contact_phone'],
            ':responsible_street' => $data['responsible_street'],
            ':responsible_zip_code' => $data['responsible_zip_code'],
            ':responsible_city' => $data['responsible_city'],
            ':customer_identifier_type' => $data['customer_identifier_type'],
            ':customer_organization_number' => $data['customer_organization_number'],
            ':secret' => $this->generateSecret(),
            ':owner_id' => $data['owner_id'],
            ':name' => $data['name'] ?? '',
            ':organizer' => $data['organizer'] ?? '',
<<<<<<< HEAD
            ':recurring_info' => $data['recurring_info'] ?? null
=======
            ':homepage' => $data['homepage'] ?? null,
            ':description' => $data['description'] ?? null,
            ':equipment' => $data['equipment'] ?? null
>>>>>>> 797b0d4b
        ];

        $stmt = $this->db->prepare($sql);
        $stmt->execute($params);

        return ['id' => $this->db->lastInsertId()];
    }

    /**
     * Update an existing application
     */
    private function updateApplication(array $data): void
    {
        $sql = "UPDATE bb_application SET
        building_name = :building_name,
        building_id = :building_id,
        activity_id = :activity_id,
        contact_name = :contact_name,
        contact_email = :contact_email,
        contact_phone = :contact_phone,
        responsible_street = :responsible_street,
        responsible_zip_code = :responsible_zip_code,
        responsible_city = :responsible_city,
        customer_identifier_type = :customer_identifier_type,
        customer_organization_number = :customer_organization_number,
        name = :name,
        organizer = :organizer,
<<<<<<< HEAD
        recurring_info = :recurring_info,
=======
        homepage = :homepage,
        description = :description,
        equipment = :equipment,
>>>>>>> 797b0d4b
        modified = NOW()
        WHERE id = :id AND session_id = :session_id";

        $params = [
            ':id' => $data['id'],
            ':session_id' => $data['session_id'],
            ':building_name' => $data['building_name'] ?? '',
            ':building_id' => $data['building_id'] ?? null,
            ':activity_id' => $data['activity_id'] ?? null,
            ':contact_name' => $data['contact_name'],
            ':contact_email' => $data['contact_email'],
            ':contact_phone' => $data['contact_phone'],
            ':responsible_street' => $data['responsible_street'],
            ':responsible_zip_code' => $data['responsible_zip_code'],
            ':responsible_city' => $data['responsible_city'],
            ':customer_identifier_type' => $data['customer_identifier_type'],
            ':customer_organization_number' => $data['customer_organization_number'],
            ':organizer' => $data['organizer'] ?? '',
            ':name' => $data['name'] ?? '',
<<<<<<< HEAD
            ':recurring_info' => $data['recurring_info'] ?? null
=======
            ':homepage' => $data['homepage'] ?? null,
            ':description' => $data['description'] ?? null,
            ':equipment' => $data['equipment'] ?? null
>>>>>>> 797b0d4b
        ];

        $stmt = $this->db->prepare($sql);
        $stmt->execute($params);
    }

    /**
     * Update application main data with partial update
     *
     * @param array $data The data to update
     * @param int|null $id Optional ID parameter. If not provided, uses ID from data array
     */
    public function patchApplicationMainData(array $data, ?int $id = null): void
    {
        // Use provided ID if available, otherwise fall back to data['id']
        $applicationId = $id ?? $data['id'];
        if (!$applicationId)
        {
            throw new \Exception("No application ID provided");
        }

        // Build dynamic UPDATE query based on provided fields
        $updateFields = [];
        $params = [':id' => $applicationId];

        // List of allowed fields to update
        $allowedFields = [
            'status', 'name', 'contact_name', 'contact_email', 'contact_phone',
            'responsible_street', 'responsible_zip_code', 'responsible_city',
            'customer_identifier_type', 'customer_organization_number',
            'customer_organization_name', 'customer_organization_id', 'description', 'equipment', 'organizer', 'parent_id', 'customer_ssn',
            'session_id', 'recurring_info'
        ];

        foreach ($data as $field => $value)
        {
            if ($field !== 'id' && in_array($field, $allowedFields))
            {
                $updateFields[] = "$field = :$field";
                $params[":$field"] = $value;
            }
        }

        // Add modified timestamp
        $updateFields[] = "modified = NOW()";

        $sql = "UPDATE bb_application SET " . implode(', ', $updateFields) .
            " WHERE id = :id";

        $stmt = $this->db->prepare($sql);
        $stmt->execute($params);

        if ($stmt->rowCount() === 0)
        {
            throw new \Exception("Application not found or no changes made");
        }
    }

    /**
     * Patch application dates - update existing dates and create new ones
     */
    public function patchApplicationDates(int $applicationId, array $dates): void
    {
        // Get existing dates
        $sql = "SELECT id, from_, to_ FROM bb_application_date WHERE application_id = :application_id";
        $stmt = $this->db->prepare($sql);
        $stmt->execute([':application_id' => $applicationId]);
        $existingDates = $stmt->fetchAll(PDO::FETCH_ASSOC);
        $existingDatesById = array_column($existingDates, null, 'id');

        // Prepare statements
        $updateStmt = $this->db->prepare(
            "UPDATE bb_application_date SET from_ = :from_, to_ = :to_
            WHERE id = :id AND application_id = :application_id"
        );

        $insertStmt = $this->db->prepare(
            "INSERT INTO bb_application_date (application_id, from_, to_)
            VALUES (:application_id, :from_, :to_)"
        );

        foreach ($dates as $date)
        {
            // Format dates properly for database
            $from = $this->formatDateForDatabase($date['from_']);
            $to = $this->formatDateForDatabase($date['to_']);

            if (isset($date['id']))
            {
                // Update existing date if it exists
                if (isset($existingDatesById[$date['id']]))
                {
                    $updateStmt->execute([
                        ':id' => $date['id'],
                        ':application_id' => $applicationId,
                        ':from_' => $from,
                        ':to_' => $to
                    ]);
                }
            } else
            {
                // Create new date
                $insertStmt->execute([
                    ':application_id' => $applicationId,
                    ':from_' => $from,
                    ':to_' => $to
                ]);
            }
        }
    }

    /**
     * Save application resources
     */
    public function saveApplicationResources(int $applicationId, array $resources): void
    {
        // First delete existing resources
        $sql = "DELETE FROM bb_application_resource WHERE application_id = :application_id";
        $stmt = $this->db->prepare($sql);
        $stmt->execute([':application_id' => $applicationId]);

        // Then insert new ones
        $sql = "INSERT INTO bb_application_resource (application_id, resource_id)
            VALUES (:application_id, :resource_id)";
        $stmt = $this->db->prepare($sql);

        foreach ($resources as $resourceId)
        {
            $stmt->execute([
                ':application_id' => $applicationId,
                ':resource_id' => $resourceId
            ]);
        }
    }

    /**
     * Save application dates
     */
    public function saveApplicationDates(int $applicationId, array $dates): void
    {
        // First delete existing dates
        $sql = "DELETE FROM bb_application_date WHERE application_id = :application_id";
        $stmt = $this->db->prepare($sql);
        $stmt->execute([':application_id' => $applicationId]);

        // Then insert new ones
        $sql = "INSERT INTO bb_application_date (application_id, from_, to_)
            VALUES (:application_id, :from_, :to_)";
        $stmt = $this->db->prepare($sql);

        foreach ($dates as $date)
        {
            $stmt->execute([
                ':application_id' => $applicationId,
                ':from_' => $this->formatDateForDatabase($date['from_']),
                ':to_' => $this->formatDateForDatabase($date['to_'])
            ]);
        }
    }

    /**
     * Save application age groups
     */
    public function saveApplicationAgeGroups(int $application_id, array $agegroups): void
    {
        try
        {
            // Delete existing age groups
            $sql = "DELETE FROM bb_application_agegroup WHERE application_id = :application_id";
            $stmt = $this->db->prepare($sql);
            $stmt->execute([':application_id' => $application_id]);

            // Insert new age groups
            $sql = "INSERT INTO bb_application_agegroup
                    (application_id, agegroup_id, male, female)
                    VALUES (:application_id, :agegroup_id, :male, :female)";
            $stmt = $this->db->prepare($sql);

            foreach ($agegroups as $agegroup)
            {
                $stmt->execute([
                    ':application_id' => $application_id,
                    ':agegroup_id' => $agegroup['agegroup_id'],
                    ':male' => $agegroup['male'],
                    ':female' => $agegroup['female']
                ]);
            }
        } catch (\Exception $e)
        {
            if ($this->db->inTransaction()) {
                $this->db->rollBack();
            }
            throw $e;
        }
    }

    /**
     * Save application target audience
     */
    public function saveApplicationTargetAudience(int $application_id, array $audience_ids): void
    {
        try
        {
            // Delete existing target audience
            $sql = "DELETE FROM bb_application_targetaudience
                    WHERE application_id = :application_id";
            $stmt = $this->db->prepare($sql);
            $stmt->execute([':application_id' => $application_id]);

            // Insert new target audience
            $sql = "INSERT INTO bb_application_targetaudience
                    (application_id, targetaudience_id)
                    VALUES (:application_id, :targetaudience_id)";
            $stmt = $this->db->prepare($sql);

            foreach ($audience_ids as $audience_id)
            {
                $stmt->execute([
                    ':application_id' => $application_id,
                    ':targetaudience_id' => $audience_id
                ]);
            }
        } catch (\Exception $e)
        {
            if ($this->db->inTransaction()) {
                $this->db->rollBack();
            }
            throw $e;
        }
    }

    /**
     * Save articles for an application using the new ArticleOrder format
     *
     * @param int $applicationId The application ID
     * @param array $articles Array of ArticleOrder objects with id, quantity, and parent_id
     */
    public function saveApplicationArticles(int $applicationId, array $articles): void
    {
        $this->articleRepository->saveArticlesForApplication($applicationId, $articles);
    }



    /**
     * Save purchase order
     */
    private function savePurchaseOrder(array $purchaseOrder): void
    {
        $sql = "INSERT INTO bb_purchase_order (
            application_id, status, customer_id
        ) VALUES (
            :application_id, :status, :customer_id
        )";

        $stmt = $this->db->prepare($sql);
        $stmt->execute([
            ':application_id' => $purchaseOrder['application_id'],
            ':status' => $purchaseOrder['status'] ?? 0,
            ':customer_id' => $purchaseOrder['customer_id'] ?? -1
        ]);

        $orderId = $this->db->lastInsertId();

        // Save order lines using the ArticleRepository
        if (!empty($purchaseOrder['lines'])) {
            $articles = [];
            foreach ($purchaseOrder['lines'] as $line) {
                $articles[] = [
                    'id' => $line['article_mapping_id'],
                    'quantity' => $line['quantity'],
                    'parent_id' => $line['parent_mapping_id'] ?? null
                ];
            }

            // Use the ArticleRepository to save the lines
            $this->articleRepository->saveArticlesForApplication($purchaseOrder['application_id'], $articles);
        }
    }

    /**
     * Fetch dates for an application
     *
     * @param int $application_id The application ID
     * @return array Array of date data
     */
    public function fetchDates(int $application_id): array
    {
        $sql = "SELECT * FROM bb_application_date WHERE application_id = :application_id ORDER BY from_";
        $stmt = $this->db->prepare($sql);
        $stmt->execute([':application_id' => $application_id]);
        $results = $stmt->fetchAll(PDO::FETCH_ASSOC);

        return array_map(function ($dateData)
        {
            return (new Date($dateData))->serialize();
        }, $results);
    }

    /**
     * Fetch resources for an application
     *
     * @param int $application_id The application ID
     * @return array Array of resource data
     */
    public function fetchResources(int $application_id): array
    {
        $sql = "SELECT r.*, br.building_id
            FROM bb_resource r
            JOIN bb_application_resource ar ON r.id = ar.resource_id
            LEFT JOIN bb_building_resource br ON r.id = br.resource_id
            WHERE ar.application_id = :application_id";

        $stmt = $this->db->prepare($sql);
        $stmt->execute([':application_id' => $application_id]);
        $results = $stmt->fetchAll(PDO::FETCH_ASSOC);

        return array_map(function ($resourceData)
        {
            return (new Resource($resourceData))->serialize();
        }, $results);
    }

    /**
     * Fetch orders for an application
     *
     * @param int $application_id The application ID
     * @return array Array of order data
     */
    public function fetchOrders(int $application_id): array
    {
        $sql = "SELECT po.*, pol.*, am.unit,
                CASE WHEN r.name IS NULL THEN s.name ELSE r.name END AS name
                FROM bb_purchase_order po
                JOIN bb_purchase_order_line pol ON po.id = pol.order_id
                JOIN bb_article_mapping am ON pol.article_mapping_id = am.id
                LEFT JOIN bb_service s ON (am.article_id = s.id AND am.article_cat_id = 2)
                LEFT JOIN bb_resource r ON (am.article_id = r.id AND am.article_cat_id = 1)
                WHERE po.cancelled IS NULL AND po.application_id = :application_id
                ORDER BY pol.id";

        $stmt = $this->db->prepare($sql);
        $stmt->execute([':application_id' => $application_id]);
        $results = $stmt->fetchAll(\PDO::FETCH_ASSOC);

        $orders = [];
        foreach ($results as $row)
        {
            $order_id = $row['id'];
            if (!isset($orders[$order_id]))
            {
                $orders[$order_id] = new Order([
                    'order_id' => $order_id,
                    'sum' => 0,
                    'lines' => []
                ]);
            }

            $line = new OrderLine($row);
            $orders[$order_id]->lines[] = $line;
            $orders[$order_id]->sum += $line->amount + $line->tax;
        }

        return array_map(function ($order)
        {
            return $order->serialize();
        }, array_values($orders));
    }

    /**
     * Fetch articles for an application in ArticleOrder format
     *
     * @param int $application_id The application ID
     * @return array Array of articles in ArticleOrder format
     */
    public function fetchArticles(int $application_id): array
    {
        return $this->articleRepository->fetchArticlesForApplication($application_id);
    }

    /**
     * Fetch age groups for an application
     *
     * @param int $application_id The application ID
     * @return array Array of age group data
     */
    public function fetchAgeGroups(int $application_id): array
    {
        $sql = "SELECT ag.*, aag.male, aag.female
                FROM bb_application_agegroup aag
                JOIN bb_agegroup ag ON aag.agegroup_id = ag.id
                WHERE aag.application_id = :application_id
                ORDER BY ag.sort";

        $stmt = $this->db->prepare($sql);
        $stmt->execute([':application_id' => $application_id]);
        return $stmt->fetchAll(PDO::FETCH_ASSOC);
    }

    /**
     * Fetch target audience for an application
     *
     * @param int $application_id The application ID
     * @return array Array of target audience IDs
     */
    public function fetchTargetAudience(int $application_id): array
    {
        $sql = "SELECT ta.id
                FROM bb_application_targetaudience ata
                JOIN bb_targetaudience ta ON ata.targetaudience_id = ta.id
                WHERE ata.application_id = :application_id
                ORDER BY ta.sort";

        $stmt = $this->db->prepare($sql);
        $stmt->execute([':application_id' => $application_id]);
        return array_column($stmt->fetchAll(PDO::FETCH_ASSOC), 'id');
    }

    /**
     * Fetch documents for an application
     *
     * @param int $application_id The application ID
     * @return array Array of document data
     */
    public function fetchDocuments(int $application_id): array
    {
        $documentRepository = new DocumentRepository(Document::OWNER_APPLICATION);
        $documents = $documentRepository->getDocumentsForOwner($application_id);

        return array_map(function($document) {
            return $document->serialize();
        }, $documents);
    }

    /**
     * Generate a random secret
     *
     * @param int $length Length of the secret
     * @return string Generated secret
     */
    private function generateSecret(int $length = 16): string
    {
        return bin2hex(random_bytes($length));
    }

    /**
     * Helper method to ensure consistent date formatting with Oslo timezone
     *
     * @param string $dateString The date string to format
     * @return string Formatted date for database
     */
    private function formatDateForDatabase(string $dateString): string
    {
        if (strpos($dateString, 'T') !== false)
        {
            // Create a DateTime object with the UTC timezone
            $utcDate = new \DateTime($dateString, new \DateTimeZone('UTC'));

            // Convert to Oslo timezone
            $osloTz = new \DateTimeZone('Europe/Oslo');
            $utcDate->setTimezone($osloTz);

            // Format for MySQL
            return $utcDate->format('Y-m-d H:i:s');
        }
        return $dateString; // Already in correct format
    }

    /**
     * Check for collisions between applications
     *
     * @param array $resources Array of resource IDs
     * @param string $from_ Start time
     * @param string $to_ End time
     * @param string|null $session_id Current session ID
     * @return bool True if collision found, false otherwise
     */
    public function checkCollision(array $resources, string $from_, string $to_, ?string $session_id = null): bool
    {
        $filter_block = '';
        if ($session_id)
        {
            $filter_block = " AND session_id != '{$session_id}'";
        }

        $rids = join(',', array_map("intval", $resources));
        $sql = "SELECT bb_block.id, 'block' as type
                  FROM bb_block
                  WHERE  bb_block.resource_id in ($rids)
                  AND ((bb_block.from_ <= '$from_' AND bb_block.to_ > '$from_')
                  OR (bb_block.from_ >= '$from_' AND bb_block.to_ <= '$to_')
                  OR (bb_block.from_ < '$to_' AND bb_block.to_ >= '$to_')) AND active = 1 {$filter_block}
                  UNION
                  SELECT ba.id, 'allocation' as type
                  FROM bb_allocation ba, bb_allocation_resource bar
                  WHERE active = 1
                  AND ba.id = bar.allocation_id
                  AND bar.resource_id in ($rids)
                  AND ((ba.from_ <= '$from_' AND ba.to_ > '$from_')
                  OR (ba.from_ >= '$from_' AND ba.to_ <= '$to_')
                  OR (ba.from_ < '$to_' AND ba.to_ >= '$to_'))
                  UNION
                  SELECT be.id, 'event' as type
                  FROM bb_event be, bb_event_resource ber
                  WHERE active = 1
                  AND be.id = ber.event_id
                  AND ber.resource_id in ($rids)
                  AND ((be.from_ <= '$from_' AND be.to_ > '$from_')
                  OR (be.from_ >= '$from_' AND be.to_ <= '$to_')
                  OR (be.from_ < '$to_' AND be.to_ >= '$to_'))";

        $stmt = $this->db->prepare($sql);
        $stmt->execute();
        $result = $stmt->fetch();

        return (bool)$result;
    }

    /**
     * Enhanced collision checking with debugging information
     *
     * @param array $resources Array of resource IDs
     * @param string $from Start time
     * @param string $to End time
     * @param string|null $session_id Current session ID
     * @return array Debug information with collision result
     */
    public function checkCollisionWithDebug(array $resources, string $from, string $to, ?string $session_id = null): array
    {
        $resourceIds = [];
        foreach ($resources as $resource) {
            if (is_array($resource) && isset($resource['id'])) {
                $resourceIds[] = (int)$resource['id'];
            } else {
                $resourceIds[] = (int)$resource;
            }
        }

        // Use the check_collision function logic
        $hasCollision = $this->checkCollision($resourceIds, $from, $to, $session_id);

        // Debug information to return
        return [
            'has_collision' => $hasCollision,
            'from' => $from,
            'to' => $to,
            'resource_ids' => $resources,
            'session_id' => $session_id
        ];
    }

    /**
     * Check if a block exists for a session and resource
     *
     * @param string $session_id The session ID
     * @param int $resource_id The resource ID
     * @param string $from Start datetime
     * @param string $to End datetime
     * @return bool True if block exists
     */
    public function checkBlockExists(string $session_id, int $resource_id, string $from, string $to): bool
    {
        $sql = "SELECT 1 FROM bb_block
            WHERE active = 1
            AND session_id = :session_id
            AND resource_id = :resource_id
            AND from_ = :from
            AND to_ = :to
            LIMIT 1";

        $stmt = $this->db->prepare($sql);
        $stmt->execute([
            ':session_id' => $session_id,
            ':resource_id' => $resource_id,
            ':from' => $from,
            ':to' => $to
        ]);

        return (bool)$stmt->fetch();
    }

    /**
     * Create a block for a timeslot
     *
     * @param string $session_id The session ID
     * @param int $resource_id The resource ID
     * @param string $from Start datetime
     * @param string $to End datetime
     * @return bool True if block was created
     */
    public function createBlock(string $session_id, int $resource_id, string $from, string $to): bool
    {
        try
        {
            // Check if block already exists
            if ($this->checkBlockExists($session_id, $resource_id, $from, $to))
            {
                return true;
            }

            // Create new block
            $sql = "INSERT INTO bb_block (session_id, resource_id, from_, to_, active)
                VALUES (:session_id, :resource_id, :from, :to, 1)";

            $stmt = $this->db->prepare($sql);
            $stmt->execute([
                ':session_id' => $session_id,
                ':resource_id' => $resource_id,
                ':from' => $from,
                ':to' => $to
            ]);

            return true;
        } catch (\Exception $e)
        {
            error_log("Error creating block: " . $e->getMessage());
            return false;
        }
    }

	/**
	 * Get articles by resources without requiring an application
	 */
	public function getArticlesByResources(array $resourceIds): array
	{
		return $this->articleRepository->getArticlesByResources($resourceIds);
	}
}<|MERGE_RESOLUTION|>--- conflicted
+++ resolved
@@ -447,23 +447,15 @@
         activity_id, contact_name, contact_email, contact_phone,
         responsible_street, responsible_zip_code, responsible_city,
         customer_identifier_type, customer_organization_number,
-<<<<<<< HEAD
-        created, modified, secret, owner_id, name, organizer, recurring_info
-=======
-        created, modified, secret, owner_id, name, organizer,
+        created, modified, secret, owner_id, name, organizer, recurring_info,
         homepage, description, equipment
->>>>>>> 797b0d4b
     ) VALUES (
         :status, :session_id, :building_name, :building_id,
         :activity_id, :contact_name, :contact_email, :contact_phone,
         :responsible_street, :responsible_zip_code, :responsible_city,
         :customer_identifier_type, :customer_organization_number,
-<<<<<<< HEAD
-        NOW(), NOW(), :secret, :owner_id, :name, :organizer, :recurring_info
-=======
-        NOW(), NOW(), :secret, :owner_id, :name, :organizer,
+        NOW(), NOW(), :secret, :owner_id, :name, :organizer, :recurring_info,
         :homepage, :description, :equipment
->>>>>>> 797b0d4b
     )";
 
         $params = [
@@ -484,13 +476,10 @@
             ':owner_id' => $data['owner_id'],
             ':name' => $data['name'] ?? '',
             ':organizer' => $data['organizer'] ?? '',
-<<<<<<< HEAD
-            ':recurring_info' => $data['recurring_info'] ?? null
-=======
+            ':recurring_info' => $data['recurring_info'] ?? null,
             ':homepage' => $data['homepage'] ?? null,
             ':description' => $data['description'] ?? null,
             ':equipment' => $data['equipment'] ?? null
->>>>>>> 797b0d4b
         ];
 
         $stmt = $this->db->prepare($sql);
@@ -518,13 +507,10 @@
         customer_organization_number = :customer_organization_number,
         name = :name,
         organizer = :organizer,
-<<<<<<< HEAD
         recurring_info = :recurring_info,
-=======
         homepage = :homepage,
         description = :description,
         equipment = :equipment,
->>>>>>> 797b0d4b
         modified = NOW()
         WHERE id = :id AND session_id = :session_id";
 
@@ -544,13 +530,10 @@
             ':customer_organization_number' => $data['customer_organization_number'],
             ':organizer' => $data['organizer'] ?? '',
             ':name' => $data['name'] ?? '',
-<<<<<<< HEAD
-            ':recurring_info' => $data['recurring_info'] ?? null
-=======
+            ':recurring_info' => $data['recurring_info'] ?? null,
             ':homepage' => $data['homepage'] ?? null,
             ':description' => $data['description'] ?? null,
             ':equipment' => $data['equipment'] ?? null
->>>>>>> 797b0d4b
         ];
 
         $stmt = $this->db->prepare($sql);
