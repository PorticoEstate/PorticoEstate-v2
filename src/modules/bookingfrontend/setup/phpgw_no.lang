%1 bookings were updated.	bookingfrontend	no	%1 interntildelinger ble oppdatert.
%1 bookings will be updated.	bookingfrontend	no	%1 interntildelinger vil bli oppdatert.
-- select an activity --	bookingfrontend	no	Velg en aktivitet
1 week	bookingfrontend	no	1 uke
2 weeks	bookingfrontend	no	2 uker
3 weeks	bookingfrontend	no	3 uker
4 weeks	bookingfrontend	no	4 uker
_organization	bookingfrontend	no	Organisasjon
A Case officer will review your application as soon as possible.	bookingfrontend	no	En saksbehandler vil behandle søknaden så fort som mulig.
About Aktive kommune	bookingfrontend	no	Om Aktiv kommune
About the service	bookingfrontend	no	Om tjenesten
accept application	bookingfrontend	no	Godta søknaden
accepted	bookingfrontend	no	Akseptert
Access denied	bookingfrontend	no	Ingen tilgang
access_denied	bookingfrontend	no	Tilgang nektet
account	bookingfrontend	no	Bruker
Account Codes	bookingfrontend	no	konterings-streng
account status	bookingfrontend	no	Kontostatus
actions	bookingfrontend	no	Handling
activate_group	bookingfrontend	no	Aktiver gruppe
active	bookingfrontend	no	Aktiv
active applications	bookingfrontend	no	Aktive søknader
Activities (2018)	bookingfrontend	no	Tilrettelagt for
activity	bookingfrontend	no	Aktivitet
activity_id	bookingfrontend	no	Aktivitet
add a comment	bookingfrontend	no	Legg til en kommentar
add another date	bookingfrontend	no	Legg til dato
Add application	bookingfrontend	no	Legg til søknad
add boundary	bookingfrontend	no	Legg til rammetid
add comment	bookingfrontend	no	Legg til kommentar
add document	bookingfrontend	no	Legg til dokument
Add group	bookingfrontend	no	Ny gruppe
add new event	bookingfrontend	no	Legg til arrangement
add permission	bookingfrontend	no	Legg til rettighet
add_contact	bookingfrontend	no	Legg til kontakt
add_date	bookingfrontend	no	Legg til dato
add_rent_object	bookingfrontend	no	Legg til leieobjekt
add_rental_period	bookingfrontend	no	Legg til leieperiode
added %1 users	booking	no	La til %1 brukere
additional_information	bookingfrontend	no	Tilleggsinformasjon (valgfritt)
address	bookingfrontend	no	Besøksadresse
admin 1	bookingfrontend	no	Bookingansvarlig 1
admin 2	bookingfrontend	no	Bookingansvarlig 2
admins	bookingfrontend	no	Bookingansvarlige
after_submission_title	bookingfrontend	no	Etter innsending
again	booking	no	Igjen
age group	bookingfrontend	no	Aldersgruppe
agegroup	bookingfrontend	no	Aldersgruppe
Agegroups kan not be larger than 9999 peoples	bookingfrontend	no	Estimert antall deltakere kan ikke være større en 9999 personer
all_day	bookingfrontend	no	Hele dagen
allocation	bookingfrontend	no	Tildeling
Allocation deleted on	bookingfrontend	no	Tildeling slette på
allocation show	bookingfrontend	no	Tildeling
allocations	bookingfrontend	no	Tildelinger
allocations colliding with existing bookings or allocations (%1)	bookingfrontend	no	Dobbel-booking som IKKE lagres
Allocations deleted on	bookingfrontend	no	Tildelinger slette på
allocations that can be created (%1)	bookingfrontend	no	Tildelinger som kan lages
amount	bookingfrontend	no	Antall enheter
anonymous password	bookingfrontend	no	Anonymt passord
anonymous user	bookingfrontend	no	Anonym bruker
application	bookingfrontend	no	Søknad
application add	bookingfrontend	no	Legg til søknad
Application basket	bookingfrontend	no	Søknadskurv
Application cart	bookingfrontend	no	Handlekurv
application_documents	bookingfrontend	no	Søknadsdokumenter
application_processed_single	bookingfrontend	no	Søknaden din har blitt behandlet og en bekreftelse har blitt sendt til deg på e-post.
application_registered_confirmation	bookingfrontend	no	Søknaden har blitt sendt inn, og en bekreftelse har blitt sendt til deg på e-post.
application_registered_single	bookingfrontend	no	Søknaden har blitt sendt inn, og en bekreftelse har blitt sendt til deg på e-post.
application_title	bookingfrontend	no	Søknadstittel
applications	bookingfrontend	no	Søknader
applications.description	bookingfrontend	no	Se og administrer dine søknader
applications_for_review_title	bookingfrontend	no	Søknader til saksbehandling
applications_may_contain_paid_services	bookingfrontend	no	Søknader kan inneholde betalte tilleggstjenester
applications_overview	bookingfrontend	no	Her er en oversikt over dine søknader som er klar for innsending og godkjennelse.
applications_processed_multiple	bookingfrontend	no	Søknadene dine har blitt behandlet og bekreftelser har blitt sendt til deg på e-post.
applications_ready_for_submission	bookingfrontend	no	Søknader klar for innsending
applications_registered_multiple	bookingfrontend	no	Søknadene har blitt sendt inn, og bekreftelser har blitt sendt til deg på e-post.
applications_sent_and_will_receive_email	bookingfrontend	no	Søknader er sendt og du vil få svar på e-post
applications_sent_simultaneously	bookingfrontend	no	Søknader sendes samtidig
Apply filter	bookingfrontend	no	Aktiver filter
Apply for time	bookingfrontend	no	Søk om tid
apr	bookingfrontend	no	april
archived	bookingfrontend	no	Arkivert
Article	bookingfrontend	no	Artikkel
articles	bookingfrontend	no	Tileggstjenester
Associated bookings	bookingfrontend	no	Tilhørende tildelinger/arrangementer
attachment	bookingfrontend	no	Vedlegg
audience	bookingfrontend	no	Målgruppe
aug	bookingfrontend	no	august
available	bookingfrontend	no	Ledig
back	bookingfrontend	no	Tilbake
Back to user list	booking	no	Tilbake til brukerlisten
back_to_start	bookingfrontend	no	Tilbake til start
basic_information	bookingfrontend	no	Grunnleggende informasjon
beta_version	bookingfrontend	no	Betaversjon
billing	bookingfrontend	no	Fakturering
billing_information	bookingfrontend	no	Fakturainformasjon
billing_information_contact_person	bookingfrontend	no	Fakturainformasjon til kontaktperson
Book resource	bookingfrontend	no	Søknad
bookable resources	bookingfrontend	no	Bookbare ressurser
booking	bookingfrontend	no	Interntildeling
Booking and allocations deleted on	bookingfrontend	no	Interntildeling og tildeling er slettet på
Booking Cancel information	bookingfrontend	no	Hvis du skal avbestille interntildeling på valgt dato, velg Avbestill-knappen nederst. Skal tiden bli vist som ledig i kalenderen krysser du av for slett tildeling.
Booking Cancel information2	bookingfrontend	no	Skal du avbestille flere kan du velge Ut sesong eller Avbestill til og velg en dato, du kan også velge intervall (f.eks. annen hver uke).
Booking Delete information	bookingfrontend	no	Hvis du skal slette interntildeling på valgt dato, velg Slett-knappen nederst.
Booking Delete information2	bookingfrontend	no	Skal du slette flere kan du velge Ut sesong eller Slett til og velg en dato, du kan også velge intervall (f.eks. annen hver uke).
Booking Delete information3	bookingfrontend	no	Skal tiden bli vist som ledig i kalenderen krysser du av for slett tildeling.
Booking deleted on	bookingfrontend	no	Interntildeling er slettet på
booking district	bookingfrontend	no	Område
booking name	bookingfrontend	no	Navn på interntildeling
booking show	bookingfrontend	no	Interntildeling
booking_calendar	bookingfrontend	no	Bookingkalender
booking_categories	bookingfrontend	no	Booking kategorier
booking_unavailable	bookingfrontend	no	Bestilling ikke tilgjengelig
bookingfrontend host	bookingfrontend	no	Bookingfrontend vert
bookingfrontend settings	bookingfrontend	no	Bookingfrontend innstillinger
bookings	bookingfrontend	no	Interntildelinger
Bookings and allocations deleted on	bookingfrontend	no	Interntildelinger og tildelinger er slettet på
Bookings deleted on	bookingfrontend	no	Interntildelinger er slettet på
Bookings that can be created	bookingfrontend	no	Interntildelinger som kan lages
bookings_are_completed	bookingfrontend	no	Bookingene dine er fullført og bekreftet
both_buttons_submit_applications	bookingfrontend	no	Begge knappene sender inn søknader
boundaries	bookingfrontend	no	Rammetid
building	bookingfrontend	no	Bygg/anlegg
Building information	bookingfrontend	no	Informasjon
building name	bookingfrontend	no	Navn på bygg/anlegg
Building or facility name	bookingfrontend	no	Bygning/anleggsnavn
building schedule	bookingfrontend	no	Kalender
Building users	bookingfrontend	no	Brukere av bygg/anlegg
buildings	bookingfrontend	no	Bygg/anlegg
bygning	bookingfrontend	no	Bygg/anlegg
calendar view	bookingfrontend	no	Dags-/ukesvisning
calendar_resources	bookingfrontend	no	Kalender ressurser
calendar_view	bookingfrontend	no	Kalender
calendar_view_disabled	bookingfrontend	no	Kalendervisning er deaktivert
Can not create a booking in the past	bookingfrontend	no	Du kan ikke opprette en interntildeling i fortiden.
Can not repeat from a date in the past	bookingfrontend	no	Du kan ikke repetere fra en dato i fortiden.
cancel	bookingfrontend	no	Avbryt
Cancel allocation	bookingfrontend	no	Avbestill tildelinger
Cancel allocation also	bookingfrontend	no	Avbestill følgende
Cancel allocations	bookingfrontend	no	Avbestill tildelinger
Cancel booking	bookingfrontend	no	Avbestill
Cancel bookings	bookingfrontend	no	Avbestill bookinger
cancel event	bookingfrontend	no	Avbestill
Cancel information	bookingfrontend	no	Hvis du kun skal avbestille tildeling på valgt dato, velg Avbestill-knappen nederst og tiden blir vist som ledig i kalenderen, og kan tildeles andre klubber/org.
Cancel information2	bookingfrontend	no	Skal du Avbestille flere kan du velge Ut sesong eller Slett til og velg en dato, du kan også velge intervall (f.eks. annen hver uke).
Cancel until	bookingfrontend	no	Avbestill til
Cancelation of allocation from	bookingfrontend	no	Avbestilling av tildeling fra
Cancelation of booking and allocation from	bookingfrontend	no	Avbestilling av interntildeling og tildeling fra
Cancelation of booking from	bookingfrontend	no	Avbestilling fra
Cancelation of bookings and allocations from	bookingfrontend	no	Avbestilling av interntildelinger og tildelinger fra
Cancelation of bookings from	bookingfrontend	no	Avbestilling av interntildelinger fra
cancelled	bookingfrontend	no	Avbestilt
Cannot change end time	bookingfrontend	no	Endring av sluttidspunkt feilet. Sluttdato kan ikke være før startdato
Cannot change start time	bookingfrontend	no	Endring av startidspunkt feilet. Startdato kan ikke være senere enn sluttdato
case officer	bookingfrontend	no	Saksbehandler
case_officer	bookingfrontend	no	Saksbehandler
case_officer_review_multiple	bookingfrontend	no	En saksbehandler vil behandle søknadene dine så snart som mulig.
case_officer_review_single	bookingfrontend	no	En saksbehandler vil behandle søknaden din så snart som mulig.
category	bookingfrontend	no	Kategori
Change organization	common	no	Bytt organisasjon
Change the allocation	bookingfrontend	no	Endre tildeling
Check calendar	bookingfrontend	no	Sjekk kalender
check_spam_filter	bookingfrontend	no	Vi gjør oppmerksom på at e-postsvar blir automatisk generert og derfor noen ganger vil ende i spamfilter/nettsøppel.
choose a date	bookingfrontend	no	Velg dato
Choose another building	bookingfrontend	no	Velg annet anlegg
Choose atleast one object	bookingfrontend	no	Velg minst ett leieobjekt
Choose categories	bookingfrontend	no	Velg kategorier
Choose date	bookingfrontend	no	Velg dato
Choose date-range	bookingfrontend	no	Velg dato
choose file	bookingfrontend	no	Velg dokument
choose rent object	bookingfrontend	no	Velg leieobjekt
choose rent object and rentperiod	bookingfrontend	no	Velg leieobjekt og leieperiode
choose rent period	bookingfrontend	no	Velg leieperiode
Choose resources	bookingfrontend	no	Velg lokaler
choose target audience	bookingfrontend	no	Velg målgruppe for arrangement / aktiviteten
choose_a	bookingfrontend	no	Velg fakturatype
choose_checkout_method	bookingfrontend	no	Velg betalingsmåte
chosen rent object	bookingfrontend	no	Valgte ressurser
chosen rent period	bookingfrontend	no	Valgte leieperioder
city	bookingfrontend	no	Poststed
clear	bookingfrontend	no	Tøm
click to sort ascending	bookingfrontend	no	Klikk for å sortere stigende
click to sort descending	bookingfrontend	no	Klikk for å sortere synkende
clock_short	bookingfrontend	no	Kl
Close	bookingfrontend	no	Lukke
close_dialog	bookingfrontend	no	Lukk dialog
close_message	bookingfrontend	no	Lukk melding
collect users	booking	no	Samle brukere
Collects users from all applications and events	booking	no	Samler brukere fra alle søknader og arrangementer
comment	bookingfrontend	no	Kommentar
comments	bookingfrontend	no	Kommentarer
Complete applications	bookingfrontend	no	Fullfør søknad
complete applications	bookingfrontend	no	Fullfør søknad
complete_applications	bookingfrontend	no	Fullfør søknad
Confirm e-mail address	bookingfrontend	no	Bekreft e-postadressen
confirm_activate_group	bookingfrontend	no	Er du sikker på at du vil aktivere gruppen {{name}}?
confirm_deactivate_group	bookingfrontend	no	Er du sikker på at du vil deaktivere gruppen {{name}}?
confirm_delete_delegate	bookingfrontend	no	Er du sikker på at du vil fjerne {{name}} som delegat? Dette vil oppheve deres tilgang til denne organisasjonen.
confirm_delete_group	bookingfrontend	no	Er du sikker på at du vil slette gruppen {name}?
confirm_email	bookingfrontend	no	Bekreft e-post
confirm_restore_delegate	bookingfrontend	no	Er du sikker på at du vil gjenopprette {{name}} som en aktiv delegat?
confirm_this_document	bookingfrontend	no	Bekreft dette dokumentet
CONFIRMED	bookingfrontend	no	BEKREFTET
contact	bookingfrontend	no	Kontakt
contact 1	bookingfrontend	no	Kontakt 1
contact 2	bookingfrontend	no	Kontakt 2
contact information	bookingfrontend	no	Kontaktinformasjon
Contact information name is to long. max 50 characters	bookingfrontend	no	Navn i kontakt informasjon er for langt. Maksimalt 50 tegn
contact person	bookingfrontend	no	Kontaktperson
contact_and_invoice	bookingfrontend	no	Kontakt og faktura
contact_email	bookingfrontend	no	E-post
contact_name	bookingfrontend	no	Navn
contact_phone	bookingfrontend	no	Telefon
contacts[0][email] contains an invalid email	bookingfrontend	no	Ugyldig epost under ansvarlig gruppeleder 1
contacts[1][email] contains an invalid email	bookingfrontend	no	Ugyldig epost under ansvarlig gruppeleder 2
continue	bookingfrontend	no	Fortsett
cookie domain for sessions	bookingfrontend	no	Cookiedomene for sesjoner
copy_application	bookingfrontend	no	Kopier søknad
cost	bookingfrontend	no	Pris
cost is set	booking	no	Ny pris er angitt
Could not delete allocation due to a booking still use it	bookingfrontend	no	Kunne ikke slette denne tildelingen på grunn av at en interntildeling forsatt bruker den
Could not find application id. Contact case officer with allocation id	bookingfrontend	no	Kunne ikke finne tihørende søknad. For å øke tid må du kontakte saksbehandler med tildeling:
create	bookingfrontend	no	Lagre
Create new booking	bookingfrontend	no	Lag ny interntildeling
created	bookingfrontend	no	Opprettet
currency	bookingfrontend	no	NOK
current activities	bookingfrontend	no	Aktiviteter
custom login url	bookingfrontend	no	Egendefinert logg inn url
custom login url parameter	bookingfrontend	no	Egendefinert logg inn url parametre
customer identifier type is required	bookingfrontend	no	Vennligst oppgi identifikasjon
Customer number	bookingfrontend	no	Referansenummer
customer_identifier_type	bookingfrontend	no	Fakturainformasjon
customer_organization_number is invalid	bookingfrontend	no	Organisasjonsnummer er ugyldig
customer_ssn contains an invalid Norwegian social security number (6 or 11 digits)	bookingfrontend	no	Fødselsdato/fødselsnummer er ikke gyldig. Nummeret må bestå av 6 eller 11 siffer
daily_rate	bookingfrontend	no	Dagspris
dashboard	bookingfrontend	no	Skrivebord
Date	bookingfrontend	no	Dato
Date of birth or SSN	bookingfrontend	no	Fødselsdato eller fødselsnummer
dates	bookingfrontend	no	Fra/Til
day	bookingfrontend	no	Dag
day of the week	bookingfrontend	no	Ukedag
days	bookingfrontend	no	Dager
deactivate_group	bookingfrontend	no	Deaktiver gruppe
dec	bookingfrontend	no	desember
Decrease of from time overlap with existing booking	bookingfrontend	no	Kan ikke endre dato. Starttidspunkt overlapper med eksisterende interntildeling
Decrease of to time overlap with existing booking	bookingfrontend	no	Kan ikke endre dato. Sluttidspunkt overlapper med eksisterende interntildeling
delegate from	bookingfrontend	no	Delegert fra
delegate from.description	bookingfrontend	no	Administrer delegasjoner fra organisasjoner
delete	bookingfrontend	no	Slett
Delete Event	bookingfrontend	no	Slett arrangement
Delete information	bookingfrontend	no	Hvis du kun skal slette tildeling på valgt dato, velg Slett-knappen nederst og tiden blir vist som ledig i kalenderen, og kan tildeles andre klubber/org.
Delete information2	bookingfrontend	no	Skal du slette flere kan du velge Ut sesong eller Slett til og velg en dato, du kan også velge intervall (f.eks. annen hver uke).
delete_group	bookingfrontend	no	Slett gruppe
delete_rentobject	bookingfrontend	no	Slette leieobjekt
delete_rentobject_body	bookingfrontend	no	Er du sikker på du vil slette dette utleieobjektet fra handlekurven?
Deleted on	bookingfrontend	no	Avbestilling i
description	bookingfrontend	no	Beskrivelse
description not available	bookingfrontend	no	Beskrivelse ikke tilgjengelig
deselect_all	bookingfrontend	no	Velg ingen
direct_booking	bookingfrontend	no	Direktebestilling
direct_booking_title	bookingfrontend	no	Tittel direktebestilling
direct_bookings_confirmation_title	bookingfrontend	no	Direktebookinger
district	bookingfrontend	no	Område
Do you really want to collect users	booking	no	Vil du virkelig samle brukere?
do you really want to collect users again	booking	no	Vil du virkelig samle brukere igjen?
Do you want to delete application?	bookingfrontend	no	Er du sikker på at du vil slette søknad fra handlekurv?
document	bookingfrontend	no	Dokument
document name	bookingfrontend	no	Dokumentnavn
documents	bookingfrontend	no	Dokumenter
download to your calendar	bookingfrontend	no	Last ned til din kalender
drawing	bookingfrontend	no	Tegning
E-mail address	bookingfrontend	no	E-postadresse
each	bookingfrontend	no	Stk
edit	bookingfrontend	no	Rediger
edit agegroup group	bookingfrontend	no	Rediger aldersgruppe
edit allocation	bookingfrontend	no	Rediger tildeling
Edit allocation information	bookingfrontend	no	Skal du berre endra tildeling på valt dato, vel Endre-knappen nede for å vise tida som ledig og tiden blir vist som ledig i kalenderen, og kan tildeles andre klubber/org.
Edit allocation information2	bookingfrontend	no	Skal du endra fleire kan du velge 'Ut sesong' eller 'Endre til' og velg en dato, du kan også velge intervall (f.eks. annankvar veke).
edit application	bookingfrontend	no	Rediger søknad
edit Audience group	bookingfrontend	no	Rediger målgruppe
edit booking	bookingfrontend	no	Rediger interntildeling
edit data	bookingfrontend	no	Endre data
edit event	bookingfrontend	no	Rediger arrangement
Edit Events	bookingfrontend	no	Rediger arrangement
Edit Group	bookingfrontend	no	Rediger gruppe
edit organization	bookingfrontend	no	Rediger organisasjon
Edit System Message	bookingfrontend	no	Rediger systemmelding
Edit until	bookingfrontend	no	Endre til
edit_event	bookingfrontend	no	Rediger arrangement
edit_group	bookingfrontend	no	Rediger gruppe
edit_organization	bookingfrontend	no	Rediger organisasjon
editer	bookingfrontend	no	Rediger
empty_cart	bookingfrontend	no	Du har ingenting i handlekurven
end_time	bookingfrontend	no	Slutt tidspunkt
end_time_in_past	bookingfrontend	no	Sluttidspunktet kan ikke være i fortiden
end_time_must_be_after_start_time	bookingfrontend	no	Sluttidspunktet må være etter starttidspunktet
end_time_outside_business_hours	bookingfrontend	no	Sluttidspunktet må være innenfor åpningstider
enter_description_markdown	bookingfrontend	no	Skriv inn beskrivelse i markdown-format
enter_team_organization_name	bookingfrontend	no	Skriv navn på lag/organisasjon
enter_title	bookingfrontend	no	Angi en tittel
enter_your_comment_here	bookingfrontend	no	Skriv inn kommentaren din her
entity %1 has been saved	bookingfrontend	no	Post %1 er lagret
entity %1 has been updated	bookingfrontend	no	Post %1 er oppdatert
equipment	bookingfrontend	no	Utstyr
equipment name	bookingfrontend	no	Navn på utstyr
Equipment text	bookingfrontend	no	I feltet under skriver du inn om du har spesielle behov tilknyttet aktiviteten
estimated number of participants	bookingfrontend	no	Estimert antall deltakere
event	bookingfrontend	no	Arrangement
Event Delete Information	bookingfrontend	no	Fjerning av arrangement er permanent
Event Delete Information2	bookingfrontend	no	Arrangement blir satt inaktivt
event show	bookingfrontend	no	Arrangement
Event was created	booking	no	Arrangementet ble opprettet
Event/activity description	bookingfrontend	no	Kort beskrivelse av arrangementet / aktiviteten
Event/activity homepage	bookingfrontend	no	Hjemmeside for arrangementet / aktiviteten
event_building	bookingfrontend	no	Arrangement / bygning
event_title	bookingfrontend	no	Tittel på arrangementet
event_type	bookingfrontend	no	Arrangementstype
events	bookingfrontend	no	Arrangementer
events_allocations	bookingfrontend	no	Arrangementer/Tildelinger
every	bookingfrontend	no	hver
executiveofficer	bookingfrontend	no	Saksbehandler
expired for edit	bookingfrontend	no	Utløpt
Facilities	bookingfrontend	no	Fasiliteter
facilities	bookingfrontend	no	Fasiliteter
failed_to_add_comment	bookingfrontend	no	Kunne ikke legge til kommentar
feb	bookingfrontend	no	februar
female	bookingfrontend	no	Kvinne
fetching data	bookingfrontend	no	Henter data
Field %1 is required	bookingfrontend	no	Feltet '%1' må fylles ut
Field %1: Invalid format	bookingfrontend	no	Feltet '%1': ugyldig format
fill_from_delegate	bookingfrontend	no	Fyll ut fra delegat
filnavn	bookingfrontend	no	Dokument
filter	bookingfrontend	no	Filter
Find available	bookingfrontend	no	Finn tilgjengelig
Find available resources	bookingfrontend	no	Søk etter leieobjekter
find_event_or_activity	bookingfrontend	no	Finn arrangement eller aktivitet
find_team_or_organization	bookingfrontend	no	Finn lag eller organisasjon
Follow status	bookingfrontend	no	Du kan følge med på status under Min side --> Søknader
footer info	bookingfrontend	no	Footer informasjon
footer privacy link	bookingfrontend	no	Footer: Lenke til personvern
for allocations until	bookingfrontend	no	for tildelinger frem til:
for remaining season	bookingfrontend	no	for gjenværende sesong
For rent	bookingfrontend	no	Til leie
found %1 results	bookingfrontend	no	%1 treff
found none	booking	no	Fant ingen
fr	bookingfrontend	no	fr.
free	bookingfrontend	no	Ledig
from	bookingfrontend	no	Fra
From time	bookingfrontend	no	Fra kl
from_date	bookingfrontend	no	Fra dato
generate allocations	bookingfrontend	no	Lag tildeling
generate allocations from week template	bookingfrontend	no	Lag tildelninger fra ukeplan
get name from external source	bookingfrontend	no	Hent navn fra ekstern kilde (som Gule Sider)
Go back	bookingfrontend	no	Tilbake
Go back to calendar	bookingfrontend	no	Tilbake til kalender
go back to the template week	bookingfrontend	no	Gå tilbake til ukeplan
Go to allocation	bookingfrontend	no	Gå til tildeling
google tracker id	bookingfrontend	no	Goggle sporer id
group	bookingfrontend	no	Gruppe/Lag
Group shortname	bookingfrontend	no	Kortnavn
group_contacts	bookingfrontend	no	Gruppekontakter
group_id	bookingfrontend	no	Gruppe/Lag
group_name	bookingfrontend	no	Gruppenavn
group_shortname	bookingfrontend	no	Kort navn
Happening in Bergen	bookingfrontend	no	Dette skjer i Bergen kommune
history	bookingfrontend	no	Historikk
history and comments (%1)	bookingfrontend	no	Historikk (%1)
hms document	bookingfrontend	no	HMS dokument
home_page	bookingfrontend	no	Til forsiden
homepage	bookingfrontend	no	Hjemmeside
hour	bookingfrontend	no	Time
hourly_rate	bookingfrontend	no	Timepris
hours	bookingfrontend	no	Timer
how many?	bookingfrontend	no	Hvor mange?
I am feeling lucky	bookingfrontend	no	Jeg prøver lykken
id	bookingfrontend	no	ID
if same as framework leave empty	bookingfrontend	no	la stå tomt dersom det er det samme som for rammeverket
In order to send the invoice we need information about either customer organization number or norwegian social security number	bookingfrontend	no	For å kunne sende en eventuell faktura trenger vi opplysninger om organisasjonsnr. eller fødselsnr. Organisasjonsnr. finner du her: www.brreg.no
inactivate	bookingfrontend	no	Inaktivert
inactive	bookingfrontend	no	Inaktiv
Information about the event	bookingfrontend	no	Informasjon om arrangementet
Information about the event (edit)	bookingfrontend	no	Informasjon om arrangementet
Internal Customer	bookingfrontend	no	Intern kunde
Interval	bookingfrontend	no	intervall
invalid date	common	no	Ugyldig dato
Invalid from date	bookingfrontend	no	Ugyldig fradato
invoice	bookingfrontend	no	Faktura
invoice information	bookingfrontend	no	Fakturainformasjon
Invoice Instruction	bookingfrontend	no	Topptekst til faktura
invoice.description	bookingfrontend	no	Se dine fakturaer
invoice_created_for_direct_bookings	bookingfrontend	no	Faktura opprettes for direktebookinger
invoice_will_come_if_approved	bookingfrontend	no	Faktura vil bli sendt hvis søknaden godkjennes
invoiced	bookingfrontend	no	Fakturert
invoiced_only_if_approved	bookingfrontend	no	Disse faktureres kun hvis søknaden godkjennes
It is currently not possible to rent anything here	bookingfrontend	no	NB! Det er for tiden ikke mulig å leie noe her
jan	bookingfrontend	no	januar
jul	bookingfrontend	no	juli
jun	bookingfrontend	no	juni
kg	bookingfrontend	no	Kg
last login	bookingfrontend	no	Siste innlogging
last modified	bookingfrontend	no	Sist endret
last password change	bookingfrontend	no	Siste passordendring
Layout	bookingfrontend	no	Frontend design
leased	bookingfrontend	no	Opptatt
Lengt of name is to long, max %1 characters long	bookingfrontend	no	Navn er for langt, maksimalt %1 tegn
Lengt of shortname is to long, max 11 characters long	bookingfrontend	no	Kortnavn er for langt, maksimalt 11 tegn
Link to website	bookingfrontend	no	Link til hjemmeside
list_view	bookingfrontend	no	Liste
Loading...	bookingfrontend	no	Laster inn….
loading_cart	bookingfrontend	no	Laster handlekurv
loading_resource_info	bookingfrontend	no	Laster ressurs info
loading_user	bookingfrontend	no	Laster bruker
loading_user_info	bookingfrontend	no	Laster brukerinfo
location	bookingfrontend	no	Lokale
locations	bookingfrontend	no	Lokaler
log off	bookingfrontend	no	Logg ut
log on	bookingfrontend	no	Innlogging for lag/ organisasjoner
login	common	no	Logg inn
login apikey	bookingfrontend	no	Login apikey
login header key	bookingfrontend	no	Innloggingsoverskrift:
login header regular expression	bookingfrontend	no	Innloggingsoverskrift vanlig uttrykk
login role id	bookingfrontend	no	Login Rolle-ID
login soap client encoding	bookingfrontend	no	Login soap klient tegnsett
login soap client location	bookingfrontend	no	Login soap klient location
login soap client login	bookingfrontend	no	Login soap klient login
login soap client password	bookingfrontend	no	Login soap klient passord
login soap client proxy host	bookingfrontend	no	Login soap klient proxyserver
login soap client proxy port	bookingfrontend	no	Login soap klient proxyport
login soap client uri	bookingfrontend	no	Login soap klient uri
login soap client wsdl	bookingfrontend	no	Login soap klient wsdl
login webservicehost	bookingfrontend	no	Login webservicehost
logout	common	no	Logg ut
m	bookingfrontend	no	Meter
m2	bookingfrontend	no	Kvadratmeter
male	bookingfrontend	no	Mann
manual	bookingfrontend	no	Manual
manual	common	no	Brukerveiledning
mar	bookingfrontend	no	mars
markdown	bookingfrontend	no	Markdown
markdown_help_professional	bookingfrontend	no	Bruk verktøylinjen over for å formatere teksten, eller skriv i markdown-syntaks. Klikk forhåndsvisning for å se resultatet.
Mass update	bookingfrontend	no	Masseoppdatering
max_participants	bookingfrontend	no	Maks {{count}} deltakere
may	bookingfrontend	no	mai
Message	bookingfrontend	no	Beskjed
metadata settings	bookingfrontend	no	Metadata innstillinger
meter	bookingfrontend	no	Meter
Minimum 8 digits	bookingfrontend	no	Minimum 8 tall
minute	bookingfrontend	no	Minutt
minute_rate	bookingfrontend	no	Minuttpris
Missing rights	bookingfrontend	no	Mangler rettigheter
mo	bookingfrontend	no	man
modified	bookingfrontend	no	Endret
month	bookingfrontend	no	Måned
more	bookingfrontend	no	flere
more info	bookingfrontend	no	Mer informasjon
more_filters	bookingfrontend	no	Flere filter
multiple_time_slots	bookingfrontend	no	Flere tidspunkt
my page	bookingfrontend	no	Min side
name	bookingfrontend	no	Navn
Name for event/activity	bookingfrontend	no	Navn på arrangementet / aktiviteten
Needed for the return from the external logout	bookingfrontend	no	Nødvendig for retur fra ekstern logg ut
new	bookingfrontend	no	Ny
new activity	bookingfrontend	no	Ny aktivitet
new age group	bookingfrontend	no	Ny aldersgruppe
new allocation	bookingfrontend	no	Ny tildeling
new application	bookingfrontend	no	Ny søknad
new audience group	bookingfrontend	no	Ny målgruppe
new booking	bookingfrontend	no	Ny interntildeling
new booking application	bookingfrontend	no	Ny søknad
new building	bookingfrontend	no	Nytt bygg/anlegg
new building permission	bookingfrontend	no	Nye rettigheter bygg/anlegg
new contact	bookingfrontend	no	Ny kontakt
new document	bookingfrontend	no	Nye dokumenter
new equipment	bookingfrontend	no	Nytt utstyr
new event	bookingfrontend	no	Ny arrangement
new group	bookingfrontend	no	Ny gruppe
New message	bookingfrontend	no	Ny melding
new organization	bookingfrontend	no	Opprett ny organisasjon/bedrift
new resource	bookingfrontend	no	Ny ressurs
new root permission	bookingfrontend	no	Nye systemrettigheter
new season	bookingfrontend	no	Ny sesong
new season permission	bookingfrontend	no	Nye rettigheter sesong
New system message	bookingfrontend	no	Ny systemmelding
new_group	bookingfrontend	no	Ny gruppe
Next step	bookingfrontend	no	Gå videre
No available options	bookingfrontend	no	Ingen tilgjengelige valg
no Data.	bookingfrontend	no	Ingen treff
no description yet	bookingfrontend	no	Beskrivelse mangler
no parents	bookingfrontend	no	Ingen overordnet
no records found.	bookingfrontend	no	Ingen funnet!
No rent object chosen	bookingfrontend	no	Ingen leieobjekter er valgt
No valid identification returned from login	common	no	Ingen gyldig identifikasjon returnert fra innlogging.
no_delegates	bookingfrontend	no	Ingen delegater funnet
no_documents_to_accept	bookingfrontend	no	Det er ingen dokumenter å godkjenne for denne søknaden.
no_groups	bookingfrontend	no	Ingen grupper funnet
no_history_available	bookingfrontend	no	Ingen historikk tilgjengelig
no_overlap	bookingfrontend	no	{{res}} tillater ikke overlappende bookinger.
no_permission_edit_organization	bookingfrontend	no	Du har ikke tillatelse til å redigere denne organisasjonen.
no_resources_found	bookingfrontend	no	Ingen ressurser funnet for den valgte datoen
nov	bookingfrontend	no	november
number of participants	bookingfrontend	no	Antall deltakere
number of participants is required	bookingfrontend	no	Vennligst registrer antall deltakere
Object No.	bookingfrontend	no	objektnummer
oct	bookingfrontend	no	oktober
of	bookingfrontend	no	av
officer	bookingfrontend	no	Saksbehandler
Official organization	bookingfrontend	no	Registrert i Brønnøysund
old	bookingfrontend	no	Gammel
optional	booking	no	(Valgfritt)
orders_articles	bookingfrontend	no	Bestillinger/Artikler
organization	bookingfrontend	no	Organisasjon/bedrift
organization index	bookingfrontend	no	Organisasjonsoversikt
organization number	bookingfrontend	no	Organisasjonnummer
Organization shortname	bookingfrontend	no	Kortnavn
organization type	bookingfrontend	no	Organisasjonstype
organization_calendar	bookingfrontend	no	Organisasjonskalender
organization_not_found	bookingfrontend	no	Organisasjon ikke funnet
organizations	bookingfrontend	no	Organisasjoner
organizer	bookingfrontend	no	Arrangør
organizer/responsible seeker	bookingfrontend	no	Navn på arrangør eller ansvarlig søker
organizer_required	bookingfrontend	no	Arrangørnavn er påkrevd
other	bookingfrontend	no	Annet
Out season	bookingfrontend	no	Ut denne sesongen
outside_opening_hours	bookingfrontend	no	Utenfor åpningstider
Overlaps other organizations allocation	bookingfrontend	no	Overlapper med en annen organisasjons tildeling
Overlaps with existing allocation	bookingfrontend	no	Overlapper med eksisterende tildeling
Overlaps with existing booking	bookingfrontend	no	Overlapper med eksisterende interntildeling
Overlaps with existing event	bookingfrontend	no	Overlapper med eksisterende arrangement
ownership	bookingfrontend	no	Eierskap
parent activity	bookingfrontend	no	Overordnet kategori
parent id	bookingfrontend	no	Overordnet id
part of town	common	no	Navn på område
Part of town (2018)	bookingfrontend	no	Bydel
participants	bookingfrontend	no	Deltakere
pay_later_with_invoice	bookingfrontend	no	Betal senere med faktura
pay_now_or_later	bookingfrontend	no	Betal nå eller med faktura
pay_now_with_vipps	bookingfrontend	no	Betal nå med Vipps
payment_completed_and_confirmed	bookingfrontend	no	Betaling er fullført og bekreftet
payment_if_approved	bookingfrontend	no	Betales hvis søknad godkjennes
Pending	bookingfrontend	no	Under behandling
permissions	bookingfrontend	no	Rettigheter
personal	bookingfrontend	no	Personlig
personal group	bookingfrontend	no	Ikke registrert i Brønnøysund
phone	bookingfrontend	no	Telefon
Phone is already registered	bookingfrontend	no	Telefonnummeret er allerede registrert
picture	bookingfrontend	no	Bilde
Pictures	bookingfrontend	no	Bilder
Place	bookingfrontend	no	Sted
planning	bookingfrontend	no	Planlegging
Please check your Spam Filter if you are missing mail.	bookingfrontend	no	Vi gjør oppmerksom på at e-postsvar blir automatisk generert og derfor noen ganger vil ende i spamfilter/nettsøppel.
please choose at least 1 resource	common	no	Vennligst velg minst en ressurs
please choose at least 1 target audience	bookingfrontend	no	Vennligst oppgi målgruppe
please enter a building name	bookingfrontend	no	Angi et bygningsnavn
please enter a contact email	bookingfrontend	no	Vennligst skriv inn epostadresse
please enter a contact name	bookingfrontend	no	Vennligst registrer navn på kontaktperson
please enter a descripction	bookingfrontend	no	Vennligst angi en beskrivelse
Please enter correct numbers for the event	bookingfrontend	no	Vennlist oppgi korrekt deltakertall
Please fill all fields	bookingfrontend	no	Vennligst fyll ut alle obligatoriske felt!
please select an activity	bookingfrontend	no	Velg en aktivitet
Please update the data and click the Next-button.	bookingfrontend	no	Vennligst oppdater dataene og klikk på Neste-knappen.
please wait	bookingfrontend	no	Vent litt...
please_accept_terms	bookingfrontend	no	Vennligst godta vilkårene
please_correct_errors_before_proceeding	bookingfrontend	no	Vennligst rett feilene nedenfor før du går videre til neste trinn
please_enter_event_name	bookingfrontend	no	Vennligst skriv inn navnet på arrangementet/aktiviteten
please_enter_organizer	bookingfrontend	no	Vennligst skriv inn arrangør/ansvarlig søker
please_enter_participants	bookingfrontend	no	Vennligst skriv inn estimert antall deltakere
please_fill_all_date_and_time_fields	bookingfrontend	no	Vennligst fyll ut alle dato- og tidsfelt
please_select_at_least_one_date_and_time	bookingfrontend	no	Vennligst velg minst én dato og tidspunkt
please_select_at_least_one_resource	bookingfrontend	no	Vennligst velg minst én ressurs
please_select_target_audience	bookingfrontend	no	Vennligst velg en målgruppe
postal city	bookingfrontend	no	Poststed
prev	bookingfrontend	no	Forrige
preview	bookingfrontend	no	Forhåndsvisning
Previous step	bookingfrontend	no	Gå tilbake
price	bookingfrontend	no	Pris
price list	bookingfrontend	no	Prisliste
price_unit	bookingfrontend	no	Pris pr enhet
primary admin	bookingfrontend	no	Kontaktperson 1
primary contact	bookingfrontend	no	Kontaktperson 1
Print as PDF	bookingfrontend	no	Skriv ut som PDF
Privacy	bookingfrontend	no	Personvern
Privacy statement	bookingfrontend	no	Personvern
Private event	bookingfrontend	no	Privat arrangement
private_event	bookingfrontend	no	Privatperson
private_person	bookingfrontend	no	Privatperson
Project No.	bookingfrontend	no	Prosjektnummer
Public schedule	bookingfrontend	no	Publikumsbading
published	bookingfrontend	no	Publisert
quantity limit (%1) exceeded for %2: maximum %3 times within a period of %4 days	bookingfrontend	no	Antallsbegrensning (%1) overskredet for %2: maks %3 ganger innenfor en periode på %4 dager
Recurring allocation cancelation	bookingfrontend	no	Avbestill i intervall
Recurring allocation edit	bookingfrontend	no	Endre i intervall
Recurring booking	bookingfrontend	no	Gjenta interntildeling
Redirect is computed if url ends with	bookingfrontend	no	Omdirigering blir kalkulert hvis url slutter med
registration	bookingfrontend	no	Registrering
regulation	bookingfrontend	no	Reglement
reject application	bookingfrontend	no	Avslå søknad
rejected	bookingfrontend	no	Avvist
remote authentication	bookingfrontend	no	Ekstern autentisering
remove date	bookingfrontend	no	Fjern dato
remove_application	bookingfrontend	no	Fjern søknad
rent	bookingfrontend	no	Leie
rent object	bookingfrontend	no	Leieobjekt
rent period	bookingfrontend	no	Leieperiode
rent_premises_facilities_equipment	bookingfrontend	no	Lei lokale, anlegg eller utstyr
rental_resources	bookingfrontend	no	Utleieressurser
Repeat until	bookingfrontend	no	Gjenta til
Report numbers	bookingfrontend	no	Rapporter deltakertall
Request for changed time	bookingfrontend	no	Forespørsel om å endre tid er registrert
Request for equipment	bookingfrontend	no	Ønske om nødvendig utstyr på tildeling:
Request for equipment has been sent	bookingfrontend	no	Ønske om nødvendig utstyr er sendt til saksbehandler
Request to increase time on existing booking	bookingfrontend	no	Ønske om å øke tildelt tid på tildeling:
reserved	bookingfrontend	no	Reservert
reset	bookingfrontend	no	Nullstill
Reset filter	bookingfrontend	no	Nullstill søk
Reset filters	bookingfrontend	no	Nullstill filter
resource	bookingfrontend	no	Ressurs
resource name	bookingfrontend	no	Navn på ressurs
resource schedule	bookingfrontend	no	Ressurskalender
resource type	bookingfrontend	no	Type
resource_already_being_booked	bookingfrontend	no	Ressursen er allerede i ferd med å bli booket av en annen bruker
resource_already_booked	bookingfrontend	no	Dette tidspunktet er ikke tilgjengelig. Ressursen er allerede reservert for denne tiden.
resource_overlap_detected	bookingfrontend	no	Ressurs-overlapping oppdaget. Vennligst velg annen tid eller ressurser.
resources	bookingfrontend	no	Ressurser
Resources type	bookingfrontend	no	Lokaler
responsible applicant	bookingfrontend	no	Ansvarlig søker
Responsible Code	bookingfrontend	no	Ansvarssted
responsible_city	bookingfrontend	no	Poststed
responsible_street	bookingfrontend	no	Gateadresse
responsible_zip_code	bookingfrontend	no	Postnummer
role	bookingfrontend	no	Rolle
root permissions	bookingfrontend	no	Systemrettigheter
Sa	bookingfrontend	no	lør
saved data	bookingfrontend	no	Lagrede data
schedule	bookingfrontend	no	Ukeplan
Search available resources	bookingfrontend	no	Søk etter tilgjengelige lokaler
Search building, resource, organization	bookingfrontend	no	Søk anlegg, lokale, organisasjon
search events	bookingfrontend	no	Søk arrangementer
Search results	bookingfrontend	no	Søkeresultat
search_activities	bookingfrontend	no	Søk aktiviteter
search_clear_filters	bookingfrontend	no	Nullstill filtre
search_facilities	bookingfrontend	no	Søk fasiliteter
search_for_like_minded_people	bookingfrontend	no	Er du på jakt etter noen som er interessert i det samme som deg? Søk på navn til lag eller organisasjon, eller filtrer på aktivitet eller område
search_no_events_match	bookingfrontend	no	Ingen arrangementer matcher søket ditt
search_no_organizations_match	bookingfrontend	no	Ingen organisasjoner matcher søket ditt
search_no_resources_match	bookingfrontend	no	Ingen ressurser matcher søket ditt
search_organizations	bookingfrontend	no	Søk organisasjoner
search_use_filters_to_search	bookingfrontend	no	Bruk filtre for å finne ressurser
season	bookingfrontend	no	Sesong
season name	bookingfrontend	no	Navn på sesong
seasons	bookingfrontend	no	Sesonger
secondary admin	bookingfrontend	no	Kontaktperson 2
See	bookingfrontend	no	Se
see_less_filters	bookingfrontend	no	Se mindre filtre
see_more_filters	bookingfrontend	no	Se flere filtre
select a building first	bookingfrontend	no	Velg først bygg/anlegg
select a grooup	bookingfrontend	no	Velg en gruppe
Select a group	bookingfrontend	no	Velg Gruppe/Lag
select category...	bookingfrontend	no	Velg en kategori
select date	bookingfrontend	no	Velg dato
select method	bookingfrontend	no	Velg metode
select role...	bookingfrontend	no	Velg rolle
select_all	bookingfrontend	no	Velg alle
select_delegate	bookingfrontend	no	Velg delegat...
select_main_application_note	bookingfrontend	no	Velg hvilken søknad som skal være hovedsøknaden. Dette hjelper saksbehandleren å få bedre oversikt når søknadene skal behandles.
select_organization	bookingfrontend	no	Velg eller søk etter organisasjon
selected	bookingfrontend	no	Valgt
selected_time_must_be_in_future	bookingfrontend	no	Det valgte tidspunktet må være i fremtiden
Send	bookingfrontend	no	Send
Send message	bookingfrontend	no	Send melding
Send message to case officer for building	bookingfrontend	no	Melding til saksbehandler for anlegget
sep	bookingfrontend	no	september
Service	bookingfrontend	no	Tjeneste
settings	bookingfrontend	no	Innstillinger
Short description. For public events, activities and training under the direction of organizations and clubs, this information will be displayed on the internet	bookingfrontend	no	Gi en kort beskrivelse av arrangementet. For åpne arrangement, aktiviteter og trening i regi av organisasjoner og klubber vises denne informasjonen på internett
short_name	bookingfrontend	no	Kort navn
Show more results	bookingfrontend	no	Last inn flere resultater
show only active	bookingfrontend	no	Skjul
show_in_portal	bookingfrontend	no	Vis i portal
show_inactive	bookingfrontend	no	Vis inaktive
show_less	bookingfrontend	no	Vis mindre
show_more	bookingfrontend	no	Vis mer
show_only_available	bookingfrontend	no	Vis kun tilgjengelige
show_organizations	bookingfrontend	no	Vis organisasjoner
showing items	bookingfrontend	no	Viser
showing items {startRecord} - {endRecord} of {totalRecords}	bookingfrontend	no	Viser {startRecord} - {endRecord} av {totalRecords}
site title	bookingfrontend	no	Tittel på siden
social security number	bookingfrontend	no	Fødselsnummer (11 siffer)
something_went_wrong	bookingfrontend	no	Noe gikk galt!
square meter	bookingfrontend	no	Kvadratmeter
Ssn	bookingfrontend	no	Fødselsnummer (11 siffer)
SSN not registred	common	no	Du er ikke registrert i Frivillighetsregisteret eller organisasjonen mangler organisasjonsnummer i AktivKommune
start_time	bookingfrontend	no	Start tidspunkt
start_time_in_past	bookingfrontend	no	Starttidspunktet kan ikke være i fortiden
start_time_must_be_before_end_time	bookingfrontend	no	Starttiden må være tidligere enn sluttiden
start_time_outside_business_hours	bookingfrontend	no	Starttidspunktet må være innenfor åpningstider
status	bookingfrontend	no	Status
street	bookingfrontend	no	Gate
su	bookingfrontend	no	søn
submit	bookingfrontend	no	Lagre
submit_application	bookingfrontend	no	Send inn søknad
Successfully changed end time	bookingfrontend	no	Endring av sluttidspunkt er vellykket. Nytt sluttidspunkt for tildeling er:
Successfully changed start time	bookingfrontend	no	Endring av startidspunkt er vellykket. Nytt startidspunkt for tildeling er:
successfully created (%1) allocations:	bookingfrontend	no	(%1) tildelinger lagret
summary	bookingfrontend	no	Oppsummering
surname	bookingfrontend	no	Etternavn
system feedback	bookingfrontend	no	System tilbakemelding
System message	bookingfrontend	no	Systemmelding
System messages	bookingfrontend	no	Systemmeldinger
target audience	bookingfrontend	no	Målgruppe
target_audience	bookingfrontend	no	Målgruppe
team leader 1	bookingfrontend	no	Ansvarlig gruppeleder 1
team leader 2	bookingfrontend	no	Ansvarlig gruppeleder 2
team leaders	bookingfrontend	no	Ansvarlige gruppeledere
telephone	bookingfrontend	no	Telefon
terms and conditions	bookingfrontend	no	Juridiske betingelser
test organization	bookingfrontend	no	Test organisasjon
th	bookingfrontend	no	tor
Thank you	bookingfrontend	no	Takk
The booking uses resources not in the containing allocation	bookingfrontend	no	Interntildelingen bruker ressurser som ikke finnes i gitt tildeling
The data was successfully updated	bookingfrontend	no	Dataene ble oppdatert uten feil
The e-mail addresses you entered do not match	bookingfrontend	no	E-postadressene er ikke like
The user has accepted the document under point 8.	bookingfrontend	no	Brukeren har akseptert dokumentene under punkt 8.
The user has accepted the following documents	bookingfrontend	no	Brukeren har akseptert følgende dokument:
this application is not within a valid season	bookingfrontend	no	Denne søknaden er utenfor gyldig åpningstid
This booking is not connected to a season	bookingfrontend	no	Denne interntildelingen er ikke koblet mot en sesong
This booking is outside the organization's allocated time	bookingfrontend	no	Denne interntildelingen ligger utenfor organisasjonens tildelte tid
Tilsynsvakt email	bookingfrontend	no	Epost til tilsynsvakt
Tilsynsvakt name	bookingfrontend	no	Navn på tilsynsvakt
Tilsynsvakt telephone	bookingfrontend	no	Telefonnummer til tilsynsvakt
Time is set wrong	bookingfrontend	no	Et av klokkeslettene er feil
timeslot_resources	bookingfrontend	no	Tidsslot ressurser
timeslot_resources_description	bookingfrontend	no	Velg enkelt en tid
timestamp	bookingfrontend	no	Tidspunkt
title	bookingfrontend	no	Tittel
to	bookingfrontend	no	Til
To application site	bookingfrontend	no	Til bestilling
To borrow premises you must verify that you have read terms and conditions	bookingfrontend	no	For å kunne låne lokaler må du først bekrefte at du har lest de juridiske betingelser
To cancel allocation use this link	bookingfrontend	no	For å slette tildelingen: bruk lenken
To cancel booking use this link	bookingfrontend	no	For å slette interntildelingen: bruk lenken
To time	bookingfrontend	no	Til kl
to_date	bookingfrontend	no	Til dato
total	bookingfrontend	no	Total
total_incl_vat	bookingfrontend	no	Total inkl. mva
Town part	bookingfrontend	no	Område/bydel
try_again	bookingfrontend	no	Prøv igjen
tu	bookingfrontend	no	tir
type	bookingfrontend	no	Type
Unable to fill report	bookingfrontend	no	Greide ikke å fylle ut rapport
unit	bookingfrontend	no	Enhet
unit cost	bookingfrontend	no	Enhetspris
Unit No.	bookingfrontend	no	fagavdelingsnummer
Unit Prefix	bookingfrontend	no	fagavdelingskode (for buntnummer)
Upcomming Events	bookingfrontend	no	Kommende arrangement
Update	bookingfrontend	no	Oppdater
update results	bookingfrontend	no	Oppdater resultater
Upload Attachment	bookingfrontend	no	Last opp vedlegg som kan gi nyttig informasjon om søknaden
upload document	bookingfrontend	no	Last opp dokument
url to external logout	bookingfrontend	no	Url for ekstern logg ut
use cookies to pass sessionid	bookingfrontend	no	Bruk cookie til å håndtere sesjoner
use_filters_to_find_rental_objects	bookingfrontend	no	Bruk filtrene til å finne de leieobjekter som du ønsker å leie
use_filters_to_find_todays_events	bookingfrontend	no	Bruk filtrene til å finne ut hva som skjer i dag, eller til helgen
Used buildings	bookingfrontend	no	Bygg/anlegg som brukes
Used buildings (2018)	bookingfrontend	no	Anlegg som brukes
User	bookingfrontend	no	Bruker
user	bookingfrontend	no	Bruker
User has changed field for equipment	bookingfrontend	no	Endring av felt for nødvendig utstyr:
User has made a request to alter time on existing booking	bookingfrontend	no	Ønsker å endre tiden for booking. Ny tid:
User has made a request to cancel event	bookingfrontend	no	Kunde har avbestilt arrangement.
uustatus	bookingfrontend	no	Tilgjengeleghetserklæring
validate	bookingfrontend	no	Kontrollér
version	bookingfrontend	no	Versjon
version_choice	bookingfrontend	no	Versjon valg
View all events	bookingfrontend	no	Se alle arrangement
view allocation	bookingfrontend	no	Vis tildeling
view booking	bookingfrontend	no	Vis interntildeling
view event	bookingfrontend	no	Vis arrangement
view_all_images	bookingfrontend	no	Vis alle bilder
view_my_applications	bookingfrontend	no	Vis mine søknader
vipps_amount	bookingfrontend	no	Beløp
vipps_applications_approved	bookingfrontend	no	Søknadene dine er godkjent
vipps_back_to_checkout	bookingfrontend	no	Tilbake til kassen
vipps_check_again	bookingfrontend	no	Sjekk igjen
vipps_checking_payment	bookingfrontend	no	Sjekker betalingsstatus
vipps_immediate_payment	bookingfrontend	no	Hele beløpet for direktebookinger betales nå
vipps_init_failed	bookingfrontend	no	Kunne ikke starte Vipps-betaling
vipps_no_payment_id	bookingfrontend	no	Ingen betalings-ID oppgitt
vipps_not_configured	bookingfrontend	no	Vipps-betaling er ikke riktig konfigurert
vipps_payment_cancelled	bookingfrontend	no	Betaling avbrutt
vipps_payment_completed	bookingfrontend	no	Bookingen din er fullført via Vipps-betaling
vipps_payment_confirmed	bookingfrontend	no	Din Vipps-betaling er bekreftet og søknadene dine er godkjent.
vipps_payment_error	bookingfrontend	no	Betalingsfeil
vipps_payment_id	bookingfrontend	no	Betalings-ID
vipps_payment_pending	bookingfrontend	no	Betaling pågår
vipps_payment_successful	bookingfrontend	no	Betaling vellykket
vipps_processing_payment	bookingfrontend	no	Behandler betalingen din...
vipps_redirecting_shortly	bookingfrontend	no	Omdirigerer deg snart...
vipps_try_again	bookingfrontend	no	Prøv igjen
visual	bookingfrontend	no	Visuell
we	bookingfrontend	no	ons
week	bookingfrontend	no	uke
week template	bookingfrontend	no	Ukeplan
what	bookingfrontend	no	Hva
what_is_aktiv_kommune	bookingfrontend	no	Hva er Aktiv kommune?
when	bookingfrontend	no	Når
When clicking the Next-button you will be presented to a list of bookings that will be updated.	bookingfrontend	no	Etter at du har klikket på Neste-knappen vil du få oversikt over hvilke bookinger som kommer til å bli oppdatert.
when?	bookingfrontend	no	Når?
where	bookingfrontend	no	Hvor
where?	bookingfrontend	no	Hvor?
which_version_do_you_want	bookingfrontend	no	Hvilken versjon ønsker du?
who	bookingfrontend	no	Hvem
who?	bookingfrontend	no	Hvem?
why	bookingfrontend	no	Hvorfor
why?	bookingfrontend	no	Hvorfor?
You are now about to update all bookings from this date and to the end of the season.	bookingfrontend	no	Du er nå i ferd med å oppdatere alle bookinger fra dagens dato og ut sesongen.
You can't cancel event that has started, for help contacts site admin	bookingfrontend	no	Du kan ikke slette arrangement som er over
You can't change resources to the event, for that contact administrator	bookingfrontend	no	Du kan ikke forandre på ressurser, ta i så fall kontakt med systemadministrator
You can't extend the event, for that contact administrator	bookingfrontend	no	Du kan ikke øke lengden på arrangementet, for det må du kontakte administrator
You cant edit a booking that is older than 2 weeks	bookingfrontend	no	Du kan ikke redigere en booking som er eldre en 2 uker.
you must accept to follow all terms and conditions of lease first	common	no	Du må bekrefte at du har lest juridiske betingelser
You must accept to follow all terms and conditions of lease first.	bookingfrontend	no	Du må akseptere alle juridiske betingelser først
Your application has now been processed and a confirmation email has been sent to you.	bookingfrontend	no	Søknaden er godkjent, og en bekreftelse har blitt sendt til deg på e-post.
Your application has now been registered and a confirmation email has been sent to you.	bookingfrontend	no	Søknaden har blitt sendt inn, og en bekreftelse har blitt sendt til deg på e-post.
Your applications have now been processed and confirmation emails have been sent to you.	bookingfrontend	no	Søknadene er godkjent, og en bekreftelse har blitt sendt til deg på e-post.
your_applications	bookingfrontend	no	Dine søknader
zip code	bookingfrontend	no	Postnummer
make_recurring	bookingfrontend	no	Gjør denne til en gjentakende booking
login_required_for_recurring	bookingfrontend	no	Innlogging kreves for gjentakende bookinger
repeat_until	bookingfrontend	no	Gjenta til
repeat_every_weeks	bookingfrontend	no	Gjenta hver (uker)
allow_outseason	bookingfrontend	no	Tillat bookinger utover sesongslutt
recurring_not_vipps_eligible	bookingfrontend	no	Gjentakende bookinger er ikke tilgjengelige for ekstern betaling
recurring_applications	bookingfrontend	no	Gjentakende søknader
recurring_applications_note	bookingfrontend	no	Disse søknadene vil bli behandlet individuelt og krever godkjenning
every_week	bookingfrontend	no	Hver uke
every_2_weeks	bookingfrontend	no	Hver 2. uke
every_3_weeks	bookingfrontend	no	Hver 3. uke
every_4_weeks	bookingfrontend	no	Hver 4. uke
repeat_until_options	bookingfrontend	no	Gjenta til-valg
repeat_until_end_of_season	bookingfrontend	no	Gjenta til sesongsslutt
repeat_until_date	bookingfrontend	no	Gjenta til dato
current_season_ends	bookingfrontend	no	Nåværende sesong slutter
application_registered_single	bookingfrontend	no	Søknaden har blitt sendt inn, og en bekreftelse har blitt sendt til deg på e-post.
application_processed_single	bookingfrontend	no	Søknaden din har blitt behandlet og en bekreftelse har blitt sendt til deg på e-post.
applications_registered_multiple	bookingfrontend	no	Søknadene har blitt sendt inn, og bekreftelser har blitt sendt til deg på e-post.
applications_processed_multiple	bookingfrontend	no	Søknadene dine har blitt behandlet og bekreftelser har blitt sendt til deg på e-post.
case_officer_review_single	bookingfrontend	no	En saksbehandler vil behandle søknaden din så snart som mulig.
case_officer_review_multiple	bookingfrontend	no	En saksbehandler vil behandle søknadene dine så snart som mulig.
vipps_payment_confirmed	bookingfrontend	no	Din Vipps-betaling er bekreftet og søknadene dine er godkjent.
choose_checkout_method	bookingfrontend	no	Velg betalingsmåte
both_buttons_submit_applications	bookingfrontend	no	Begge knappene sender inn søknader
pay_now_with_vipps	bookingfrontend	no	Betal nå med Vipps
pay_later_with_invoice	bookingfrontend	no	Betal senere med faktura
vipps_immediate_payment	bookingfrontend	no	Hele beløpet for direktebookinger betales nå
applications_sent_simultaneously	bookingfrontend	no	Søknader sendes samtidig
invoice_created_for_direct_bookings	bookingfrontend	no	Faktura opprettes for direktebookinger
applications_may_contain_paid_services	bookingfrontend	no	Søknader kan inneholde betalte tilleggstjenester
invoiced_only_if_approved	bookingfrontend	no	Disse faktureres kun hvis søknaden godkjennes
after_submission_title	bookingfrontend	no	Etter innsending
direct_bookings_confirmation_title	bookingfrontend	no	Direktebookinger
payment_completed_and_confirmed	bookingfrontend	no	Betaling er fullført og bekreftet
bookings_are_completed	bookingfrontend	no	Bookingene dine er fullført og bekreftet
applications_for_review_title	bookingfrontend	no	Søknader til saksbehandling
applications_sent_and_will_receive_email	bookingfrontend	no	Søknader er sendt og du vil få svar på e-post
invoice_will_come_if_approved	bookingfrontend	no	Faktura vil bli sendt hvis søknaden godkjennes
payment_if_approved	bookingfrontend	no	Betales hvis søknad godkjennes
pay_now_or_later	bookingfrontend	no	Betal nå eller med faktura
application_title	bookingfrontend	no	Søknadstittel
direct_booking_title	bookingfrontend	no	Tittel direktebestilling
direct_booking	bookingfrontend	no	Direktebestilling
total_incl_vat	bookingfrontend	no	Total inkl. mva
timestamp	bookingfrontend	no	Tidspunkt
no_groups	bookingfrontend	no	Ingen grupper funnet
no_delegates	bookingfrontend	no	Ingen delegater funnet
edit_organization	bookingfrontend	no	Rediger organisasjon
markdown	bookingfrontend	no	Markdown
visual	bookingfrontend	no	Visuell
enter_description_markdown	bookingfrontend	no	Skriv inn beskrivelse i markdown-format
markdown_help_professional	bookingfrontend	no	Bruk verktøylinjen over for å formatere teksten, eller skriv i markdown-syntaks. Klikk forhåndsvisning for å se resultatet.
basic_information	bookingfrontend	no	Grunnleggende informasjon
short_name	bookingfrontend	no	Kort navn
organization_not_found	bookingfrontend	no	Organisasjon ikke funnet
access_denied	bookingfrontend	no	Tilgang nektet
no_permission_edit_organization	bookingfrontend	no	Du har ikke tillatelse til å redigere denne organisasjonen.
confirm_restore_delegate	bookingfrontend	no	Er du sikker på at du vil gjenopprette {{name}} som en aktiv delegat?
confirm_delete_delegate	bookingfrontend	no	Er du sikker på at du vil fjerne {{name}} som delegat? Dette vil oppheve deres tilgang til denne organisasjonen.
group_name	bookingfrontend	no	Gruppenavn
group_shortname	bookingfrontend	no	Kort navn
new_group	bookingfrontend	no	Ny gruppe
edit_group	bookingfrontend	no	Rediger gruppe
delete_group	bookingfrontend	no	Slett gruppe
confirm_delete_group	bookingfrontend	no	Er du sikker på at du vil slette gruppen {name}?
group_contacts	bookingfrontend	no	Gruppekontakter
add_contact	bookingfrontend	no	Legg til kontakt
show_in_portal	bookingfrontend	no	Vis i portal
deactivate_group	bookingfrontend	no	Deaktiver gruppe
activate_group	bookingfrontend	no	Aktiver gruppe
confirm_deactivate_group	bookingfrontend	no	Er du sikker på at du vil deaktivere gruppen {{name}}?
confirm_activate_group	bookingfrontend	no	Er du sikker på at du vil aktivere gruppen {{name}}?
fill_from_delegate	bookingfrontend	no	Fyll ut fra delegat
select_delegate	bookingfrontend	no	Velg delegat...
show_inactive	bookingfrontend	no	Vis inaktive
organizer_required	bookingfrontend	no	Arrangørnavn er påkrevd
emails_dont_match	bookingfrontend	no	E-postadressene stemmer ikke overens
documents_confirmation_required	bookingfrontend	no	Du må bekrefte at du har lest alle forskriftsdokumenter
field_wild_required	bookingfrontend	no	{{field}} er påkrevd
field_wild_invalid	bookingfrontend	no	{{field}} har ugyldig format
create_user_account	bookingfrontend	no	Opprett brukerkonto
recurring_login_link_text	bookingfrontend	no	For å lage en gjentakende booking, vennligst <linkTag>Logg inn</linkTag>. Dette krever at du er delegat for en organisasjon.
no_organizations_for_recurring	bookingfrontend	no	Du har ingen organisasjoner tilgjengelig for gjentakende bookinger.
you_must_confirm_all_documents	bookingfrontend	no	Du må bekrefte at du har lest alle forskriftsdokumenter
new_repeating	bookingfrontend	no	Ny repeterende
edit_delegate	bookingfrontend	no	Rediger delegat
every_n_weeks	bookingfrontend	no	Hver {{n}} uke
until_date	bookingfrontend	no	til {{date}}
until_end_of_season	bookingfrontend	no	til slutten av sesongen
indefinitely	bookingfrontend	no	på ubestemt tid

validation_name_required	bookingfrontend	no	Navn er påkrevd
validation_phone_required	bookingfrontend	no	Telefonnummer er påkrevd
validation_phone_format	bookingfrontend	no	Ugyldig telefonnummer. For norske nummer, bruk format: +47 XXXXXXXX eller 9XXXXXXX eller 4XXXXXXX
validation_email_required	bookingfrontend	no	E-postadresse er påkrevd
validation_email_format	bookingfrontend	no	Ugyldig e-postadresse
validation_zipcode_min_length	bookingfrontend	no	Postnummer må være minst 4 tegn
validation_homepage_format	bookingfrontend	no	Ugyldig URL-format
<<<<<<< HEAD

validation_phone_norwegian_format	bookingfrontend	no	Vennligst skriv inn et gyldig norsk telefonnummer (8 siffer, eventuelt med +47 prefiks)
=======
time_booking_conflicts	bookingfrontend	no	Den valgte tiden er i konflikt med eksisterende bookinger
>>>>>>> 27e8042d
<|MERGE_RESOLUTION|>--- conflicted
+++ resolved
@@ -915,7 +915,6 @@
 until_date	bookingfrontend	no	til {{date}}
 until_end_of_season	bookingfrontend	no	til slutten av sesongen
 indefinitely	bookingfrontend	no	på ubestemt tid
-
 validation_name_required	bookingfrontend	no	Navn er påkrevd
 validation_phone_required	bookingfrontend	no	Telefonnummer er påkrevd
 validation_phone_format	bookingfrontend	no	Ugyldig telefonnummer. For norske nummer, bruk format: +47 XXXXXXXX eller 9XXXXXXX eller 4XXXXXXX
@@ -923,9 +922,5 @@
 validation_email_format	bookingfrontend	no	Ugyldig e-postadresse
 validation_zipcode_min_length	bookingfrontend	no	Postnummer må være minst 4 tegn
 validation_homepage_format	bookingfrontend	no	Ugyldig URL-format
-<<<<<<< HEAD
-
-validation_phone_norwegian_format	bookingfrontend	no	Vennligst skriv inn et gyldig norsk telefonnummer (8 siffer, eventuelt med +47 prefiks)
-=======
 time_booking_conflicts	bookingfrontend	no	Den valgte tiden er i konflikt med eksisterende bookinger
->>>>>>> 27e8042d
+validation_phone_norwegian_format	bookingfrontend	no	Vennligst skriv inn et gyldig norsk telefonnummer (8 siffer, eventuelt med +47 prefiks)