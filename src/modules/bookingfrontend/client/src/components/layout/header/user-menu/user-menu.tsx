'use client'
import React, {FC, useEffect, useState, useMemo} from 'react';
import {useBookingUser, useLogin, useLogout} from "@/service/hooks/api-hooks";
import {Divider, Dropdown} from "@digdir/designsystemet-react";
import { EnterIcon, PersonFillIcon, ChevronDownIcon, TenancyIcon } from "@navikt/aksel-icons";
import {useTrans} from "@/app/i18n/ClientTranslationProvider";
import {phpGWLink} from "@/service/util";
import Link from "next/link";
import {useSearchParams} from "next/navigation";
import {useQueryClient} from "@tanstack/react-query";
import UserCreationModal from "@/components/user/creation-modal/user-creation-modal";

interface UserMenuProps {
}

const UserMenu: FC<UserMenuProps> = (props) => {
    const [lastClickHistory, setLastClickHistory] = useState<string>();
    const t = useTrans();
    const bookingUserQ = useBookingUser();
    const {data: bookingUser, isLoading, refetch} = bookingUserQ;
    const searchparams = useSearchParams();
    const queryClient = useQueryClient();

    const login = useLogin();
    const logout = useLogout();

    useEffect(() => {
        const clickHistory = searchparams.get('click_history');
        if (clickHistory !== lastClickHistory) {
            setLastClickHistory(clickHistory!);
            queryClient.invalidateQueries({queryKey: ['bookingUser']})
        }
    }, [searchparams, queryClient]);

<<<<<<< HEAD
=======
    // Show creation modal for first-time users
    useEffect(() => {
        if (!isLoading && bookingUser?.is_logged_in && bookingUser?.needs_profile_creation && !showCreationModal) {
            setShowCreationModal(true);
        } else if (bookingUser?.is_logged_in && !bookingUser?.needs_profile_creation && showCreationModal) {
			setShowCreationModal(false);
		}
    }, [bookingUser, isLoading, showCreationModal]);

    // Filter active delegates
    const activeDelegates = useMemo(() => {
        return bookingUser?.delegates?.filter(delegate => delegate.active) || [];
    }, [bookingUser?.delegates]);


>>>>>>> 1b638a21
    const handleLogin = async () => {
        try {
            await login.mutateAsync();
        } catch (error) {
            console.error('Login failed:', error);
        }
    };

    const handleLogout = async () => {
        try {
            await logout.mutateAsync();
        } catch (error) {
            console.error('Logout failed:', error);
        }
    };



    if (bookingUser?.is_logged_in) {
        return (
            <>
                <Dropdown.TriggerContext>
                    <Dropdown.Trigger variant={'tertiary'} color={'accent'} data-size={'sm'}>
                        <PersonFillIcon width="1.875rem" height="1.875rem" /> {bookingUser.name || t('bookingfrontend.user')} <ChevronDownIcon fontSize="1.25rem" />
                    </Dropdown.Trigger>
                    <Dropdown>
                        <Dropdown.List>
                            <Dropdown.Item>
                                <Dropdown.Button asChild>
                                    <Link href={'/user'}
                                          className={'link-text link-text-unset normal'}>
                                        <PersonFillIcon fontSize="1.25rem" /> {t('bookingfrontend.my page')}
                                    </Link>
                                </Dropdown.Button>
                            </Dropdown.Item>
                        </Dropdown.List>
                        <Divider/>
                {activeDelegates.length > 0 && (
                            <>
                                <Dropdown.List>
                            {activeDelegates.map((delegate) => <Dropdown.Item key={delegate.org_id}>
                                        <Dropdown.Button asChild>

                                    <Link href={`/organization/${delegate.org_id}`}
                                                  className={'link-text link-text-unset normal'}>
                                                <TenancyIcon fontSize="1.25rem" /> {delegate.name}
                                            </Link>
                                        </Dropdown.Button>

                                    </Dropdown.Item>)}


                                </Dropdown.List>
                                <Divider/>
                            </>
                        )}

                        <Dropdown.List>

                            <Dropdown.Item>
                                <Dropdown.Button asChild>
                                    <a
                                        href={phpGWLink(['bookingfrontend', 'logout/'])}

                                        className={'link-text link-text-unset normal'}>
                                        {t('common.logout')}
                                    </a>
                                </Dropdown.Button>

                            </Dropdown.Item>
                        </Dropdown.List>
                    </Dropdown>
                </Dropdown.TriggerContext>
            </>
        );
    }

    // if(1==1) {
    return (<Dropdown.TriggerContext>
        <Dropdown.Trigger variant={'tertiary'} color={'accent'} data-size={'sm'}>
            <EnterIcon width="1.875rem" height="1.875rem" /> {t('common.login')}
        </Dropdown.Trigger>
        <Dropdown>
            <Dropdown.List>
                <Dropdown.Item>
                    <Dropdown.Button asChild>

                        <a
                            href={phpGWLink(['bookingfrontend', 'login/'], {after: encodeURI(window.location.href.split('bookingfrontend')[1])})}

                            className={'link-text link-text-unset normal'}>
                            <EnterIcon width="1.25rem" height="1.25rem" /> {t('bookingfrontend.private_person')}
                        </a>
                    </Dropdown.Button>
                </Dropdown.Item>
                <Divider/>

                <Dropdown.Item>
                    <Dropdown.Button asChild>

                        <Link href={phpGWLink('/', {
                            menuaction: 'booking.uiapplication.index',
                        }, false)}
                              className={'link-text link-text-unset normal'}>
                            <EnterIcon width="1.25rem" height="1.25rem" /> {t('bookingfrontend.case_officer')}
                        </Link>
                    </Dropdown.Button>
                </Dropdown.Item>
            </Dropdown.List>
        </Dropdown>
    </Dropdown.TriggerContext>)
    // }

    // return (
    //     <Link
    //         href={phpGWLink(['bookingfrontend', 'login/'], {after: encodeURI(window.location.href.split('bookingfrontend')[1])})}
    //         className={'link-text link-text-unset'}>
    //         <Button variant={'tertiary'} color={'accent'} data-size={'sm'}>
    //             <FontAwesomeIcon icon={faSignInAlt}/> {t('common.login')}
    //         </Button>
    //     </Link>
    // );
}

export default UserMenu

<|MERGE_RESOLUTION|>--- conflicted
+++ resolved
@@ -8,7 +8,6 @@
 import Link from "next/link";
 import {useSearchParams} from "next/navigation";
 import {useQueryClient} from "@tanstack/react-query";
-import UserCreationModal from "@/components/user/creation-modal/user-creation-modal";
 
 interface UserMenuProps {
 }
@@ -32,24 +31,7 @@
         }
     }, [searchparams, queryClient]);
 
-<<<<<<< HEAD
-=======
-    // Show creation modal for first-time users
-    useEffect(() => {
-        if (!isLoading && bookingUser?.is_logged_in && bookingUser?.needs_profile_creation && !showCreationModal) {
-            setShowCreationModal(true);
-        } else if (bookingUser?.is_logged_in && !bookingUser?.needs_profile_creation && showCreationModal) {
-			setShowCreationModal(false);
-		}
-    }, [bookingUser, isLoading, showCreationModal]);
 
-    // Filter active delegates
-    const activeDelegates = useMemo(() => {
-        return bookingUser?.delegates?.filter(delegate => delegate.active) || [];
-    }, [bookingUser?.delegates]);
-
-
->>>>>>> 1b638a21
     const handleLogin = async () => {
         try {
             await login.mutateAsync();
