--- conflicted
+++ resolved
@@ -58,10 +58,7 @@
 application add	bookingfrontend	nn	søknad
 Application basket	bookingfrontend	nn	Søknadskorg
 Application cart	bookingfrontend	nn	Handlekurv
-<<<<<<< HEAD
-=======
 application_documents	bookingfrontend	nn	Søknadsdokument
->>>>>>> 183d554c
 application_registered_confirmation	bookingfrontend	nn	Søknaden er sendt. Du får ei stadfesting på e-post.
 applications	bookingfrontend	nn	Søknadar
 applications.description	bookingfrontend	nn	Vis og administrer søknadane dine
@@ -763,10 +760,4 @@
 Your application has now been registered and a confirmation email has been sent to you.	bookingfrontend	nn	Søknaden er sendt. Du får ei stadfesting på e-post.
 Your applications have now been processed and confirmation emails have been sent to you.	bookingfrontend	nn	Søknadene dine er godkjent, og en bekreftelse er sendt til deg på e-post.
 your_applications	bookingfrontend	nn	Dine søknader
-<<<<<<< HEAD
-zip code	bookingfrontend	nn	Postnummer
-show_organizations	bookingfrontend	nn	Vis organisasjonar
-personal	bookingfrontend	nn	Personleg
-=======
-zip code	bookingfrontend	nn	Postnummer
->>>>>>> 183d554c
+zip code	bookingfrontend	nn	Postnummer