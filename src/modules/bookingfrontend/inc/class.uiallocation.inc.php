	<?php
	phpgw::import_class('booking.uiallocation');
	phpgw::import_class('booking.soallocation');
	phpgw::import_class('booking.uiapplication');
	phpgw::import_class('booking.boapplication');

	use Kigkonsult\Icalcreator\Vcalendar;
	use App\modules\bookingfrontend\helpers\UserHelper;
	use App\modules\phpgwapi\services\Cache;

	class bookingfrontend_uiallocation extends booking_uiallocation
	{

		public $public_functions = array(
			'info'	 => true,
			'info_json'	 => true,
			'cancel' => true,
			'show'	 => true,
			'edit'	 => true
		);

		var $org_bo, $system_message_bo, $booking_bo, $allocation_so, $application_ui, $application_bo;
		public function __construct()
		{
			parent::__construct();
			$this->org_bo			 = CreateObject('booking.boorganization');
			$this->resource_bo		 = CreateObject('booking.boresource');
			$this->building_bo		 = CreateObject('booking.bobuilding');
			$this->system_message_bo = CreateObject('booking.bosystem_message');
			$this->organization_bo	 = CreateObject('booking.boorganization');
			$this->booking_bo		 = CreateObject('booking.bobooking');
			$this->allocation_so     = new booking_soallocation();
			$this->application_ui 	 = new booking_uiapplication();
			$this->application_bo 	 = new booking_boapplication();
		}

		public function building_users($building_id, $type = false, $activities = array())
		{
			$contacts		 = array();
			$organizations	 = $this->organization_bo->find_building_users($building_id, $type, $activities);
			foreach ($organizations['results'] as $org)
			{
				if ($org['email'] != '' && strstr($org['email'], '@'))
				{
					if (!in_array($org['email'], $contacts))
					{
						$contacts[] = $org['email'];
					}
				}
				if ($org['contacts'][0]['email'] != '' && strstr($org['contacts'][0]['email'], '@'))
				{
					if (!in_array($org['contacts'][0]['email'], $contacts))
					{
						$contacts[] = $org['contacts'][0]['email'];
					}
				}
				if ($org['contacts'][1]['email'] != '' && strstr($org['contacts'][1]['email'], '@'))
				{
					if (!in_array($org['contacts'][1]['email'], $contacts))
					{
						$contacts[] = $org['contacts'][1]['email'];
					}
				}
				$grp_con = $this->booking_bo->so->get_group_contacts_of_organization($org['id']);
				foreach ($grp_con as $grp)
				{
					if (!in_array($grp['email'], $contacts) && strstr($grp['email'], '@'))
					{
						$contacts[] = $grp['email'];
					}
				}
			}
			return $contacts;
		}

		public function cancel()
		{
			$config = CreateObject('phpgwapi.config', 'booking');
			$config->read();

			$from_org = Sanitizer::get_var('from_org', 'boolean', "REQUEST", false);
			$jqcal2 = CreateObject('phpgwapi.jqcal2');

			if ($config->config_data['user_can_delete_allocations'] != 'yes')
			{

				Cache::message_set('user can not delete allocations', 'error');

				$allocation		 = $this->bo->read_single(intval(Sanitizer::get_var('allocation_id', 'int')));
				$original_from	 = $allocation['from_'];
				$organization	 = $this->organization_bo->read_single($allocation['organization_id']);
				$errors			 = array();
				if ($_SERVER['REQUEST_METHOD'] == 'POST')
				{

					$outseason		 = $_POST['outseason'];
					$recurring		 = $_POST['recurring'];
					$repeat_until	 = $_POST['repeat_until'];
					$field_interval	 = $_POST['field_interval'];

					$maildata					 = array();
					$maildata['outseason']		 = $outseason;
					$maildata['recurring']		 = $recurring;
					$maildata['repeat_until']	 = $repeat_until;
					$maildata['field_interval']	 = $field_interval;

					date_default_timezone_set("Europe/Oslo");
					$date							 = new DateTime(Sanitizer::get_var('date'));
					$system_message					 = array();
					$system_message['building_id']	 = intval($allocation['building_id']);
					$system_message['building_name'] = $this->bo->so->get_building($system_message['building_id']);
					$system_message['created']		 = $date->format('Y-m-d  H:m');
					//					$system_message					 = array_merge($system_message, extract_values($_POST, array('message')));
					$system_message['message']		 = Sanitizer::get_var('message', 'html');
					$system_message['type']			 = 'cancelation';
					$system_message['status']		 = 'NEW';
					$system_message['name']			 = $allocation['organization_name'] . ' - ' . $organization['contacts'][0]['name'];
					$system_message['phone']		 = $organization['contacts'][0]['phone'];
					$system_message['email']		 = $organization['contacts'][0]['email'];
					$system_message['title']		 = lang('Cancelation of allocation from') . " " . $allocation['organization_name'];
					$link							 = self::link(array(
						'menuaction'	 => 'booking.uiallocation.delete',
						'id'	 => $allocation['id'],
						'outseason'		 => $outseason,
						'recurring'		 => $recurring,
						'repeat_until'	 => $repeat_until,
						'field_interval' => $field_interval
					));
					if (strpos($link, '/portico/bookingfrontend') !== false)
					{
						$link	 = mb_strcut($link, 24, strlen($link));
						$link	 = "/portico" . $link;
					}
					else
					{
						$link = mb_strcut($link, 16, strlen($link));
					}
					$system_message['link']		 = $link;
					$system_message['message']	 = $system_message['message'] . "<br /><br />" . lang('To cancel allocation use this link') . " - <a href='" . $link . "'>" . lang('Delete') . "</a>";
					$this->bo->send_admin_notification($allocation, $maildata, $system_message);
					$this->system_message_bo->add($system_message);

					if ($from_org)
					{
						self::redirect(array(
							'menuaction' => 'bookingfrontend.uiorganization.show',
							'id' => $allocation['organization_id'],
							'date' => date("Y-m-d", strtotime($original_from))
						));
					}
					else
					{
						self::redirect(array(
							'menuaction' => 'bookingfrontend.uibuilding.show',
							'id'		 => $system_message['building_id'],
							'date'		 => date("Y-m-d", strtotime($original_from))
						));
					}
				}

				$this->flash_form_errors($errors);

				if ($from_org)
				{
					$allocation['cancel_link'] = self::link(array(
						'menuaction' => 'bookingfrontend.uiorganization.show',
						'id' => $allocation['organization_id'],
						'date' => date("Y-m-d", strtotime($original_from))
					));
				}
				else
				{
					$allocation['cancel_link'] = self::link(array(
						'menuaction' => 'bookingfrontend.uibuilding.show',
						'id'		 => $allocation['building_id'],
						'date'		 => date("Y-m-d", strtotime($original_from))
					));
				}

				$allocation['from_'] = pretty_timestamp($allocation['from_']);
				$allocation['to_']	 = pretty_timestamp($allocation['to_']);
				$jqcal2->add_listener('field_repeat_until', 'date');

				self::rich_text_editor('field-message');
				self::render_template_xsl('allocation_cancel', array('allocation' => $allocation));
			}
			else
			{

				$id				 = Sanitizer::get_var('allocation_id', 'int');
				$from_date		 = Sanitizer::get_var('from_', 'string');
				$to_date		 = Sanitizer::get_var('to_', 'string');
				$outseason		 = Sanitizer::get_var('outseason', 'string');
				$recurring		 = Sanitizer::get_var('recurring', 'string');
				$repeat_until	 = Sanitizer::get_var('repeat_until', 'string');
				$field_interval	 = Sanitizer::get_var('field_interval', 'int');
				$allocation		 = $this->bo->read_single($id);
				$original_from	 = $allocation['from_'];
				$organization	 = $this->organization_bo->read_single($allocation['organization_id']);
				$season			 = $this->season_bo->read_single($allocation['season_id']);
				$step			 = Sanitizer::get_var('step', 'string', 'REQUEST', 1);
				$errors			 = array();
				$invalid_dates	 = array();
				$valid_dates	 = array();

				if ($config->config_data['split_pool'] == 'yes')
				{
					$split = 1;
				}
				else
				{
					$split = 0;
				}
				$resources		 = $allocation['resources'];
				$activity		 = $this->organization_bo->so->get_resource_activity($resources);

				$maildata					 = array();
				$maildata['outseason']		 = $outseason;
				$maildata['recurring']		 = $recurring;
				$maildata['repeat_until']	 = $repeat_until;
				$maildata['field_interval']	 = $field_interval;

				if ($_SERVER['REQUEST_METHOD'] == 'POST')
				{
					$mailadresses	 = $this->building_users($allocation['building_id'], $split, $activity);

					$_POST['from_']			 = date("Y-m-d H:i:s", phpgwapi_datetime::date_to_timestamp($_POST['from_']));
					$_POST['to_']			 = date("Y-m-d H:i:s", phpgwapi_datetime::date_to_timestamp($_POST['to_']));
					$_POST['repeat_until']	 = date("Y-m-d", phpgwapi_datetime::date_to_timestamp($_POST['repeat_until']));

					$from_date	 = $_POST['from_'];
					$to_date	 = $_POST['to_'];

					if ($_POST['recurring'] != 'on' && $_POST['outseason'] != 'on')
					{
						$err = $this->bo->so->check_for_booking($id);
						if ($err)
						{
							$errors['booking'] = lang('Could not delete allocation due to a booking still use it');
						}
						else
						{
							$res_names						 = '';
							date_default_timezone_set("Europe/Oslo");
							$date							 = new DateTime(Sanitizer::get_var('date'));
							$system_message					 = array();
							$system_message['building_id']	 = intval($allocation['building_id']);
							$system_message['building_name'] = $this->bo->so->get_building($system_message['building_id']);
							$system_message['created']		 = $date->format('Y-m-d  H:m');
							//							$system_message					 = array_merge($system_message, extract_values($_POST, array('message')));
							$system_message['message']		 = Sanitizer::get_var('message', 'html');
							$system_message['type']			 = 'cancelation';
							$system_message['status']		 = 'NEW';
							$system_message['name']			 = $allocation['organization_name'] . ' - ' . $organization['contacts'][0]['name'];
							$system_message['phone']		 = $organization['contacts'][0]['phone'];
							$system_message['email']		 = $organization['contacts'][0]['email'];
							$system_message['title']		 = lang('Cancelation of allocation from') . " " . $allocation['organization_name'];
							foreach ($allocation['resources'] as $res)
							{
								$res_names = $res_names . $this->bo->so->get_resource($res) . " ";
							}
							$info_deleted				 = lang("Allocation deleted on") . " " . $system_message['building_name'] . ":<br />" . $res_names . " - " . pretty_timestamp($allocation['from_']) . " - " . pretty_timestamp($allocation['to_']);
							$system_message['message']	 = $system_message['message'] . "<br />" . $info_deleted;
							$this->system_message_bo->add($system_message);
							$this->bo->send_admin_notification($allocation, $maildata, $system_message);
							$this->bo->send_notification($allocation, $maildata, $mailadresses);
							$this->bo->so->delete_allocation($id);

							if ($from_org)
							{
								self::redirect(array(
									'menuaction' => 'bookingfrontend.uiorganization.show',
									'id' => $allocation['organization_id'],
									'date' => date("Y-m-d", strtotime($original_from))
								));
							}
							else
							{
								self::redirect(array(
									'menuaction' => 'bookingfrontend.uibuilding.show',
									'id'		 => $allocation['building_id'],
									'date'		 => date("Y-m-d", strtotime($original_from))
								));
							}
						}
					}
					else
					{
						$step++;
						if ($_POST['recurring'] == 'on')
						{
							$repeat_until = strtotime($_POST['repeat_until']) + 60 * 60 * 24;
						}
						else
						{
							$repeat_until			 = strtotime($season['to_']) + 60 * 60 * 24;
							$_POST['repeat_until']	 = $season['to_'];
						}

						$max_dato	 = strtotime($_POST['to_']); // highest date from input
						$interval	 = $_POST['field_interval'] * 60 * 60 * 24 * 7; // weeks in seconds
						$i			 = 0;
						// calculating valid and invalid dates from the first booking's to-date to the repeat_until date is reached
						// the form from step 1 should validate and if we encounter any errors they are caused by double bookings.

						while (($max_dato + ($interval * $i)) <= $repeat_until)
						{
							$fromdate			 = date('Y-m-d H:i', strtotime($_POST['from_']) + ($interval * $i));
							$todate				 = date('Y-m-d H:i', strtotime($_POST['to_']) + ($interval * $i));
							$allocation['from_'] = $fromdate;
							$allocation['to_']	 = $todate;

							$id = $this->bo->so->get_allocation_id($allocation);
							if ($id)
							{
								$err = $this->bo->so->check_for_booking($id);
							}
							else
							{
								$err = true;
							}

							if ($err)
							{
								$invalid_dates[$i]['from_']	 = $fromdate;
								$invalid_dates[$i]['to_']	 = $todate;
							}
							else
							{
								$valid_dates[$i]['from_']	 = $fromdate;
								$valid_dates[$i]['to_']		 = $todate;
								if ($step == 3)
								{

									$this->bo->so->delete_allocation($id);
								}
							}
							$i++;
						}
						if ($step == 3)
						{
							$maildata					 = array();
							$maildata['outseason']		 = Sanitizer::get_var('outseason', 'string');
							$maildata['recurring']		 = Sanitizer::get_var('recurring', 'string');
							$maildata['repeat_until']	 = Sanitizer::get_var('repeat_until', 'string');
							$maildata['delete']			 = $valid_dates;

							$res_names						 = '';
							date_default_timezone_set("Europe/Oslo");
							$date							 = new DateTime(Sanitizer::get_var('date'));
							$system_message					 = array();
							$system_message['building_id']	 = intval($allocation['building_id']);
							$system_message['building_name'] = $this->bo->so->get_building($system_message['building_id']);
							$system_message['created']		 = $date->format('Y-m-d  H:m');
							//							$system_message					 = array_merge($system_message, extract_values($_POST, array('message')));
							$system_message['message']		 = Sanitizer::get_var('message', 'html');
							$system_message['type']			 = 'cancelation';
							$system_message['status']		 = 'NEW';
							$system_message['name']			 = ' ';
							$system_message['phone']		 = ' ';
							$system_message['email']		 = ' ';
							$system_message['title']		 = lang('Cancelation of allocation from') . " " . $allocation['organization_name'];
							foreach ($allocation['resources'] as $res)
							{
								$res_names = $res_names . $this->bo->so->get_resource($res) . " ";
							}
							$info_deleted = lang("Allocations deleted on ") . $system_message['building_name'] . ":<br />";
							foreach ($valid_dates as $valid_date)
							{
								$info_deleted = $info_deleted . "<br />" . $res_names . " - " . pretty_timestamp($valid_date['from_']) . " - " . pretty_timestamp($valid_date['to_']);
							}
							$system_message['message'] = $system_message['message'] . "<br />" . $info_deleted;
							$this->bo->send_admin_notification($allocation, $maildata, $system_message);
							$this->bo->send_notification($allocation, $maildata, $mailadresses);
							$this->system_message_bo->add($system_message);

							if ($from_org)
							{
								self::redirect(array(
									'menuaction' => 'bookingfrontend.uiorganization.show',
									'id' => $allocation['organization_id'],
									'date' => date("Y-m-d", strtotime($original_from))
								));
							}
							else
							{
								self::redirect(array(
									'menuaction' => 'bookingfrontend.uibuilding.show',
									'id'		 => $allocation['building_id'],
									'date'		 => date("Y-m-d", strtotime($original_from))
								));
							}
						}
					}
				}
				$this->flash_form_errors($errors);
				//				self::add_javascript('booking', 'base', 'allocation.js');

				$allocation['resources_json']	 = json_encode(array_map('intval', $allocation['resources']));
				#				$allocation['cancel_link'] = self::link(array('menuaction' => 'bookingfrontend.uiallocation.show', 'id' => $allocation['id']));
				if ($from_org)
				{
					$allocation['cancel_link'] = self::link(array(
						'menuaction' => 'bookingfrontend.uiorganization.show',
						'id' => $allocation['organization_id'],
						'date' => date("Y-m-d", strtotime($original_from))
					));
				}
				else
				{
					$allocation['cancel_link'] = self::link(array(
						'menuaction' => 'bookingfrontend.uibuilding.show',
						'id'		 => $allocation['building_id'],
						'date'		 => date("Y-m-d", strtotime($original_from))
					));
				}

				$allocation['application_link']	 = self::link(array(
					'menuaction' => 'bookingfrontend.uiapplication.show',
					'id'		 => $allocation['application_id']
				));
				$allocation['from_'] = pretty_timestamp($allocation['from_']);
				$allocation['to_']	 = pretty_timestamp($allocation['to_']);

				$jqcal2->add_listener('field_repeat_until', 'date');

				if ($step < 2)
				{
					self::rich_text_editor('field-message');
					self::render_template_xsl('allocation_delete', array(
						'allocation'	 => $allocation,
						'recurring'		 => $recurring,
						'outseason'		 => $outseason,
						'interval'		 => $field_interval,
						'repeat_until'	 => $repeat_until,
					));
				}
				elseif ($step == 2)
				{
					self::render_template_xsl('allocation_delete_preview', array(
						'allocation'	 => $allocation,
						'step'			 => $step,
						'recurring'		 => $_POST['recurring'],
						'outseason'		 => $_POST['outseason'],
						'interval'		 => $_POST['field_interval'],
						'repeat_until'	 => pretty_timestamp($_POST['repeat_until']),
						'from_date'		 => pretty_timestamp($from_date),
						'to_date'		 => pretty_timestamp($to_date),
						'message'		 => $_POST['message'],
						'valid_dates'	 => $valid_dates,
						'invalid_dates'	 => $invalid_dates
					));
				}
			}
		}

		public function info_json()
		{
			$config = CreateObject('phpgwapi.config', 'booking')->read();
			$user_can_delete_allocations = $config['user_can_delete_allocations'] === 'yes' ? 1 : ($config['user_can_delete_allocations'] === 'never' ? 2 : 0);

			// Retrieve multiple allocation IDs
<<<<<<< HEAD
            $ids = Sanitizer::get_var('ids', 'string');

            if (is_array($ids)) {
                // ids is already an array, keep as is
            } elseif ($ids) {
                // Convert comma-separated string to array
                $ids = explode(',', $ids);
            } else {
                // No ids provided, try single id
                $ids = array(Sanitizer::get_var('id'));
            }

            // Filter out empty values and ensure we have at least one valid ID
            $ids = array_filter($ids);
            if (empty($ids)) {
                phpgw::no_access('booking', lang('missing id'));
            }
=======
			$ids = Sanitizer::get_var('ids', 'string');
			if ($ids && !is_array($ids))
			{
				$ids = explode(',', $ids);
			}
			elseif (!$ids || !is_array($ids))
			{
				$ids = array(Sanitizer::get_var('id', 'int'));
			}
>>>>>>> eff86a1f
			$allocations_info = [];
			foreach ($ids as $id)
			{
				$allocation = $this->bo->read_single((int)$id);
				if (!$allocation)
				{
					continue; // Skip if the allocation is not found
				}

				// Process each allocation
				$allocation['info_resource_info'] = $this->calculate_resource_info($allocation['resources']);
				$allocation['info_building_link'] = self::link([
					'menuaction' => 'bookingfrontend.uibuilding.show',
					'id' => $allocation['building_id']
				]);
				$allocation['info_org_link'] = self::link([
					'menuaction' => 'bookingfrontend.uiorganization.show',
					'id' => $allocation['organization_id']
				]);
				$allocation['info_when'] = $this->info_format_allocation_time($allocation['from_'], $allocation['to_']);
				$allocation['info_participant_limit'] = $this->info_calculate_participant_limit($allocation, $config);
				$allocation['info_add_link'] = $this->info_determine_add_link($allocation);
				$allocation['info_edit_link'] = $this->info_determine_edit_link($allocation);
				$allocation['info_cancel_link'] = $this->info_determine_cancel_link($allocation, $user_can_delete_allocations);
				$allocation['info_ical_link'] = self::link([
					'menuaction' => 'bookingfrontend.uiparticipant.ical',
					'reservation_type' => 'allocation',
					'reservation_id' => $allocation['id']
				]);
				$allocation['info_show_link'] = self::link(array(
					'menuaction' => 'bookingfrontend.uiallocation.show',
					'id' => $allocation['id']
				));

				// Add processed allocation to the array
				$allocations_info[$id] = $allocation;
			}

			return ['allocations' => $allocations_info, 'user_can_delete_allocations' => $user_can_delete_allocations];
		}

		private function info_determine_add_link($allocation)
		{
			$bouser = new UserHelper();
			if ($bouser->is_logged_in() &&  $bouser->is_organization_admin($allocation['organization_id']))
			{
				return self::link([
					'menuaction' => 'bookingfrontend.uibooking.add',
					'allocation_id' => $allocation['id'],
					'from_' => $allocation['from_'],
					'to_' => $allocation['to_'],
					'resource' => Sanitizer::get_var('resource'),
					'resource_ids' => $allocation['resource_ids'],
					'from_org' => Sanitizer::get_var('from_org', 'boolean', "GET", false)
				]);
			}
			return null;
		}

		private function info_determine_cancel_link($allocation, $user_can_delete_allocations)
		{
			$bouser = new UserHelper();

			// Assuming a similar permission check as your prior implementation
			if ($bouser->is_logged_in() && $user_can_delete_allocations == 1)
			{
				// Check if the allocation's start date is in the future
				$isFutureAllocation = $allocation['from_'] > date('Y-m-d H:i:s');

				if ($isFutureAllocation)
				{
					return self::link([
						'menuaction' => 'bookingfrontend.uiallocation.cancel',
						'allocation_id' => $allocation['id'],
						'from_org' => Sanitizer::get_var('from_org', 'boolean', "GET", false)
					]);
				}
			}

			return null; // Return null if conditions are not met
		}


		private function info_determine_edit_link($allocation)
		{
			$bouser = new UserHelper();

			if (!$bouser->is_logged_in())
			{
				return null;
			}

			// Assuming a method similar to is_organization_admin exists and checks if the current user can administer the given organization
			$canEdit = $bouser->is_organization_admin($allocation['organization_id']);

			// Check if the allocation's start date is in the future
			$isFutureAllocation = $allocation['from_'] > date('Y-m-d H:i:s');

			// Combine conditions: user must have permission and the allocation must be in the future
			if ($canEdit && $isFutureAllocation)
			{
				$from_org = Sanitizer::get_var('from_org', 'boolean', "GET", false);

				// Generate and return the edit link
				return self::link([
					'menuaction' => 'bookingfrontend.uiallocation.edit',
					'allocation_id' => $allocation['id'],
					'from_org' 		 => $from_org
				]);
			}

			// If conditions are not met, return null or an appropriate alternative
			return null;
		}


		private function calculate_resource_info($resourceIds)
		{
			$resources = $this->resource_bo->so->read([
				'filters' => ['id' => $resourceIds],
				'sort' => 'name'
			]);
			$resNames = array_map(function ($res)
			{
				return $res['name'];
			}, $resources['results']);

			return join(', ', $resNames);
		}

		private function info_format_allocation_time($from, $to)
		{
			$interval = (new DateTime($from))->diff(new DateTime($to));
			$when = "";
			if ($interval->days > 0)
			{
				$when = pretty_timestamp($from) . ' - ' . pretty_timestamp($to);
			}
			else
			{
				$end = new DateTime($to);
				$when = pretty_timestamp($from) . ' - ' . $end->format('H:i');
			}
			return $when;
		}
		private function info_calculate_participant_limit($allocation, $config)
		{
			$resource_participant_limit_gross = $this->resource_bo->so->get_participant_limit($allocation['resources'], true);
			$resource_participant_limit = !empty($resource_participant_limit_gross['results'][0]['quantity']) ? $resource_participant_limit_gross['results'][0]['quantity'] : 0;
			return !$allocation['participant_limit'] ? ($resource_participant_limit ?: (int)$config['participant_limit']) : $allocation['participant_limit'];
		}




		public function info()
		{
			$config = CreateObject('phpgwapi.config', 'booking')->read();
			if ($config['user_can_delete_allocations'] != 'never')
			{
				if ($config['user_can_delete_allocations'] != 'yes')
				{
					$user_can_delete_allocations = 0;
				}
				else
				{
					$user_can_delete_allocations = 1;
				}
			}
			else
			{
				$user_can_delete_allocations = 2;
			}

			$allocation				 = $this->bo->read_single(Sanitizer::get_var('id', 'int'));
			$resources				 = $this->resource_bo->so->read(array(
				'filters'	 => array('id' => $allocation['resources']),
				'sort'		 => 'name'
			));
			$allocation['resources'] = $resources['results'];
			$res_names				 = array();
			$res_ids				 = array();
			foreach ($allocation['resources'] as $res)
			{
				$res_names[] = $res['name'];
				$res_ids[] = $res['id'];
			}
			$allocation['resource']		 = Sanitizer::get_var('resource');
			$allocation['resource_ids']	 = $res_ids;
			$allocation['resource_info'] = join(', ', $res_names);
			$allocation['building_link'] = self::link(array(
				'menuaction' => 'bookingfrontend.uibuilding.show',
				'id'		 => $allocation['building_id']
			));
			$allocation['org_link']		 = self::link(array(
				'menuaction' => 'bookingfrontend.uiorganization.show',
				'id'		 => $allocation['organization_id']
			));
			$bouser						 = new UserHelper();

			$from_org = Sanitizer::get_var('from_org', 'boolean', "GET", false);
			if ($bouser->is_organization_admin($allocation['organization_id']))
			{
				$allocation['add_link']		 = self::link(array(
					'menuaction'	 => 'bookingfrontend.uibooking.add',
					'allocation_id'	 => $allocation['id'],
					'from_'			 => $allocation['from_'],
					'to_'			 => $allocation['to_'],
					'resource'		 => $allocation['resource'],
					'resource_ids'	 => $allocation['resource_ids'],
					'from_org' 		 => $from_org
				));
				if ($allocation['from_'] > Date('Y-m-d H:i:s'))
				{
					$allocation['edit_link']	 = self::link(array(
						'menuaction'	 => 'bookingfrontend.uiallocation.edit',
						'allocation_id'	 => $allocation['id'],
						'from_org' 		 => $from_org
					));

					$allocation['cancel_link']	 = self::link(array(
						'menuaction'	 => 'bookingfrontend.uiallocation.cancel',
						'allocation_id'	 => $allocation['id'],
						'from_'			 => $allocation['from_'],
						'to_'			 => $allocation['to_'],
						'resource'		 => $allocation['resource'],
						'resource_ids'		 => $allocation['resource_ids'],
						'from_org' 		 => $from_org
					));
				}

				if ($allocation['application_id'] != null)
				{
					$allocation['copy_link']	 = self::link(array(
						'menuaction'	 => 'bookingfrontend.uiapplication.add',
						'application_id'	 => $allocation['application_id']
					));
				}
			}
			$interval	 = (new DateTime($allocation['from_']))->diff(new DateTime($allocation['to_']));
			$when		 = "";
			if ($interval->days > 0)
			{
				$when = pretty_timestamp($allocation['from_']) . ' - ' . pretty_timestamp($allocation['to_']);
			}
			else
			{
				$end	 = new DateTime($allocation['to_']);
				$when	 = pretty_timestamp($allocation['from_']) . ' - ' . $end->format('H:i');
			}
			$allocation['when'] = $when;
			$allocation['show_link'] = self::link(array(
				'menuaction' => 'bookingfrontend.uiallocation.show',
				'id' => $allocation['id']
			));

			$allocation['ical_link'] = self::link(array('menuaction' => 'bookingfrontend.uiparticipant.ical', 'reservation_type' => 'allocation', 'reservation_id' => $allocation['id']));

			$resource_participant_limit_gross = $this->resource_bo->so->get_participant_limit($allocation['resources'], true);

			if (!empty($resource_participant_limit_gross['results'][0]['quantity']))
			{
				$resource_participant_limit = $resource_participant_limit_gross['results'][0]['quantity'];
			}

			if (!$allocation['participant_limit'])
			{
				$allocation['participant_limit'] = $resource_participant_limit ? $resource_participant_limit : (int)$config['participant_limit'];
			}

			$allocation['participant_limit'] = $allocation['participant_limit'] ? $allocation['participant_limit'] : (int)$config['participant_limit'];

			self::render_template_xsl('allocation_info', array(
				'allocation'	 => $allocation,
				'user_can_delete_allocations'	 => $user_can_delete_allocations
			));
			phpgwapi_xslttemplates::getInstance()->set_output('wml'); // Evil hack to disable page chrome
		}

		public function show()
		{
			$allocation				 = $this->bo->read_single(Sanitizer::get_var('id', 'int'));
			$resources				 = $this->resource_bo->so->read(array(
				'filters'	 => array('id' => $allocation['resources']),
				'sort'		 => 'name'
			));
			$allocation['resources'] = $resources['results'];
			$res_names				 = array();
			foreach ($allocation['resources'] as $res)
			{
				$res_names[] = $res['name'];
			}
			$allocation['resource']		 = Sanitizer::get_var('resource');
			$allocation['resource_info'] = join(', ', $res_names);
			$allocation['building_link'] = self::link(array(
				'menuaction' => 'bookingfrontend.uibuilding.show',
				'id'		 => $allocation['building_id']
			));
			$allocation['org_link']		 = self::link(array(
				'menuaction' => 'bookingfrontend.uiorganization.show',
				'id'		 => $allocation['organization_id']
			));
			$bouser						 = new UserHelper();
			if ($bouser->is_organization_admin($allocation['organization_id']))
			{
				$allocation['add_link']		 = self::link(array(
					'menuaction'	 => 'bookingfrontend.uibooking.add',
					'allocation_id'	 => $allocation['id'],
					'from_'			 => $allocation['from_'],
					'to_'			 => $allocation['to_'],
					'resource'		 => $allocation['resource']
				));
				$allocation['cancel_link']	 = self::link(array(
					'menuaction'	 => 'bookingfrontend.uiallocation.cancel',
					'allocation_id'	 => $allocation['id'],
					'from_'			 => $allocation['from_'],
					'to_'			 => $allocation['to_'],
					'resource'		 => $allocation['resource']
				));
			}
			$interval	 = (new DateTime($allocation['from_']))->diff(new DateTime($allocation['to_']));
			$when		 = "";
			if ($interval->days > 0)
			{
				$when = pretty_timestamp($allocation['from_']) . ' - ' . pretty_timestamp($allocation['to_']);
			}
			else
			{
				$end	 = new DateTime($allocation['to_']);
				$when	 = pretty_timestamp($allocation['from_']) . ' - ' . $end->format('H:i');
			}
			$allocation['when'] = $when;

			$number_of_participants = createObject('booking.boparticipant')->get_number_of_participants('allocation', $allocation['id']);

			$allocation['number_of_participants'] = $number_of_participants;

			$config = CreateObject('phpgwapi.config', 'booking')->read();
			$external_site_address = !empty($config['external_site_address']) ? $config['external_site_address'] : $this->serverSettings['webserver_url'];

			$participant_registration_link = $external_site_address
				. "/bookingfrontend/?menuaction=bookingfrontend.uiparticipant.add"
				. "&reservation_type=allocation"
				. "&reservation_id={$allocation['id']}";

			$allocation['participant_registration_link'] = $participant_registration_link;
			$allocation['participanttext'] = !empty($config['participanttext']) ? $config['participanttext'] : '';

			$resource_participant_limit_gross = $this->resource_bo->so->get_participant_limit($allocation['resources'], true);

			if (!empty($resource_participant_limit_gross['results'][0]['quantity']))
			{
				$resource_participant_limit = $resource_participant_limit_gross['results'][0]['quantity'];
			}

			if (!$allocation['participant_limit'])
			{
				$allocation['participant_limit'] = $resource_participant_limit ? $resource_participant_limit : (int)$config['participant_limit'];
			}

			$allocation['participant_limit'] = $allocation['participant_limit'] ? $allocation['participant_limit'] : (int)$config['participant_limit'];

			phpgw::import_class('phpgwapi.phpqrcode');
			$code_text					 = $participant_registration_link;
			$filename					 = $this->serverSettings['temp_dir'] . '/' . md5($code_text) . '.png';
			QRcode::png($code_text, $filename);
			$allocation['encoded_qr']	 = 'data:image/png;base64,' . base64_encode(file_get_contents($filename));

			$get_participants_link =  phpgw::link('/index.php', array(
				'menuaction'				 => 'booking.uiparticipant.index',
				'filter_reservation_id'		 => $allocation['id'],
				'filter_reservation_type'	 => 'allocation',
			));

			$allocation['get_participants_link'] = $get_participants_link;

			$datatable_def	 = array();
			if ((new UserHelper())->is_logged_in())
			{
				$datatable_def[] = array(
					'container'	 => 'datatable-container_0',
					'requestUrl' => json_encode(self::link(array(
						'menuaction'				 => 'bookingfrontend.uiparticipant.index',
						'filter_reservation_id'		 => $allocation['id'],
						'filter_reservation_type'	 => 'allocation',
						'phpgw_return_as'			 => 'json'
					))),
					'ColumnDefs' => array(
						array(
							'key'		 => 'phone',
							'label'		 => lang('participants'),
							'sortable'	 => true,
						),
						array(
							'key'		 => 'quantity',
							'label'		 => lang('quantity'),
							'sortable'	 => true,
						)
					),
					'data'		 => json_encode(array()),
					'config'	 => array(
						array('disableFilter' => true),
						array('disablePagination' => true)
					)
				);
			}


			self::render_template_xsl(array(
				'allocation_show',
				'datatable_inline'
			), array(
				'allocation'	 => $allocation,
				'datatable_def'	 => $datatable_def
			));
		}

		public function edit()
		{
			$config = CreateObject('phpgwapi.config', 'booking');
			$config->read();

			$allocation = $this->bo->read_single(intval(Sanitizer::get_var('allocation_id', 'int')));
			$from_org = Sanitizer::get_var('from_org', 'boolean', "REQUEST", false);
			$original_from = $allocation['from_'];
			$organization = $this->organization_bo->read_single($allocation['organization_id']);
			$application = $this->application_bo->read_single($allocation['application_id']);
			if ($_SERVER['REQUEST_METHOD'] == 'POST')
			{
				$link =  phpgw::link('/index.php', array('menuaction' => 'booking.uiallocation.show', 'id' => $allocation['id']), false, true, true);
				$outseason = $_POST['outseason'];
				$recurring = $_POST['recurring'];
				$repeat_until = $_POST['repeat_until'];
				$field_interval = $_POST['field_interval'];

				$new_from_ = date('Y-m-d H:i:s', strtotime(str_replace('/', '-', $_POST['from_'])));
				$new_to_ = date('Y-m-d H:i:s', strtotime(str_replace('/', '-', $_POST['to_'])));

				$system_message = array();
				$system_message['building_id'] = intval($allocation['building_id']);
				$system_message['building_name'] = $this->bo->so->get_building($system_message['building_id']);
				$system_message['created'] = (new DateTime('now', new DateTimeZone('Europe/Oslo')))->format('Y-m-d  H:i');
				$system_message['type'] = 'message';
				$system_message['status'] = 'NEW';
				$system_message['name'] = $allocation['organization_name'] . ' - ' . $organization['contacts'][0]['name'];
				$system_message['phone'] = $organization['contacts'][0]['phone'];
				$system_message['email'] = $organization['contacts'][0]['email'];



				if ($allocation['from_'] > $new_from_ || $allocation['to_'] < $new_to_)
				{
					if ($new_from_ > $new_to_)
					{
						Cache::message_set(lang('Cannot change start time'), 'error');
					}
					else
					{
						$comment = lang('allocation') . " #: " . $allocation['id'] . " " . lang("User has made a request to alter time on existing booking") . ' ' . $new_from_ . ' - ' . $new_to_;
						$message = lang('Request for changed time');

						if ($outseason == 'on')
						{
							$comment .= ' ' . lang('for remaining season');
						}
						elseif ($recurring == 'on' && $repeat_until != '')
						{
							$comment .= ' ' . lang('for allocations until') . ' ' . $repeat_until;
						}

						if ($outseason == 'on' || $recurring = 'on')
						{
							if ($field_interval == '1')
							{
								$field_interval = ' ';
							}
							else
							{
								$field_interval .= '. ';
							}
							$comment .= ' ' . lang('every') . ' ' . $field_interval . lang('week');
							$message .= '</br>' . lang('Follow status');
						}

						if (!is_null($allocation['application_id']) && $allocation['application_id'] != '')
						{
							$this->application_ui->add_comment_to_application($allocation['application_id'], $comment, 'PENDING');
						}

						//						$external_site_address = !empty($config->config_data['external_site_address'])? $config->config_data['external_site_address'] : $this->serverSettings['webserver_url'];

						$system_message['title'] = lang("Request to increase time on existing booking") . " " . $allocation['id'];
						$system_message['message'] = $comment . '<br/>' . '<a href="' . $link . '" target="_blank">' . lang('Go to allocation') . '</a>';


						$this->system_message_bo->add($system_message);
						Cache::message_set($message);
					}
				}

				if ($allocation['from_'] < $new_from_)
				{
					$any_bookings = $this->allocation_so->check_for_booking_between_date($allocation['id'], $new_from_, 'from_');

					if (!$any_bookings)
					{
						if ($new_from_ < $new_to_)
						{
							/**
							 * Saksbehandler må håndtere eventuelle endringer
							 */
							//							$allocation['from_'] = $new_from_;
							//							$this->allocation_so->update($allocation);
							//							Cache::message_set(lang('Successfully changed start time') . ' ' . $allocation['from_']);
						}
						else
						{
							Cache::message_set(lang('Cannot change start time'), 'error');
						}
					}
					else
					{
						Cache::message_set(lang('Decrease of from time overlap with existing booking'), 'error');
					}
				}

				if ($allocation['to_'] > $new_to_)
				{
					$any_bookings = $this->allocation_so->check_for_booking_between_date($allocation['id'], $new_to_, 'to_');

					if (!$any_bookings)
					{
						if ($new_to_ > $new_from_)
						{
							/**
							 * Saksbehandler må håndtere eventuelle endringer
							 */
							//							$allocation['to_'] = $new_to_;
							//							$this->allocation_so->update($allocation);
							//							Cache::message_set(lang('Successfully changed end time') . ' ' . $allocation['to_']);
						}
						else
						{
							Cache::message_set(lang('Cannot change end time'), 'error');
						}
					}
					else
					{
						Cache::message_set(lang('Decrease of to time overlap with existing booking'), 'error');
					}
				}

				if ((!empty($application) && $application['equipment'] != $_POST['equipment']) || (empty($application) && $_POST['equipment'] != ''))
				{
					$comment = lang("User has changed field for equipment") . ' ' . $_POST['equipment'];
					$message = lang('Request for equipment has been sent');


					if (!empty($application))
					{
						/**
						 * Read fresh from database
						 */
						$application = $this->application_bo->read_single($allocation['application_id']);
						$application['equipment'] = $_POST['equipment'];
						$this->application_bo->update($application);
						$this->application_ui->add_comment_to_application($allocation['application_id'], $comment, false);
						$message .= '</br>' . lang('Follow status');
					}

					$system_message['title'] = lang("Request for equipment") . " " . $allocation['id'];
					$system_message['message'] = $comment . '<br/>' . '<a href="' . $link . '" target="_blank">' . lang('Go to allocation') . '</a>';

					$this->system_message_bo->add($system_message);
					Cache::message_set($message);
				}
			}

			$allocation['from_'] = pretty_timestamp($allocation['from_']);
			$allocation['to_'] = pretty_timestamp($allocation['to_']);
			if ($from_org)
			{
				$allocation['cancel_link'] = self::link(array(
					'menuaction' => 'bookingfrontend.uiorganization.show',
					'id' => $allocation['organization_id'],
					'date' => date("Y-m-d", strtotime($original_from))
				));
			}
			else
			{
				$allocation['cancel_link'] = self::link(array(
					'menuaction' => 'bookingfrontend.uibuilding.show',
					'id' => $allocation['building_id'],
					'date' => date("Y-m-d", strtotime($original_from))
				));
			}

			self::add_javascript('bookingfrontend', 'base', 'allocation.js', true);
			phpgwapi_jquery::load_widget('daterangepicker');

			self::rich_text_editor('field-message');
			self::render_template_xsl('allocation_edit', array(
				'allocation' => $allocation,
				'application' => $application
			));
		}
	}<|MERGE_RESOLUTION|>--- conflicted
+++ resolved
@@ -460,7 +460,6 @@
 			$user_can_delete_allocations = $config['user_can_delete_allocations'] === 'yes' ? 1 : ($config['user_can_delete_allocations'] === 'never' ? 2 : 0);
 
 			// Retrieve multiple allocation IDs
-<<<<<<< HEAD
             $ids = Sanitizer::get_var('ids', 'string');
 
             if (is_array($ids)) {
@@ -478,17 +477,6 @@
             if (empty($ids)) {
                 phpgw::no_access('booking', lang('missing id'));
             }
-=======
-			$ids = Sanitizer::get_var('ids', 'string');
-			if ($ids && !is_array($ids))
-			{
-				$ids = explode(',', $ids);
-			}
-			elseif (!$ids || !is_array($ids))
-			{
-				$ids = array(Sanitizer::get_var('id', 'int'));
-			}
->>>>>>> eff86a1f
 			$allocations_info = [];
 			foreach ($ids as $id)
 			{
