--- conflicted
+++ resolved
@@ -823,7 +823,6 @@
 Your applications have now been processed and confirmation emails have been sent to you.	bookingfrontend	nn	Søknadene dine er godkjent, og en bekreftelse er sendt til deg på e-post.
 your_applications	bookingfrontend	nn	Dine søknader
 zip code	bookingfrontend	nn	Postnummer
-<<<<<<< HEAD
 make_recurring	bookingfrontend	nn	Gjer denne til ei gjentakande booking
 login_required_for_recurring	bookingfrontend	nn	Innlogging er påkravd for gjentakande bookingar
 repeat_until	bookingfrontend	nn	Gjenta til
@@ -840,7 +839,6 @@
 repeat_until_end_of_season	bookingfrontend	nn	Gjenta til sesongsslutt
 repeat_until_date	bookingfrontend	nn	Gjenta til dato
 current_season_ends	bookingfrontend	nn	Noverande sesong sluttar
-=======
 application_registered_single	bookingfrontend	nn	Søknaden har blitt sendt inn, og ein stadfesting har blitt sendt til deg på e-post.
 application_processed_single	bookingfrontend	nn	Søknaden din har blitt behandla og ein stadfesting har blitt sendt til deg på e-post.
 applications_registered_multiple	bookingfrontend	nn	Søknadene har blitt sendt inn, og stadfestar har blitt sendt til deg på e-post.
@@ -905,5 +903,4 @@
 documents_confirmation_required	bookingfrontend	nn	Du må stadfeste at du har lese alle forskriftsdokument
 field_wild_required	bookingfrontend	nn	{{field}} er påkrevd
 field_wild_invalid	bookingfrontend	nn	{{field}} har ugyldig format
-create_user_account	bookingfrontend	nn	Opprett brukarkonto
->>>>>>> 3e58fb52
+create_user_account	bookingfrontend	nn	Opprett brukarkonto