--- conflicted
+++ resolved
@@ -663,7 +663,6 @@
 Your application has now been registered and a confirmation email has been sent to you.	bookingfrontend	en	Your application has now been registered and a confirmation email has been sent to you.
 Your applications have now been processed and confirmation emails have been sent to you.	bookingfrontend	en	Your applications have been approved, and a confirmation has been sent to you via email.
 your_applications	bookingfrontend	en	Your applications
-<<<<<<< HEAD
 billing_information_contact_person	bookingfrontend	en	Billing information for contact person
 billing_information	bookingfrontend	en	Billing information
 submit_application	bookingfrontend	en	Submit application
@@ -728,10 +727,9 @@
 add_groupleader	bookingfrontend	en	Add groupleader
 remove_groupleader	bookingfrontend	en	Remove groupleader
 edit_organization	bookingfrontend	en	Edit organization
-field_is_required	bookingfrontend	en	Name is required
+field_is_required	bookingfrontend	en	Field is required
 field_is_too_short	bookingfrontend	en	Field value is too short
+field_is_too_long	bookingfrontend	en	Field is too long
 ssn_length	bookingfrontend	en	Birth nummer should consists of 11 numbers
 invalid_email	bookingfrontend	en	Invalid email
-=======
-zip code	bookingfrontend	en	Zip code
->>>>>>> 2ffea674
+zip code	bookingfrontend	en	Zip code