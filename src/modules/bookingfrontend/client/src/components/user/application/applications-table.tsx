--- conflicted
+++ resolved
@@ -57,15 +57,10 @@
 
 		{
 			id: 'dates',
-<<<<<<< HEAD
 			accessorFn: (row) => row.dates,
 			header: t('bookingfrontend.timestamp'),
 			cell: info => {
 				const dates = info.getValue<IApplicationDate[]>();
-=======
-			accessorFn: (row) => {
-				const dates = row.dates;
->>>>>>> 8b33e11f
 				if (dates.length === 0) return null;
 
 				// Sort dates and get earliest from_ date for sorting
