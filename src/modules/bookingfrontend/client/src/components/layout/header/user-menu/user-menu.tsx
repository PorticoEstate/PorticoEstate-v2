'use client'
import React, {FC, useEffect, useState, useMemo} from 'react';
import {useBookingUser, useLogin, useLogout} from "@/service/hooks/api-hooks";
import {Divider, Dropdown} from "@digdir/designsystemet-react";
import { EnterIcon, PersonFillIcon, ChevronDownIcon, TenancyIcon } from "@navikt/aksel-icons";
import {useTrans} from "@/app/i18n/ClientTranslationProvider";
import {phpGWLink} from "@/service/util";
import Link from "next/link";
import {useSearchParams} from "next/navigation";
import {useQueryClient} from "@tanstack/react-query";
import UserCreationModal from "@/components/user/creation-modal/user-creation-modal";

interface UserMenuProps {
}

const UserMenu: FC<UserMenuProps> = (props) => {
    const [lastClickHistory, setLastClickHistory] = useState<string>();
    const t = useTrans();
    const bookingUserQ = useBookingUser();
    const {data: bookingUser, isLoading, refetch} = bookingUserQ;
    const searchparams = useSearchParams();
    const queryClient = useQueryClient();

    const login = useLogin();
    const logout = useLogout();

    useEffect(() => {
        const clickHistory = searchparams.get('click_history');
        if (clickHistory !== lastClickHistory) {
            setLastClickHistory(clickHistory!);
            queryClient.invalidateQueries({queryKey: ['bookingUser']})
        }
    }, [searchparams, queryClient]);

<<<<<<< HEAD
    // Show creation modal for first-time users
    useEffect(() => {
        if (!isLoading && bookingUser?.is_logged_in && bookingUser?.needs_profile_creation && !showCreationModal) {
            setShowCreationModal(true);
        } else if (bookingUser?.is_logged_in && !bookingUser?.needs_profile_creation && showCreationModal) {
			setShowCreationModal(false);
		}
    }, [bookingUser, isLoading, showCreationModal]);

    // Filter active delegates
    const activeDelegates = useMemo(() => {
        return bookingUser?.delegates?.filter(delegate => delegate.active) || [];
    }, [bookingUser?.delegates]);


=======
>>>>>>> 4682d7c3
    const handleLogin = async () => {
        try {
            await login.mutateAsync();
        } catch (error) {
            console.error('Login failed:', error);
        }
    };

    const handleLogout = async () => {
        try {
            await logout.mutateAsync();
        } catch (error) {
            console.error('Logout failed:', error);
        }
    };



    if (bookingUser?.is_logged_in) {
        return (
            <>
                <Dropdown.TriggerContext>
                    <Dropdown.Trigger variant={'tertiary'} color={'accent'} data-size={'sm'}>
                        <PersonFillIcon width="1.875rem" height="1.875rem" /> {bookingUser.name || t('bookingfrontend.user')} <ChevronDownIcon fontSize="1.25rem" />
                    </Dropdown.Trigger>
                    <Dropdown>
                        <Dropdown.List>
                            <Dropdown.Item>
                                <Dropdown.Button asChild>
                                    <Link href={'/user'}
                                          className={'link-text link-text-unset normal'}>
                                        <PersonFillIcon fontSize="1.25rem" /> {t('bookingfrontend.my page')}
                                    </Link>
                                </Dropdown.Button>
                            </Dropdown.Item>
                        </Dropdown.List>
                        <Divider/>
                {activeDelegates.length > 0 && (
                            <>
                                <Dropdown.List>
                            {activeDelegates.map((delegate) => <Dropdown.Item key={delegate.org_id}>
                                        <Dropdown.Button asChild>

                                    <Link href={`/organization/${delegate.org_id}`}
                                                  className={'link-text link-text-unset normal'}>
                                                <TenancyIcon fontSize="1.25rem" /> {delegate.name}
                                            </Link>
                                        </Dropdown.Button>

                                    </Dropdown.Item>)}


                                </Dropdown.List>
                                <Divider/>
                            </>
                        )}

                        <Dropdown.List>

                            <Dropdown.Item>
                                <Dropdown.Button asChild>
                                    <a
                                        href={phpGWLink(['bookingfrontend', 'logout/'])}

                                        className={'link-text link-text-unset normal'}>
                                        {t('common.logout')}
                                    </a>
                                </Dropdown.Button>

                            </Dropdown.Item>
                        </Dropdown.List>
                    </Dropdown>
                </Dropdown.TriggerContext>
            </>
        );
    }

    // if(1==1) {
    return (<Dropdown.TriggerContext>
        <Dropdown.Trigger variant={'tertiary'} color={'accent'} data-size={'sm'}>
            <EnterIcon width="1.875rem" height="1.875rem" /> {t('common.login')}
        </Dropdown.Trigger>
        <Dropdown>
            <Dropdown.List>
                <Dropdown.Item>
                    <Dropdown.Button asChild>

                        <a
                            href={phpGWLink(['bookingfrontend', 'login/'], {after: encodeURI(window.location.href.split('bookingfrontend')[1])})}

                            className={'link-text link-text-unset normal'}>
                            <EnterIcon width="1.25rem" height="1.25rem" /> {t('bookingfrontend.private_person')}
                        </a>
                    </Dropdown.Button>
                </Dropdown.Item>
                <Divider/>

                <Dropdown.Item>
                    <Dropdown.Button asChild>

                        <Link href={phpGWLink('/', {
                            menuaction: 'booking.uiapplication.index',
                        }, false)}
                              className={'link-text link-text-unset normal'}>
                            <EnterIcon width="1.25rem" height="1.25rem" /> {t('bookingfrontend.case_officer')}
                        </Link>
                    </Dropdown.Button>
                </Dropdown.Item>
            </Dropdown.List>
        </Dropdown>
    </Dropdown.TriggerContext>)
    // }

    // return (
    //     <Link
    //         href={phpGWLink(['bookingfrontend', 'login/'], {after: encodeURI(window.location.href.split('bookingfrontend')[1])})}
    //         className={'link-text link-text-unset'}>
    //         <Button variant={'tertiary'} color={'accent'} data-size={'sm'}>
    //             <FontAwesomeIcon icon={faSignInAlt}/> {t('common.login')}
    //         </Button>
    //     </Link>
    // );
}

export default UserMenu

<|MERGE_RESOLUTION|>--- conflicted
+++ resolved
@@ -32,25 +32,14 @@
         }
     }, [searchparams, queryClient]);
 
-<<<<<<< HEAD
-    // Show creation modal for first-time users
-    useEffect(() => {
-        if (!isLoading && bookingUser?.is_logged_in && bookingUser?.needs_profile_creation && !showCreationModal) {
-            setShowCreationModal(true);
-        } else if (bookingUser?.is_logged_in && !bookingUser?.needs_profile_creation && showCreationModal) {
-			setShowCreationModal(false);
-		}
-    }, [bookingUser, isLoading, showCreationModal]);
-
-    // Filter active delegates
-    const activeDelegates = useMemo(() => {
-        return bookingUser?.delegates?.filter(delegate => delegate.active) || [];
-    }, [bookingUser?.delegates]);
+	// Filter active delegates
+	const activeDelegates = useMemo(() => {
+		return bookingUser?.delegates?.filter(delegate => delegate.active) || [];
+	}, [bookingUser?.delegates]);
 
 
-=======
->>>>>>> 4682d7c3
-    const handleLogin = async () => {
+
+	const handleLogin = async () => {
         try {
             await login.mutateAsync();
         } catch (error) {
