%1 bookings were updated.	bookingfrontend	en	%1 bookings were updated.
%1 bookings will be updated.	bookingfrontend	en	%1 bookings will be updated.
-- select an activity --	bookingfrontend	en	-- select an activity --
1 week	bookingfrontend	en	1 week
2 weeks	bookingfrontend	en	2 weeks
3 weeks	bookingfrontend	en	3 weeks
4 weeks	bookingfrontend	en	4 weeks
_organization	bookingfrontend	en	Organization
A Case officer will review your application as soon as possible.	bookingfrontend	en	A case officer will review your application as soon as possible.
About Aktive kommune	bookingfrontend	en	About Aktive Kommune
About the service	bookingfrontend	en	About the service
accept application	bookingfrontend	en	Accept application
accepted	bookingfrontend	en	Accepted
Access denied	bookingfrontend	en	Access denied
access_denied	bookingfrontend	en	Access Denied
account	bookingfrontend	en	Account
Account Codes	bookingfrontend	en	Account codes
account status	bookingfrontend	en	Account status
actions	bookingfrontend	en	Actions
activate_group	bookingfrontend	en	Activate group
active	bookingfrontend	en	Active
active applications	bookingfrontend	en	Active applications
Activities (2018)	bookingfrontend	en	Activities
activity	bookingfrontend	en	Activity
activity_id	bookingfrontend	en	Activity id
add a comment	bookingfrontend	en	Add a comment
add another date	bookingfrontend	en	Add another date
Add application	bookingfrontend	en	Add application
add boundary	bookingfrontend	en	Add boundary
add comment	bookingfrontend	en	Add comment
add document	bookingfrontend	en	Add document
Add group	bookingfrontend	en	Add group
add new event	bookingfrontend	en	Add new event
add permission	bookingfrontend	en	Add permission
add_contact	bookingfrontend	en	Add contact
add_date	bookingfrontend	en	Add date
add_rent_object	bookingfrontend	en	Add rent object
add_rental_period	bookingfrontend	en	Add rental period
added %1 users	booking	en	Added %1 users
additional_information	bookingfrontend	en	Additional information (optional)
address	bookingfrontend	en	Address
admin 1	bookingfrontend	en	Admin 1
admin 2	bookingfrontend	en	Admin 2
admins	bookingfrontend	en	Admins
after_submission_title	bookingfrontend	en	After submission
again	booking	en	Again
age group	bookingfrontend	en	Agegroup
agegroup	bookingfrontend	en	Agegroup
Agegroups kan not be larger than 9999 peoples	bookingfrontend	en	Agegroups kan not be larger than 9999 peoples
all_day	bookingfrontend	en	All day
allocation	bookingfrontend	en	Allocation
Allocation deleted on	bookingfrontend	en	Allocation deleted on
allocation show	bookingfrontend	en	Allocation display
allocations	bookingfrontend	en	Allocations
allocations colliding with existing bookings or allocations (%1)	bookingfrontend	en	Allocations colliding with existing bookings or allocations (%1)
Allocations deleted on	bookingfrontend	en	Allocations deleted on
allocations that can be created (%1)	bookingfrontend	en	Allocations that can be created (%1)
amount	bookingfrontend	en	Amount
anonymous password	bookingfrontend	en	Anonymous password
anonymous user	bookingfrontend	en	Anonymous user
application	bookingfrontend	en	Application
application add	bookingfrontend	en	Application add
Application basket	bookingfrontend	en	Application basket
Application cart	bookingfrontend	en	Application cart
application_documents	bookingfrontend	en	Application documents
application_processed_single	bookingfrontend	en	Your application has now been processed and a confirmation email has been sent to you.
application_registered_confirmation	bookingfrontend	en	Your application has now been registered and a confirmation email has been sent to you.
application_registered_single	bookingfrontend	en	Your application has now been registered and a confirmation email has been sent to you.
application_title	bookingfrontend	en	Application title
applications	bookingfrontend	en	Applications
applications.description	bookingfrontend	en	View and manage your applications
applications_for_review_title	bookingfrontend	en	Applications for review
applications_may_contain_paid_services	bookingfrontend	en	Applications may contain paid additional services
applications_overview	bookingfrontend	en	Here is an overview of your applications that are ready for submission and approval.
applications_processed_multiple	bookingfrontend	en	Your applications have now been processed and confirmation emails have been sent to you.
applications_ready_for_submission	bookingfrontend	en	Applications ready for submission
applications_registered_multiple	bookingfrontend	en	Your applications have now been registered and confirmation emails have been sent to you.
applications_sent_and_will_receive_email	bookingfrontend	en	Applications have been sent and you will receive a response by email
applications_sent_simultaneously	bookingfrontend	en	Applications are sent simultaneously
Apply filter	bookingfrontend	en	Activate filter
Apply for time	bookingfrontend	en	Apply for time
apr	bookingfrontend	en	April
archived	bookingfrontend	en	Archived
Article	bookingfrontend	en	Article
articles	bookingfrontend	en	Articles
Associated bookings	bookingfrontend	en	Associated allocations/events
attachment	bookingfrontend	en	Attachment
audience	bookingfrontend	en	Audience
aug	bookingfrontend	en	August
available	bookingfrontend	en	Available
back	bookingfrontend	en	Back
Back to user list	booking	en	Back to user list
back_to_start	bookingfrontend	en	Back to start
basic_information	bookingfrontend	en	Basic Information
beta_version	bookingfrontend	en	Beta version
billing	bookingfrontend	en	Billing
billing_information	bookingfrontend	en	Billing information
billing_information_contact_person	bookingfrontend	en	Billing information for contact person
Book resource	bookingfrontend	en	Book resource
bookable resources	bookingfrontend	en	Bookable resources
booking	bookingfrontend	en	Booking
Booking and allocations deleted on	bookingfrontend	en	Booking and allocations deleted on
Booking Cancel information	bookingfrontend	en	Booking cancel information
Booking Cancel information2	bookingfrontend	en	Booking cancel information2
Booking Delete information	bookingfrontend	en	Booking delete information
Booking Delete information2	bookingfrontend	en	Booking delete information2
Booking Delete information3	bookingfrontend	en	Booking delete information3
Booking deleted on	bookingfrontend	en	Booking deleted on
booking district	bookingfrontend	en	Booking district
booking name	bookingfrontend	en	Booking name
booking show	bookingfrontend	en	Internal allocation
booking_calendar	bookingfrontend	en	Bookingcalendar
booking_categories	bookingfrontend	en	Booking categories
booking_unavailable	bookingfrontend	en	Booking unavailable
bookingfrontend host	bookingfrontend	en	Bookingfrontend host
bookingfrontend settings	bookingfrontend	en	Bookingfrontend settings
bookings	bookingfrontend	en	Bookings
Bookings and allocations deleted on	bookingfrontend	en	Bookings and allocations deleted on
Bookings deleted on	bookingfrontend	en	Bookings deleted on
Bookings that can be created	bookingfrontend	en	Bookings that can be created
bookings_are_completed	bookingfrontend	en	Your bookings are completed and confirmed
both_buttons_submit_applications	bookingfrontend	en	Both buttons submit applications
boundaries	bookingfrontend	en	Boundaries
building	bookingfrontend	en	Building
Building information	bookingfrontend	en	Building information
building name	bookingfrontend	en	Building name
Building or facility name	bookingfrontend	en	Building/facility name
building schedule	bookingfrontend	en	Building schedule
Building users	bookingfrontend	en	Building users
buildings	bookingfrontend	en	Buildings
bygning	bookingfrontend	en	Bygning
calendar view	bookingfrontend	en	Day/week view
calendar_resources	bookingfrontend	en	Calendar resources
calendar_view	bookingfrontend	en	Calendar
calendar_view_disabled	bookingfrontend	en	Calendar view is disabled
Can not create a booking in the past	bookingfrontend	en	Can not create a booking in the past
Can not repeat from a date in the past	bookingfrontend	en	Can not repeat from a date in the past
cancel	bookingfrontend	en	Cancel
Cancel allocation	bookingfrontend	en	Cancel allocation
Cancel allocation also	bookingfrontend	en	Cancel allocation also
Cancel allocations	bookingfrontend	en	Cancel allocations
Cancel booking	bookingfrontend	en	Cancel booking
Cancel bookings	bookingfrontend	en	Cancel bookings
cancel event	bookingfrontend	en	Cancel event
Cancel information	bookingfrontend	en	Cancel information
Cancel information2	bookingfrontend	en	Cancel information2
Cancel until	bookingfrontend	en	Cancel until
Cancelation of allocation from	bookingfrontend	en	Cancelation of allocation from
Cancelation of booking and allocation from	bookingfrontend	en	Cancelation of booking and allocation from
Cancelation of booking from	bookingfrontend	en	Cancelation of booking from
Cancelation of bookings and allocations from	bookingfrontend	en	Cancelation of bookings and allocations from
Cancelation of bookings from	bookingfrontend	en	Cancelation of bookings from
cancelled	bookingfrontend	en	Cancelled
Cannot change end time	bookingfrontend	en	Failed to change end time. End date cannot be before start date
Cannot change start time	bookingfrontend	en	Failed to change start time. Start date cannot be later than end date
case officer	bookingfrontend	en	Case officer
case_officer	bookingfrontend	en	Case Officer
case_officer_review_multiple	bookingfrontend	en	A Case officer will review your applications as soon as possible.
case_officer_review_single	bookingfrontend	en	A Case officer will review your application as soon as possible.
category	bookingfrontend	en	Category
Change organization	common	en	Change organization
Change the allocation	bookingfrontend	en	Change the allocation
Check calendar	bookingfrontend	en	Check calendar
check_spam_filter	bookingfrontend	en	Please check your spam filter if you are missing mail.
choose a date	bookingfrontend	en	Choose a date
Choose another building	bookingfrontend	en	Choose another building
Choose atleast one object	bookingfrontend	en	Choose at least one object
Choose categories	bookingfrontend	en	Choose categories
Choose date	bookingfrontend	en	Choose date
Choose date-range	bookingfrontend	en	Choose date range
choose file	bookingfrontend	en	Choose file
choose rent object	bookingfrontend	en	Choose rent object
choose rent object and rentperiod	bookingfrontend	en	Choose rent object and rentperiod
choose rent period	bookingfrontend	en	Choose rent period
Choose resources	bookingfrontend	en	Choose resources
choose target audience	bookingfrontend	en	Choose target audience
choose_a	bookingfrontend	en	Choose a billing type
choose_checkout_method	bookingfrontend	en	Choose checkout method
chosen rent object	bookingfrontend	en	Chosen resources
chosen rent period	bookingfrontend	en	Chosen rent period
city	bookingfrontend	en	City
clear	bookingfrontend	en	Clear
click to sort ascending	bookingfrontend	en	Click to sort ascending
click to sort descending	bookingfrontend	en	Click to sort descending
clock_short	bookingfrontend	en	Time
Close	bookingfrontend	en	Close
close_dialog	bookingfrontend	en	Close dialog
close_message	bookingfrontend	en	Close message
collect users	booking	en	Collect users
Collects users from all applications and events	booking	en	Collects users from all applications and events
comment	bookingfrontend	en	Comment
comments	bookingfrontend	en	Comments
Complete applications	bookingfrontend	en	Complete applications
complete applications	bookingfrontend	en	Complete applications
complete_applications	bookingfrontend	en	Complete applications
Confirm e-mail address	bookingfrontend	en	Confirm e-mail address
confirm_activate_group	bookingfrontend	en	Are you sure you want to activate the group {{name}}?
confirm_deactivate_group	bookingfrontend	en	Are you sure you want to deactivate the group {{name}}?
confirm_delete_delegate	bookingfrontend	en	Are you sure you want to remove {{name}} as a delegate? This will revoke their access to this organization.
confirm_delete_group	bookingfrontend	en	Are you sure you want to delete the group {name}?
confirm_email	bookingfrontend	en	Confirm email
confirm_restore_delegate	bookingfrontend	en	Are you sure you want to restore {{name}} as an active delegate?
confirm_this_document	bookingfrontend	en	Confirm this document
CONFIRMED	bookingfrontend	en	Confirmed
contact	bookingfrontend	en	Contact
contact 1	bookingfrontend	en	Contact 1
contact 2	bookingfrontend	en	Contact 2
contact information	bookingfrontend	en	Contact information
Contact information name is to long. max 50 characters	bookingfrontend	en	Contact information name is to long. max 50 characters
contact person	bookingfrontend	en	Contact person
contact_and_invoice	bookingfrontend	en	Contact & Invoice
contact_email	bookingfrontend	en	Email
contact_name	bookingfrontend	en	Contact name
contact_phone	bookingfrontend	en	Phone
contacts[0][email] contains an invalid email	bookingfrontend	en	Contacts[0][email] contains an invalid email
contacts[1][email] contains an invalid email	bookingfrontend	en	Contacts[1][email] contains an invalid email
continue	bookingfrontend	en	Continue
cookie domain for sessions	bookingfrontend	en	Cookie domain for sessions
copy_application	bookingfrontend	en	Copy application
cost	bookingfrontend	en	Cost
cost is set	booking	en	New price is set
Could not delete allocation due to a booking still use it	bookingfrontend	en	Could not delete allocation due to a booking still use it
Could not find application id. Contact case officer with allocation id	bookingfrontend	en	Could not find the corresponding application. To increase time, you must contact the case handler with the allocation:
create	bookingfrontend	en	Create
Create new booking	bookingfrontend	en	Create new booking
created	bookingfrontend	en	Created
currency	bookingfrontend	en	NOK
current activities	bookingfrontend	en	Current activities
custom login url	bookingfrontend	en	Custom login url
custom login url parameter	bookingfrontend	en	Custom login url parameter
customer identifier type is required	bookingfrontend	en	Customer identifier type is required
Customer number	bookingfrontend	en	Reference number
customer_identifier_type	bookingfrontend	en	Customer identifier type
customer_organization_number is invalid	bookingfrontend	en	Customer organization number is invalid
customer_ssn contains an invalid Norwegian social security number (6 or 11 digits)	bookingfrontend	en	Customer_ssn contains an invalid norwegian social security number (6 or 11 digits)
daily_rate	bookingfrontend	en	Daily rate
dashboard	bookingfrontend	en	Dashboard
Date	bookingfrontend	en	Date
Date of birth or SSN	bookingfrontend	en	Date of birth or ssn
dates	bookingfrontend	en	Dates
day	bookingfrontend	en	Day
day of the week	bookingfrontend	en	Day of the week
days	bookingfrontend	en	Days
deactivate_group	bookingfrontend	en	Deactivate group
dec	bookingfrontend	en	Dec
Decrease of from time overlap with existing booking	bookingfrontend	en	Cannot change date. Start time overlaps with existing internal allocation
Decrease of to time overlap with existing booking	bookingfrontend	en	Cannot change date. End time overlaps with an existing internal allocation
delegate from	bookingfrontend	en	Delegate from
delegate from.description	bookingfrontend	en	Manage delegations from organizations
delete	bookingfrontend	en	Delete
Delete Event	bookingfrontend	en	Delete event
Delete information	bookingfrontend	en	Delete information
Delete information2	bookingfrontend	en	Delete information2
delete_group	bookingfrontend	en	Delete group
delete_rentobject	bookingfrontend	en	Delete rent object
delete_rentobject_body	bookingfrontend	en	Are you sure you want to delete this rent object from your basket?
Deleted on	bookingfrontend	en	Deleted on
description	bookingfrontend	en	Description
description not available	bookingfrontend	en	Description not available
deselect_all	bookingfrontend	en	Deselect All
direct_booking	bookingfrontend	en	Direct booking
direct_booking_title	bookingfrontend	en	Direct booking title
direct_bookings_confirmation_title	bookingfrontend	en	Direct bookings
district	bookingfrontend	en	District
Do you really want to collect users	booking	en	Do you really want to collect users?
do you really want to collect users again	booking	en	Do you really want to collect users again?
Do you want to delete application?	bookingfrontend	en	Do you want to delete application?
document	bookingfrontend	en	Document
document name	bookingfrontend	en	Document name
documents	bookingfrontend	en	Documents
download to your calendar	bookingfrontend	en	Download to your calendar
drawing	bookingfrontend	en	Drawing
E-mail address	bookingfrontend	en	E-mail address
each	bookingfrontend	en	Each
edit	bookingfrontend	en	Edit
edit agegroup group	bookingfrontend	en	Edit agegroup group
edit allocation	bookingfrontend	en	Edit allocation
Edit allocation information	bookingfrontend	en	If you only need to change the allocation for a selected date, press the Change button below to mark the time as available, and the time will be shown as available in the calendar, and can be allocated to other clubs/organizations.
Edit allocation information2	bookingfrontend	en	If you need to change more, you can select 'Out season' or 'Change to' and choose a date, you can also choose an interval (e.g., every other week).
edit application	bookingfrontend	en	Edit application
edit Audience group	bookingfrontend	en	Edit audience group
edit booking	bookingfrontend	en	Edit booking
edit data	bookingfrontend	en	Edit data
edit event	bookingfrontend	en	Edit event
Edit Events	bookingfrontend	en	Edit events
Edit Group	bookingfrontend	en	Edit group
edit organization	bookingfrontend	en	Edit organization
Edit System Message	bookingfrontend	en	Edit system message
Edit until	bookingfrontend	en	Edit until
edit_event	bookingfrontend	en	Edit Event
edit_group	bookingfrontend	en	Edit group
edit_organization	bookingfrontend	en	Edit Organization
editer	bookingfrontend	en	Editer
empty_cart	bookingfrontend	en	You have nothing in your shopping cart
end_time	bookingfrontend	en	End time
end_time_in_past	bookingfrontend	en	End time cannot be in the past
end_time_must_be_after_start_time	bookingfrontend	en	End time must be after start time
end_time_outside_business_hours	bookingfrontend	en	End time must be within business hours
enter_description_markdown	bookingfrontend	en	Enter description in markdown format
enter_team_organization_name	bookingfrontend	en	Enter team/organization name
enter_title	bookingfrontend	en	Please enter a title
enter_your_comment_here	bookingfrontend	en	Enter your comment here
entity %1 has been saved	bookingfrontend	en	Entity %1 has been saved
entity %1 has been updated	bookingfrontend	en	Entity %1 has been updated
equipment	bookingfrontend	en	Equipment
equipment name	bookingfrontend	en	Equipment name
Equipment text	bookingfrontend	en	In the field below, please enter if you have any special needs related to the activity
estimated number of participants	bookingfrontend	en	Estimated number of participants
event	bookingfrontend	en	Event
Event Delete Information	bookingfrontend	en	Event delete information
Event Delete Information2	bookingfrontend	en	Event delete information2
event show	bookingfrontend	en	Event display
Event was created	booking	en	The event was created
Event/activity description	bookingfrontend	en	Event/activity description
Event/activity homepage	bookingfrontend	en	Event/activity homepage
event_building	bookingfrontend	en	Event / Building
event_title	bookingfrontend	en	Event title
event_type	bookingfrontend	en	Event type
events	bookingfrontend	en	Events
events_allocations	bookingfrontend	en	Events/Allocations
every	bookingfrontend	en	every
executiveofficer	bookingfrontend	en	Executiveofficer
expired for edit	bookingfrontend	en	Expired
Facilities	bookingfrontend	en	Facilities
facilities	bookingfrontend	en	Facilities
failed_to_add_comment	bookingfrontend	en	Failed to add comment
feb	bookingfrontend	en	Feb
female	bookingfrontend	en	Female
fetching data	bookingfrontend	en	Fetching data
Field %1 is required	bookingfrontend	en	Field %1 is required
Field %1: Invalid format	bookingfrontend	en	Field %1: invalid format
fill_from_delegate	bookingfrontend	en	Fill from delegate
filnavn	bookingfrontend	en	Filename
filter	bookingfrontend	en	Filter
Find available	bookingfrontend	en	Find available
Find available resources	bookingfrontend	en	Find available resources
find_event_or_activity	bookingfrontend	en	Find event or activity
find_team_or_organization	bookingfrontend	en	Find team or organization
Follow status	bookingfrontend	en	You can follow the status under My Page --> Applications
footer info	bookingfrontend	en	Footer info
footer privacy link	bookingfrontend	en	Footer privacy link
for allocations until	bookingfrontend	en	for allocations until:
for remaining season	bookingfrontend	en	for the remaining season
For rent	bookingfrontend	en	For rent
found %1 results	bookingfrontend	en	Found %1 results
found none	booking	en	Found none
fr	bookingfrontend	en	Fr
free	bookingfrontend	en	Free
from	bookingfrontend	en	From
From time	bookingfrontend	en	From time
from_date	bookingfrontend	en	From date
generate allocations	bookingfrontend	en	Generate allocations
generate allocations from week template	bookingfrontend	en	Generate allocations from week template
get name from external source	bookingfrontend	en	Get name from external source
Go back	bookingfrontend	en	Go back
Go back to calendar	bookingfrontend	en	Go back to calendar
go back to the template week	bookingfrontend	en	Go back to the template week
Go to allocation	bookingfrontend	en	Go to allocation
google tracker id	bookingfrontend	en	Google tracker id
group	bookingfrontend	en	Group
Group shortname	bookingfrontend	en	Group shortname
group_contacts	bookingfrontend	en	Group contacts
group_id	bookingfrontend	en	Group id
group_name	bookingfrontend	en	Group name
group_shortname	bookingfrontend	en	Short name
Happening in Bergen	bookingfrontend	en	Happening in Bergen
history	bookingfrontend	en	History
history and comments (%1)	bookingfrontend	en	History and comments (%1)
hms document	bookingfrontend	en	Hse document
home_page	bookingfrontend	en	To the homepage
homepage	bookingfrontend	en	Homepage
hour	bookingfrontend	en	Hour
hourly_rate	bookingfrontend	en	Hourly rate
hours	bookingfrontend	en	Hours
how many?	bookingfrontend	en	How many?
I am feeling lucky	bookingfrontend	en	I am feeling lucky
id	bookingfrontend	en	Id
if same as framework leave empty	bookingfrontend	en	If same as framework leave empty
In order to send the invoice we need information about either customer organization number or norwegian social security number	bookingfrontend	en	In order to send the invoice we need information about either customer organization number or norwegian social security number
inactivate	bookingfrontend	en	Inactivate
inactive	bookingfrontend	en	Inactive
Information about the event	bookingfrontend	en	Information about the event
Information about the event (edit)	bookingfrontend	en	Information about the event (edit)
Internal Customer	bookingfrontend	en	Internal customer
Interval	bookingfrontend	en	Interval
invalid date	common	en	Invalid date
Invalid from date	bookingfrontend	en	Invalid from date
invoice	bookingfrontend	en	Invoice
invoice information	bookingfrontend	en	Invoice information
Invoice Instruction	bookingfrontend	en	Invoice instruction
invoice.description	bookingfrontend	en	View your invoices
invoice_created_for_direct_bookings	bookingfrontend	en	Invoice is created for direct bookings
invoice_will_come_if_approved	bookingfrontend	en	An invoice will be sent if the application is approved
invoiced	bookingfrontend	en	Invoiced
invoiced_only_if_approved	bookingfrontend	en	These are invoiced only if the application is approved
It is currently not possible to rent anything here	bookingfrontend	en	It is currently not possible to rent anything here
jan	bookingfrontend	en	January
jul	bookingfrontend	en	July
jun	bookingfrontend	en	Jun
kg	bookingfrontend	en	kg
last login	bookingfrontend	en	Last login
last modified	bookingfrontend	en	Last modified
last password change	bookingfrontend	en	Last password change
Layout	bookingfrontend	en	Layout
leased	bookingfrontend	en	Leased
Lengt of name is to long, max %1 characters long	bookingfrontend	en	Lengt of name is to long, max %1 characters long
Lengt of shortname is to long, max 11 characters long	bookingfrontend	en	Lengt of shortname is to long, max 11 characters long
Link to website	bookingfrontend	en	Link to website
list_view	bookingfrontend	en	List
Loading...	bookingfrontend	en	Loading...
loading_cart	bookingfrontend	en	Loading shopping cart
loading_resource_info	bookingfrontend	en	Loading resource information
loading_user	bookingfrontend	en	Loading user
loading_user_info	bookingfrontend	en	Loading user information
location	bookingfrontend	en	Location
locations	bookingfrontend	en	Facilities
log off	bookingfrontend	en	Log off
log on	bookingfrontend	en	Log on
login	common	en	Login
login apikey	bookingfrontend	en	Login apikey
login header key	bookingfrontend	en	Login header key
login header regular expression	bookingfrontend	en	Login header regular expression
login role id	bookingfrontend	en	Login role id
login soap client encoding	bookingfrontend	en	Login soap client encoding
login soap client location	bookingfrontend	en	Login soap client location
login soap client login	bookingfrontend	en	Login soap client login
login soap client password	bookingfrontend	en	Login soap client password
login soap client proxy host	bookingfrontend	en	Login soap client proxy host
login soap client proxy port	bookingfrontend	en	Login soap client proxy port
login soap client uri	bookingfrontend	en	Login soap client uri
login soap client wsdl	bookingfrontend	en	Login soap client wsdl
login webservicehost	bookingfrontend	en	Login webservicehost
logout	common	en	Logout
m	bookingfrontend	en	Meter
m2	bookingfrontend	en	Square meters
male	bookingfrontend	en	Male
manual	bookingfrontend	en	Manual
manual	common	en	Manual
mar	bookingfrontend	en	Mars
markdown	bookingfrontend	en	Markdown
markdown_help_professional	bookingfrontend	en	Use the toolbar above to format your text, or write in markdown syntax. Click preview to see the result.
Mass update	bookingfrontend	en	Mass update
max_participants	bookingfrontend	en	Max {{count}} participants
may	bookingfrontend	en	May
Message	bookingfrontend	en	Message
metadata settings	bookingfrontend	en	Metadata settings
meter	bookingfrontend	en	Meter
Minimum 8 digits	bookingfrontend	en	Minimum 8 digits
minute	bookingfrontend	en	Minute
minute_rate	bookingfrontend	en	Minute rate
Missing rights	bookingfrontend	en	Missing rights
mo	bookingfrontend	en	Mo
modified	bookingfrontend	en	Modified
month	bookingfrontend	en	Month
more	bookingfrontend	en	More
more info	bookingfrontend	en	More info
more_filters	bookingfrontend	en	More filters
multiple_time_slots	bookingfrontend	en	Multiple time slots
my page	bookingfrontend	en	My page
name	bookingfrontend	en	Name
Name for event/activity	bookingfrontend	en	Name for event/activity
Needed for the return from the external logout	bookingfrontend	en	Needed for the return from the external logout
new	bookingfrontend	en	New
new activity	bookingfrontend	en	New activity
new age group	bookingfrontend	en	New age group
new allocation	bookingfrontend	en	New allocation
new application	bookingfrontend	en	New application
new audience group	bookingfrontend	en	New audience group
new booking	bookingfrontend	en	New booking
new booking application	bookingfrontend	en	New booking application
new building	bookingfrontend	en	New building
new building permission	bookingfrontend	en	New building permission
new contact	bookingfrontend	en	New contact
new document	bookingfrontend	en	New document
new equipment	bookingfrontend	en	New equipment
new event	bookingfrontend	en	New event
new group	bookingfrontend	en	New group
New message	bookingfrontend	en	New message
new organization	bookingfrontend	en	New organization
new resource	bookingfrontend	en	New resource
new root permission	bookingfrontend	en	New root permission
new season	bookingfrontend	en	New season
new season permission	bookingfrontend	en	New season permission
New system message	bookingfrontend	en	New system message
new_group	bookingfrontend	en	New group
Next step	bookingfrontend	en	Next step
No available options	bookingfrontend	en	No available options
no Data.	bookingfrontend	en	No data.
no description yet	bookingfrontend	en	No description yet
no parents	bookingfrontend	en	No parents
no records found.	bookingfrontend	en	No records found.
No rent object chosen	bookingfrontend	en	No rent object chosen
No valid identification returned from login	common	en	No valid identification returned from login
no_delegates	bookingfrontend	en	No delegates found
no_documents_to_accept	bookingfrontend	en	There are no documents to accept for this application.
no_groups	bookingfrontend	en	No groups found
no_history_available	bookingfrontend	en	No history available
no_overlap	bookingfrontend	en	{{res}} does not allow overlapping bookings.
no_permission_edit_organization	bookingfrontend	en	You do not have permission to edit this organization.
no_resources_found	bookingfrontend	en	No resources found for the given date
nov	bookingfrontend	en	November
number of participants	bookingfrontend	en	Number of participants
number of participants is required	bookingfrontend	en	Number of participants is required
Object No.	bookingfrontend	en	Object no.
oct	bookingfrontend	en	October
of	bookingfrontend	en	Of
officer	bookingfrontend	en	Officer
Official organization	bookingfrontend	en	Registered in Brønnøysund
old	bookingfrontend	en	Old
optional	booking	en	Optional
orders_articles	bookingfrontend	en	Orders/Articles
organization	bookingfrontend	en	Organization
organization index	bookingfrontend	en	Organization index
organization number	bookingfrontend	en	Organization number
Organization shortname	bookingfrontend	en	Organization shortname
organization type	bookingfrontend	en	Organization type
organization_calendar	bookingfrontend	en	Organization Calendar
organization_not_found	bookingfrontend	en	Organization not found
organizations	bookingfrontend	en	Organizations
organizer	bookingfrontend	en	Organizer
organizer/responsible seeker	bookingfrontend	en	Organizer/responsible seeker
organizer_required	bookingfrontend	en	Organizer name is required
other	bookingfrontend	en	Other
Out season	bookingfrontend	en	Out season
outside_opening_hours	bookingfrontend	en	Outside opening hours
Overlaps other organizations allocation	bookingfrontend	en	Overlaps other organizations allocation
Overlaps with existing allocation	bookingfrontend	en	Overlaps with existing allocation
Overlaps with existing booking	bookingfrontend	en	Overlaps with existing booking
Overlaps with existing event	bookingfrontend	en	Overlaps with existing event
ownership	bookingfrontend	en	Ownership
parent activity	bookingfrontend	en	Parent activity
parent id	bookingfrontend	en	Parent id
part of town	common	en	Part of town
Part of town (2018)	bookingfrontend	en	Part of town
participants	bookingfrontend	en	Participants
pay_later_with_invoice	bookingfrontend	en	Pay later with invoice
pay_now_or_later	bookingfrontend	en	Pay now or with invoice
pay_now_with_vipps	bookingfrontend	en	Pay now with Vipps
payment_completed_and_confirmed	bookingfrontend	en	Payment has been completed and confirmed
payment_if_approved	bookingfrontend	en	Paid if application is approved
Pending	bookingfrontend	en	Pending
permissions	bookingfrontend	en	Permissions
personal	bookingfrontend	en	Personal
personal group	bookingfrontend	en	Not registered in Brønnøysund
phone	bookingfrontend	en	Phone
Phone is already registered	bookingfrontend	en	Phone is already registered
picture	bookingfrontend	en	Picture
Pictures	bookingfrontend	en	Pictures
Place	bookingfrontend	en	Place
planning	bookingfrontend	en	Planning
Please check your Spam Filter if you are missing mail.	bookingfrontend	en	Please check your spam filter if you are missing mail.
please choose at least 1 resource	common	en	Please choose at least 1 resource
please choose at least 1 target audience	bookingfrontend	en	Please choose at least 1 target audience
please enter a building name	bookingfrontend	en	Please enter a building name
please enter a contact email	bookingfrontend	en	Please enter a contact email
please enter a contact name	bookingfrontend	en	Please enter a contact name
please enter a descripction	bookingfrontend	en	Please enter a descripction
Please enter correct numbers for the event	bookingfrontend	en	Please enter correct numbers for the event
Please fill all fields	bookingfrontend	en	Please fill all fields
please select an activity	bookingfrontend	en	Please select an activity
Please update the data and click the Next-button.	bookingfrontend	en	Please update the data and click the next-button.
please wait	bookingfrontend	en	Please wait
please_accept_terms	bookingfrontend	en	Please accept the terms and conditions
please_correct_errors_before_proceeding	bookingfrontend	en	Please correct the errors below before proceeding to the next step
please_enter_event_name	bookingfrontend	en	Please enter the name for the event/activity
please_enter_organizer	bookingfrontend	en	Please enter the organizer/responsible seeker
please_enter_participants	bookingfrontend	en	Please enter the estimated number of participants
please_fill_all_date_and_time_fields	bookingfrontend	en	Please fill in all date and time fields
please_select_at_least_one_date_and_time	bookingfrontend	en	Please select at least one date and time slot
please_select_at_least_one_resource	bookingfrontend	en	Please select at least one resource
please_select_target_audience	bookingfrontend	en	Please select a target audience
postal city	bookingfrontend	en	Postal city
prev	bookingfrontend	en	Prev
preview	bookingfrontend	en	Preview
Previous step	bookingfrontend	en	Previous step
price	bookingfrontend	en	Price
price list	bookingfrontend	en	Price list
price_unit	bookingfrontend	en	Price/unit
primary admin	bookingfrontend	en	Primary admin
primary contact	bookingfrontend	en	Primary contact
Print as PDF	bookingfrontend	en	Print as pdf
Privacy	bookingfrontend	en	Privacy
Privacy statement	bookingfrontend	en	Privacy statement
Private event	bookingfrontend	en	Private event
private_event	bookingfrontend	en	Private person
private_person	bookingfrontend	en	Private Person
Project No.	bookingfrontend	en	Project no.
Public schedule	bookingfrontend	en	Public schedule
published	bookingfrontend	en	Published
quantity limit (%1) exceeded for %2: maximum %3 times within a period of %4 days	bookingfrontend	en	Quantity limit (%1) exceeded for %2: maximum %3 times within a period of %4 days
Recurring allocation cancelation	bookingfrontend	en	Recurring allocation cancelation
Recurring allocation edit	bookingfrontend	en	Edit in intervals
Recurring booking	bookingfrontend	en	Recurring booking
Redirect is computed if url ends with	bookingfrontend	en	Redirect is computed if url ends with
registration	bookingfrontend	en	Registration
regulation	bookingfrontend	en	Regulation
reject application	bookingfrontend	en	Reject application
rejected	bookingfrontend	en	Rejected
remote authentication	bookingfrontend	en	Remote authentication
remove date	bookingfrontend	en	Remove date
remove_application	bookingfrontend	en	Remove application
rent	bookingfrontend	en	Rent
rent object	bookingfrontend	en	Rent object
rent period	bookingfrontend	en	Rent period
rent_premises_facilities_equipment	bookingfrontend	en	Rent premises, facilities, or equipment
rental_resources	bookingfrontend	en	Rental resources
Repeat until	bookingfrontend	en	Repeat until
Report numbers	bookingfrontend	en	Report numbers
Request for changed time	bookingfrontend	en	Request to change time has been registered
Request for equipment	bookingfrontend	en	Request for necessary equipment on allocation:
Request for equipment has been sent	bookingfrontend	en	Request for necessary equipment has been sent to the case handler
Request to increase time on existing booking	bookingfrontend	en	Request to increase allocated time on allocation:
reserved	bookingfrontend	en	Reserved
reset	bookingfrontend	en	Reset
Reset filter	bookingfrontend	en	Reset filter
Reset filters	bookingfrontend	en	Reset filters
resource	bookingfrontend	en	Resource
resource name	bookingfrontend	en	Resource name
resource schedule	bookingfrontend	en	Resource schedule
resource type	bookingfrontend	en	Resource type
resource_already_being_booked	bookingfrontend	en	Resource is already being booked by another user
resource_already_booked	bookingfrontend	en	This timeslot is not available. The resource is already booked for this time.
resource_overlap_detected	bookingfrontend	en	Resource overlap detected. Please select different time or resources.
resources	bookingfrontend	en	Resources
Resources type	bookingfrontend	en	Facilities type
responsible applicant	bookingfrontend	en	Responsible applicant
Responsible Code	bookingfrontend	en	Responsible code
responsible_city	bookingfrontend	en	City
responsible_street	bookingfrontend	en	Street address
responsible_zip_code	bookingfrontend	en	Postal code
role	bookingfrontend	en	Role
root permissions	bookingfrontend	en	Root permissions
Sa	bookingfrontend	en	Saturday
saved data	bookingfrontend	en	Saved data
schedule	bookingfrontend	en	Schedule
Search available resources	bookingfrontend	en	Search for available facilities
Search building, resource, organization	bookingfrontend	en	Search building, resource, organization
search events	bookingfrontend	en	Search Events
Search results	bookingfrontend	en	Search results
search_activities	bookingfrontend	en	Search activities
search_clear_filters	bookingfrontend	en	Clear filters
search_facilities	bookingfrontend	en	Search facilities
search_for_like_minded_people	bookingfrontend	en	Are you looking for someone interested in the same things as you? Search by the name of a team or organization, or filter by activity or area
search_no_events_match	bookingfrontend	en	No events match your search
search_no_organizations_match	bookingfrontend	en	No organizations match your search
search_no_resources_match	bookingfrontend	en	No resources match your search
search_organizations	bookingfrontend	en	Search Organizations
search_use_filters_to_search	bookingfrontend	en	Use filters to find resources
season	bookingfrontend	en	Season
season name	bookingfrontend	en	Season name
seasons	bookingfrontend	en	Seasons
secondary admin	bookingfrontend	en	Secondary admin
See	bookingfrontend	en	See
see_less_filters	bookingfrontend	en	See less filters
see_more_filters	bookingfrontend	en	See more filters
select a building first	bookingfrontend	en	Select a building first
select a grooup	bookingfrontend	en	Select a grooup
Select a group	bookingfrontend	en	Select a group
select category...	bookingfrontend	en	Select category...
select date	bookingfrontend	en	Select date
select method	bookingfrontend	en	Select method
select role...	bookingfrontend	en	Select role...
select_all	bookingfrontend	en	Select All
select_delegate	bookingfrontend	en	Select delegate...
select_main_application_note	bookingfrontend	en	Select which application should be the main application. This will help the case officer get a better overview when processing your applications.
select_organization	bookingfrontend	en	Select or search for organization
selected	bookingfrontend	en	Selected
selected_time_must_be_in_future	bookingfrontend	en	The selected time must be in the future
Send	bookingfrontend	en	Send
Send message	bookingfrontend	en	Send message
Send message to case officer for building	bookingfrontend	en	Send message to case officer for building
sep	bookingfrontend	en	September
Service	bookingfrontend	en	Service
settings	bookingfrontend	en	Settings
Short description. For public events, activities and training under the direction of organizations and clubs, this information will be displayed on the internet	bookingfrontend	en	Short description. For public events, activities and training under the direction of organizations and clubs, this information will be displayed on the internet
short_name	bookingfrontend	en	Short Name
Show more results	bookingfrontend	en	Load more results
show only active	bookingfrontend	en	Show only active
show_in_portal	bookingfrontend	en	Show in portal
show_inactive	bookingfrontend	en	Show inactive
show_less	bookingfrontend	en	Show less
show_more	bookingfrontend	en	Show more
show_only_available	bookingfrontend	en	Show only available
show_organizations	bookingfrontend	en	Show organizations
showing items	bookingfrontend	en	Showing items
showing items {startRecord} - {endRecord} of {totalRecords}	bookingfrontend	en	Showing items {startrecord} - {endrecord} of {totalrecords}
site title	bookingfrontend	en	Site title
social security number	bookingfrontend	en	Social security number
something_went_wrong	bookingfrontend	en	Something went wrong!
square meter	bookingfrontend	en	Square meter
Ssn	bookingfrontend	en	Ssn
SSN not registred	common	en	Ssn not registred
start_time	bookingfrontend	en	Start time
start_time_in_past	bookingfrontend	en	Start time cannot be in the past
start_time_must_be_before_end_time	bookingfrontend	en	Start time must be earlier than end time
start_time_outside_business_hours	bookingfrontend	en	Start time must be within business hours
status	bookingfrontend	en	Status
street	bookingfrontend	en	Street
su	bookingfrontend	en	Sunday
submit	bookingfrontend	en	Submit
submit_application	bookingfrontend	en	Submit application
Successfully changed end time	bookingfrontend	en	End time change was successful. New end time for allocation is:
Successfully changed start time	bookingfrontend	en	Start time change was successful. New start time for allocation is:
successfully created (%1) allocations:	bookingfrontend	en	Successfully created (%1) allocations:
summary	bookingfrontend	en	Summary
surname	bookingfrontend	en	Surname
system feedback	bookingfrontend	en	System feedback
System message	bookingfrontend	en	System message
System messages	bookingfrontend	en	System messages
target audience	bookingfrontend	en	Target audience
target_audience	bookingfrontend	en	Target audience
team leader 1	bookingfrontend	en	Team leader 1
team leader 2	bookingfrontend	en	Team leader 2
team leaders	bookingfrontend	en	Team leaders
telephone	bookingfrontend	en	Telephone
terms and conditions	bookingfrontend	en	Terms and conditions
test organization	bookingfrontend	en	Test organization
th	bookingfrontend	en	Th
Thank you	bookingfrontend	en	Thank you
The booking uses resources not in the containing allocation	bookingfrontend	en	The booking uses resources not in the containing allocation
The data was successfully updated	bookingfrontend	en	The data was successfully updated
The e-mail addresses you entered do not match	bookingfrontend	en	The e-mail addresses you entered do not match
The user has accepted the document under point 8.	bookingfrontend	en	The user has accepted the document under point 8.
The user has accepted the following documents	bookingfrontend	en	The user has accepted the following documents
this application is not within a valid season	bookingfrontend	en	This application is outside the valid season
This booking is not connected to a season	bookingfrontend	en	This booking is not connected to a season
This booking is outside the organization's allocated time	bookingfrontend	en	This booking is outside the organization's allocated time
Tilsynsvakt email	bookingfrontend	en	Tilsynsvakt email
Tilsynsvakt name	bookingfrontend	en	Tilsynsvakt name
Tilsynsvakt telephone	bookingfrontend	en	Tilsynsvakt telephone
Time is set wrong	bookingfrontend	en	Time is set wrong
timeslot_resources	bookingfrontend	en	Timeslot resources
timeslot_resources_description	bookingfrontend	en	Easily select a time
timestamp	bookingfrontend	en	Timestamp
title	bookingfrontend	en	Title
to	bookingfrontend	en	To
To application site	bookingfrontend	en	Order now
To borrow premises you must verify that you have read terms and conditions	bookingfrontend	en	To borrow premises you must verify that you have read terms and conditions
To cancel allocation use this link	bookingfrontend	en	To cancel allocation use this link
To cancel booking use this link	bookingfrontend	en	To cancel booking use this link
To time	bookingfrontend	en	To time
to_date	bookingfrontend	en	To date
total	bookingfrontend	en	Total
total_incl_vat	bookingfrontend	en	Total incl. VAT
Town part	bookingfrontend	en	Area/District
try_again	bookingfrontend	en	Try again
tu	bookingfrontend	en	Tu
type	bookingfrontend	en	Type
Unable to fill report	bookingfrontend	en	Unable to fill report
unit	bookingfrontend	en	Unit
unit cost	bookingfrontend	en	Unit cost
Unit No.	bookingfrontend	en	Unit no.
Unit Prefix	bookingfrontend	en	Unit prefix
Upcomming Events	bookingfrontend	en	Upcoming Events
Update	bookingfrontend	en	Update
update results	bookingfrontend	en	Update results
Upload Attachment	bookingfrontend	en	Upload attachment
upload document	bookingfrontend	en	Upload document
url to external logout	bookingfrontend	en	Url to external logout
use cookies to pass sessionid	bookingfrontend	en	Use cookies to pass sessionid
use_filters_to_find_rental_objects	bookingfrontend	en	Use the filters to find the rental objects you wish to rent
use_filters_to_find_todays_events	bookingfrontend	en	Use the filters to find out what's happening today, or this weekend
Used buildings	bookingfrontend	en	Used buildings
Used buildings (2018)	bookingfrontend	en	Used buildings
User	bookingfrontend	en	User
user	bookingfrontend	en	User
User has changed field for equipment	bookingfrontend	en	Change of field for required equipment:
User has made a request to alter time on existing booking	bookingfrontend	en	Request to change time for booking. New time:
User has made a request to cancel event	bookingfrontend	en	Customer has requested to cancel the event.
uustatus	bookingfrontend	en	Availability declaration
validate	bookingfrontend	en	Validate
version	bookingfrontend	en	Version
version_choice	bookingfrontend	en	Choose version
View all events	bookingfrontend	en	View all events
view allocation	bookingfrontend	en	View allocation
view booking	bookingfrontend	en	View booking
view event	bookingfrontend	en	View event
view_all_images	bookingfrontend	en	View all images
view_my_applications	bookingfrontend	en	View My Applications
vipps_amount	bookingfrontend	en	Amount
vipps_applications_approved	bookingfrontend	en	Your applications have been approved
vipps_back_to_checkout	bookingfrontend	en	Back to checkout
vipps_check_again	bookingfrontend	en	Check again
vipps_checking_payment	bookingfrontend	en	Checking payment status
vipps_immediate_payment	bookingfrontend	en	Full amount for direct bookings is paid now
vipps_init_failed	bookingfrontend	en	Failed to initiate Vipps payment
vipps_no_payment_id	bookingfrontend	en	No payment ID provided
vipps_not_configured	bookingfrontend	en	Vipps payment is not properly configured
vipps_payment_cancelled	bookingfrontend	en	Payment cancelled
vipps_payment_confirmed	bookingfrontend	en	Your Vipps payment has been confirmed and your applications have been approved.
vipps_payment_error	bookingfrontend	en	Payment error
vipps_payment_id	bookingfrontend	en	Payment ID
vipps_payment_pending	bookingfrontend	en	Payment pending
vipps_payment_successful	bookingfrontend	en	Payment successful
vipps_processing_payment	bookingfrontend	en	Processing your payment...
vipps_redirecting_shortly	bookingfrontend	en	Redirecting you shortly...
vipps_try_again	bookingfrontend	en	Try again
visual	bookingfrontend	en	Visual
we	bookingfrontend	en	We
week	bookingfrontend	en	Week
week template	bookingfrontend	en	Week template
what	bookingfrontend	en	What
what_is_aktiv_kommune	bookingfrontend	en	What is Aktiv kommune?
when	bookingfrontend	en	When
When clicking the Next-button you will be presented to a list of bookings that will be updated.	bookingfrontend	en	When clicking the next-button you will be presented to a list of bookings that will be updated.
when?	bookingfrontend	en	When?
where	bookingfrontend	en	Where
where?	bookingfrontend	en	Where?
which_version_do_you_want	bookingfrontend	en	Which version do you want?
who	bookingfrontend	en	Who
who?	bookingfrontend	en	Who?
why	bookingfrontend	en	Why
why?	bookingfrontend	en	Why?
You are now about to update all bookings from this date and to the end of the season.	bookingfrontend	en	You are now about to update all bookings from this date and to the end of the season.
You can't cancel event that has started, for help contacts site admin	bookingfrontend	en	You can't cancel event that has started, for help contacts site admin
You can't change resources to the event, for that contact administrator	bookingfrontend	en	You can't change resources to the event, for that contact administrator
You can't extend the event, for that contact administrator	bookingfrontend	en	You can't extend the event, for that contact administrator
You cant edit a booking that is older than 2 weeks	bookingfrontend	en	You cant edit a booking that is older than 2 weeks
you must accept to follow all terms and conditions of lease first	common	en	You must accept to follow all terms and conditions of lease first
You must accept to follow all terms and conditions of lease first.	bookingfrontend	en	You must accept to follow all terms and conditions of lease first.
Your application has now been processed and a confirmation email has been sent to you.	bookingfrontend	en	Your application has been approved, and a confirmation has been sent to you via email.
Your application has now been registered and a confirmation email has been sent to you.	bookingfrontend	en	Your application has now been registered and a confirmation email has been sent to you.
Your applications have now been processed and confirmation emails have been sent to you.	bookingfrontend	en	Your applications have been approved, and a confirmation has been sent to you via email.
your_applications	bookingfrontend	en	Your applications
zip code	bookingfrontend	en	Zip code
make_recurring	bookingfrontend	en	Make this a recurring booking
login_required_for_recurring	bookingfrontend	en	Login is required for recurring bookings
repeat_until	bookingfrontend	en	Repeat until
repeat_every_weeks	bookingfrontend	en	Repeat every (weeks)
allow_outseason	bookingfrontend	en	Allow bookings beyond season end
recurring_not_vipps_eligible	bookingfrontend	en	Recurring bookings are not eligible for external payment
recurring_applications	bookingfrontend	en	Recurring Applications
recurring_applications_note	bookingfrontend	en	These applications will be processed individually and require approval
every_week	bookingfrontend	en	Every week
every_2_weeks	bookingfrontend	en	Every 2 weeks
every_3_weeks	bookingfrontend	en	Every 3 weeks
every_4_weeks	bookingfrontend	en	Every 4 weeks
repeat_until_options	bookingfrontend	en	Repeat Until Options
repeat_until_end_of_season	bookingfrontend	en	Repeat until end of season
repeat_until_date	bookingfrontend	en	Repeat until date
current_season_ends	bookingfrontend	en	Current season ends
application_registered_single	bookingfrontend	en	Your application has now been registered and a confirmation email has been sent to you.
application_processed_single	bookingfrontend	en	Your application has now been processed and a confirmation email has been sent to you.
applications_registered_multiple	bookingfrontend	en	Your applications have now been registered and confirmation emails have been sent to you.
applications_processed_multiple	bookingfrontend	en	Your applications have now been processed and confirmation emails have been sent to you.
case_officer_review_single	bookingfrontend	en	A Case officer will review your application as soon as possible.
case_officer_review_multiple	bookingfrontend	en	A Case officer will review your applications as soon as possible.
vipps_payment_confirmed	bookingfrontend	en	Your Vipps payment has been confirmed and your applications have been approved.
choose_checkout_method	bookingfrontend	en	Choose checkout method
both_buttons_submit_applications	bookingfrontend	en	Both buttons submit applications
pay_now_with_vipps	bookingfrontend	en	Pay now with Vipps
pay_later_with_invoice	bookingfrontend	en	Pay later with invoice
vipps_immediate_payment	bookingfrontend	en	Full amount for direct bookings is paid now
applications_sent_simultaneously	bookingfrontend	en	Applications are sent simultaneously
invoice_created_for_direct_bookings	bookingfrontend	en	Invoice is created for direct bookings
applications_may_contain_paid_services	bookingfrontend	en	Applications may contain paid additional services
invoiced_only_if_approved	bookingfrontend	en	These are invoiced only if the application is approved
after_submission_title	bookingfrontend	en	After submission
direct_bookings_confirmation_title	bookingfrontend	en	Direct bookings
payment_completed_and_confirmed	bookingfrontend	en	Payment has been completed and confirmed
bookings_are_completed	bookingfrontend	en	Your bookings are completed and confirmed
applications_for_review_title	bookingfrontend	en	Applications for review
applications_sent_and_will_receive_email	bookingfrontend	en	Applications have been sent and you will receive a response by email
invoice_will_come_if_approved	bookingfrontend	en	An invoice will be sent if the application is approved
payment_if_approved	bookingfrontend	en	Paid if application is approved
pay_now_or_later	bookingfrontend	en	Pay now or with invoice
application_title	bookingfrontend	en	Application title
direct_booking_title	bookingfrontend	en	Direct booking title
direct_booking	bookingfrontend	en	Direct booking
total_incl_vat	bookingfrontend	en	Total incl. VAT
timestamp	bookingfrontend	en	Timestamp
no_groups	bookingfrontend	en	No groups found
no_delegates	bookingfrontend	en	No delegates found
edit_organization	bookingfrontend	en	Edit Organization
markdown	bookingfrontend	en	Markdown
visual	bookingfrontend	en	Visual
enter_description_markdown	bookingfrontend	en	Enter description in markdown format
markdown_help_professional	bookingfrontend	en	Use the toolbar above to format your text, or write in markdown syntax. Click preview to see the result.
basic_information	bookingfrontend	en	Basic Information
short_name	bookingfrontend	en	Short Name
organization_not_found	bookingfrontend	en	Organization not found
access_denied	bookingfrontend	en	Access Denied
no_permission_edit_organization	bookingfrontend	en	You do not have permission to edit this organization.
confirm_restore_delegate	bookingfrontend	en	Are you sure you want to restore {{name}} as an active delegate?
confirm_delete_delegate	bookingfrontend	en	Are you sure you want to remove {{name}} as a delegate? This will revoke their access to this organization.
group_name	bookingfrontend	en	Group name
group_shortname	bookingfrontend	en	Short name
new_group	bookingfrontend	en	New group
edit_group	bookingfrontend	en	Edit group
delete_group	bookingfrontend	en	Delete group
confirm_delete_group	bookingfrontend	en	Are you sure you want to delete the group {name}?
group_contacts	bookingfrontend	en	Group contacts
add_contact	bookingfrontend	en	Add contact
show_in_portal	bookingfrontend	en	Show in portal
deactivate_group	bookingfrontend	en	Deactivate group
activate_group	bookingfrontend	en	Activate group
confirm_deactivate_group	bookingfrontend	en	Are you sure you want to deactivate the group {{name}}?
confirm_activate_group	bookingfrontend	en	Are you sure you want to activate the group {{name}}?
fill_from_delegate	bookingfrontend	en	Fill from delegate
select_delegate	bookingfrontend	en	Select delegate...
show_inactive	bookingfrontend	en	Show inactive
organizer_required	bookingfrontend	en	Organizer name is required
emails_dont_match	bookingfrontend	en	Emails don't match
documents_confirmation_required	bookingfrontend	en	You must confirm that you have read all regulation documents
field_wild_required	bookingfrontend	en	{{field}} is required
field_wild_invalid	bookingfrontend	en	{{field}} has invalid format
create_user_account	bookingfrontend	en	Create User Account
<<<<<<< HEAD
recurring_login_link_text	bookingfrontend	en	To make a recurring booking, please <linkTag>Login</linkTag>. This requires being a delegate of an organization.
no_organizations_for_recurring	bookingfrontend	en	You have no organizations available for recurring bookings.
=======
you_must_confirm_all_documents	bookingfrontend	en	You must confirm that you have read all regulation documents
>>>>>>> cd3620b3
<|MERGE_RESOLUTION|>--- conflicted
+++ resolved
@@ -905,9 +905,6 @@
 field_wild_required	bookingfrontend	en	{{field}} is required
 field_wild_invalid	bookingfrontend	en	{{field}} has invalid format
 create_user_account	bookingfrontend	en	Create User Account
-<<<<<<< HEAD
 recurring_login_link_text	bookingfrontend	en	To make a recurring booking, please <linkTag>Login</linkTag>. This requires being a delegate of an organization.
 no_organizations_for_recurring	bookingfrontend	en	You have no organizations available for recurring bookings.
-=======
-you_must_confirm_all_documents	bookingfrontend	en	You must confirm that you have read all regulation documents
->>>>>>> cd3620b3
+you_must_confirm_all_documents	bookingfrontend	en	You must confirm that you have read all regulation documents