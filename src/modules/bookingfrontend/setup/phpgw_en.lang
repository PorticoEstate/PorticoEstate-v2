%1 bookings were updated.	bookingfrontend	en	%1 bookings were updated.
%1 bookings will be updated.	bookingfrontend	en	%1 bookings will be updated.
-- select an activity --	bookingfrontend	en	-- select an activity --
1 week	bookingfrontend	en	1 week
2 weeks	bookingfrontend	en	2 weeks
3 weeks	bookingfrontend	en	3 weeks
4 weeks	bookingfrontend	en	4 weeks
_organization	bookingfrontend	en	Organization
A Case officer will review your application as soon as possible.	bookingfrontend	en	A case officer will review your application as soon as possible.
About Aktive kommune	bookingfrontend	en	About Aktive Kommune
About the service	bookingfrontend	en	About the service
accept application	bookingfrontend	en	Accept application
accepted	bookingfrontend	en	Accepted
Access denied	bookingfrontend	en	Access denied
access_denied	bookingfrontend	en	Access Denied
account	bookingfrontend	en	Account
Account Codes	bookingfrontend	en	Account codes
account status	bookingfrontend	en	Account status
actions	bookingfrontend	en	Actions
activate_group	bookingfrontend	en	Activate group
active	bookingfrontend	en	Active
active applications	bookingfrontend	en	Active applications
Activities (2018)	bookingfrontend	en	Activities
activity	bookingfrontend	en	Activity
activity_id	bookingfrontend	en	Activity id
add a comment	bookingfrontend	en	Add a comment
add another date	bookingfrontend	en	Add another date
Add application	bookingfrontend	en	Add application
add boundary	bookingfrontend	en	Add boundary
add comment	bookingfrontend	en	Add comment
add document	bookingfrontend	en	Add document
Add group	bookingfrontend	en	Add group
add new event	bookingfrontend	en	Add new event
add permission	bookingfrontend	en	Add permission
add_contact	bookingfrontend	en	Add contact
add_date	bookingfrontend	en	Add date
add_rent_object	bookingfrontend	en	Add rent object
add_rental_period	bookingfrontend	en	Add rental period
added %1 users	booking	en	Added %1 users
additional_information	bookingfrontend	en	Additional information (optional)
address	bookingfrontend	en	Address
admin 1	bookingfrontend	en	Admin 1
admin 2	bookingfrontend	en	Admin 2
admins	bookingfrontend	en	Admins
after_submission_title	bookingfrontend	en	After submission
again	booking	en	Again
age group	bookingfrontend	en	Agegroup
agegroup	bookingfrontend	en	Agegroup
Agegroups kan not be larger than 9999 peoples	bookingfrontend	en	Agegroups kan not be larger than 9999 peoples
all_day	bookingfrontend	en	All day
allocation	bookingfrontend	en	Allocation
Allocation deleted on	bookingfrontend	en	Allocation deleted on
allocation show	bookingfrontend	en	Allocation display
allocations	bookingfrontend	en	Allocations
allocations colliding with existing bookings or allocations (%1)	bookingfrontend	en	Allocations colliding with existing bookings or allocations (%1)
Allocations deleted on	bookingfrontend	en	Allocations deleted on
allocations that can be created (%1)	bookingfrontend	en	Allocations that can be created (%1)
amount	bookingfrontend	en	Amount
anonymous password	bookingfrontend	en	Anonymous password
anonymous user	bookingfrontend	en	Anonymous user
application	bookingfrontend	en	Application
application add	bookingfrontend	en	Application add
Application basket	bookingfrontend	en	Application basket
Application cart	bookingfrontend	en	Application cart
application_documents	bookingfrontend	en	Application documents
application_processed_single	bookingfrontend	en	Your application has now been processed and a confirmation email has been sent to you.
application_registered_confirmation	bookingfrontend	en	Your application has now been registered and a confirmation email has been sent to you.
application_registered_single	bookingfrontend	en	Your application has now been registered and a confirmation email has been sent to you.
application_title	bookingfrontend	en	Application title
applications	bookingfrontend	en	Applications
applications.description	bookingfrontend	en	View and manage your applications
applications_for_review_title	bookingfrontend	en	Applications for review
applications_may_contain_paid_services	bookingfrontend	en	Applications may contain paid additional services
applications_overview	bookingfrontend	en	Here is an overview of your applications that are ready for submission and approval.
applications_processed_multiple	bookingfrontend	en	Your applications have now been processed and confirmation emails have been sent to you.
applications_ready_for_submission	bookingfrontend	en	Applications ready for submission
applications_registered_multiple	bookingfrontend	en	Your applications have now been registered and confirmation emails have been sent to you.
applications_sent_and_will_receive_email	bookingfrontend	en	Applications have been sent and you will receive a response by email
applications_sent_simultaneously	bookingfrontend	en	Applications are sent simultaneously
Apply filter	bookingfrontend	en	Activate filter
Apply for time	bookingfrontend	en	Apply for time
apr	bookingfrontend	en	April
archived	bookingfrontend	en	Archived
Article	bookingfrontend	en	Article
articles	bookingfrontend	en	Articles
Associated bookings	bookingfrontend	en	Associated allocations/events
attachment	bookingfrontend	en	Attachment
audience	bookingfrontend	en	Audience
aug	bookingfrontend	en	August
available	bookingfrontend	en	Available
back	bookingfrontend	en	Back
Back to user list	booking	en	Back to user list
back_to_start	bookingfrontend	en	Back to start
basic_information	bookingfrontend	en	Basic Information
beta_version	bookingfrontend	en	Beta version
billing	bookingfrontend	en	Billing
billing_information	bookingfrontend	en	Billing information
billing_information_contact_person	bookingfrontend	en	Billing information for contact person
Book resource	bookingfrontend	en	Book resource
bookable resources	bookingfrontend	en	Bookable resources
booking	bookingfrontend	en	Booking
Booking and allocations deleted on	bookingfrontend	en	Booking and allocations deleted on
Booking Cancel information	bookingfrontend	en	Booking cancel information
Booking Cancel information2	bookingfrontend	en	Booking cancel information2
Booking Delete information	bookingfrontend	en	Booking delete information
Booking Delete information2	bookingfrontend	en	Booking delete information2
Booking Delete information3	bookingfrontend	en	Booking delete information3
Booking deleted on	bookingfrontend	en	Booking deleted on
booking district	bookingfrontend	en	Booking district
booking name	bookingfrontend	en	Booking name
booking show	bookingfrontend	en	Internal allocation
booking_calendar	bookingfrontend	en	Bookingcalendar
booking_categories	bookingfrontend	en	Booking categories
booking_unavailable	bookingfrontend	en	Booking unavailable
bookingfrontend host	bookingfrontend	en	Bookingfrontend host
bookingfrontend settings	bookingfrontend	en	Bookingfrontend settings
bookings	bookingfrontend	en	Bookings
Bookings and allocations deleted on	bookingfrontend	en	Bookings and allocations deleted on
Bookings deleted on	bookingfrontend	en	Bookings deleted on
Bookings that can be created	bookingfrontend	en	Bookings that can be created
bookings_are_completed	bookingfrontend	en	Your bookings are completed and confirmed
both_buttons_submit_applications	bookingfrontend	en	Both buttons submit applications
boundaries	bookingfrontend	en	Boundaries
building	bookingfrontend	en	Building
Building information	bookingfrontend	en	Building information
building name	bookingfrontend	en	Building name
Building or facility name	bookingfrontend	en	Building/facility name
building schedule	bookingfrontend	en	Building schedule
Building users	bookingfrontend	en	Building users
buildings	bookingfrontend	en	Buildings
bygning	bookingfrontend	en	Bygning
calendar view	bookingfrontend	en	Day/week view
calendar_resources	bookingfrontend	en	Calendar resources
calendar_view	bookingfrontend	en	Calendar
calendar_view_disabled	bookingfrontend	en	Calendar view is disabled
Can not create a booking in the past	bookingfrontend	en	Can not create a booking in the past
Can not repeat from a date in the past	bookingfrontend	en	Can not repeat from a date in the past
cancel	bookingfrontend	en	Cancel
Cancel allocation	bookingfrontend	en	Cancel allocation
Cancel allocation also	bookingfrontend	en	Cancel allocation also
Cancel allocations	bookingfrontend	en	Cancel allocations
Cancel booking	bookingfrontend	en	Cancel booking
Cancel bookings	bookingfrontend	en	Cancel bookings
cancel event	bookingfrontend	en	Cancel event
Cancel information	bookingfrontend	en	Cancel information
Cancel information2	bookingfrontend	en	Cancel information2
Cancel until	bookingfrontend	en	Cancel until
Cancelation of allocation from	bookingfrontend	en	Cancelation of allocation from
Cancelation of booking and allocation from	bookingfrontend	en	Cancelation of booking and allocation from
Cancelation of booking from	bookingfrontend	en	Cancelation of booking from
Cancelation of bookings and allocations from	bookingfrontend	en	Cancelation of bookings and allocations from
Cancelation of bookings from	bookingfrontend	en	Cancelation of bookings from
cancelled	bookingfrontend	en	Cancelled
Cannot change end time	bookingfrontend	en	Failed to change end time. End date cannot be before start date
Cannot change start time	bookingfrontend	en	Failed to change start time. Start date cannot be later than end date
case officer	bookingfrontend	en	Case officer
case_officer	bookingfrontend	en	Case Officer
case_officer_review_multiple	bookingfrontend	en	A Case officer will review your applications as soon as possible.
case_officer_review_single	bookingfrontend	en	A Case officer will review your application as soon as possible.
category	bookingfrontend	en	Category
Change organization	common	en	Change organization
Change the allocation	bookingfrontend	en	Change the allocation
Check calendar	bookingfrontend	en	Check calendar
check_spam_filter	bookingfrontend	en	Please check your spam filter if you are missing mail.
choose a date	bookingfrontend	en	Choose a date
Choose another building	bookingfrontend	en	Choose another building
Choose atleast one object	bookingfrontend	en	Choose at least one object
Choose categories	bookingfrontend	en	Choose categories
Choose date	bookingfrontend	en	Choose date
Choose date-range	bookingfrontend	en	Choose date range
choose file	bookingfrontend	en	Choose file
choose rent object	bookingfrontend	en	Choose rent object
choose rent object and rentperiod	bookingfrontend	en	Choose rent object and rentperiod
choose rent period	bookingfrontend	en	Choose rent period
Choose resources	bookingfrontend	en	Choose resources
choose target audience	bookingfrontend	en	Choose target audience
choose_a	bookingfrontend	en	Choose a billing type
choose_checkout_method	bookingfrontend	en	Choose checkout method
chosen rent object	bookingfrontend	en	Chosen resources
chosen rent period	bookingfrontend	en	Chosen rent period
city	bookingfrontend	en	City
clear	bookingfrontend	en	Clear
click to sort ascending	bookingfrontend	en	Click to sort ascending
click to sort descending	bookingfrontend	en	Click to sort descending
clock_short	bookingfrontend	en	Time
Close	bookingfrontend	en	Close
close_dialog	bookingfrontend	en	Close dialog
close_message	bookingfrontend	en	Close message
collect users	booking	en	Collect users
Collects users from all applications and events	booking	en	Collects users from all applications and events
comment	bookingfrontend	en	Comment
comments	bookingfrontend	en	Comments
Complete applications	bookingfrontend	en	Complete applications
complete applications	bookingfrontend	en	Complete applications
complete_applications	bookingfrontend	en	Complete applications
Confirm e-mail address	bookingfrontend	en	Confirm e-mail address
confirm_activate_group	bookingfrontend	en	Are you sure you want to activate the group {{name}}?
confirm_deactivate_group	bookingfrontend	en	Are you sure you want to deactivate the group {{name}}?
confirm_delete_delegate	bookingfrontend	en	Are you sure you want to remove {{name}} as a delegate? This will revoke their access to this organization.
confirm_delete_group	bookingfrontend	en	Are you sure you want to delete the group {name}?
confirm_email	bookingfrontend	en	Confirm email
confirm_restore_delegate	bookingfrontend	en	Are you sure you want to restore {{name}} as an active delegate?
confirm_this_document	bookingfrontend	en	Confirm this document
CONFIRMED	bookingfrontend	en	Confirmed
contact	bookingfrontend	en	Contact
contact 1	bookingfrontend	en	Contact 1
contact 2	bookingfrontend	en	Contact 2
contact information	bookingfrontend	en	Contact information
Contact information name is to long. max 50 characters	bookingfrontend	en	Contact information name is to long. max 50 characters
contact person	bookingfrontend	en	Contact person
contact_and_invoice	bookingfrontend	en	Contact & Invoice
contact_email	bookingfrontend	en	Email
contact_name	bookingfrontend	en	Contact name
contact_phone	bookingfrontend	en	Phone
contacts[0][email] contains an invalid email	bookingfrontend	en	Contacts[0][email] contains an invalid email
contacts[1][email] contains an invalid email	bookingfrontend	en	Contacts[1][email] contains an invalid email
continue	bookingfrontend	en	Continue
cookie domain for sessions	bookingfrontend	en	Cookie domain for sessions
copy_application	bookingfrontend	en	Copy application
cost	bookingfrontend	en	Cost
cost is set	booking	en	New price is set
Could not delete allocation due to a booking still use it	bookingfrontend	en	Could not delete allocation due to a booking still use it
Could not find application id. Contact case officer with allocation id	bookingfrontend	en	Could not find the corresponding application. To increase time, you must contact the case handler with the allocation:
create	bookingfrontend	en	Create
Create new booking	bookingfrontend	en	Create new booking
created	bookingfrontend	en	Created
currency	bookingfrontend	en	NOK
current activities	bookingfrontend	en	Current activities
custom login url	bookingfrontend	en	Custom login url
custom login url parameter	bookingfrontend	en	Custom login url parameter
customer identifier type is required	bookingfrontend	en	Customer identifier type is required
Customer number	bookingfrontend	en	Reference number
customer_identifier_type	bookingfrontend	en	Customer identifier type
customer_organization_number is invalid	bookingfrontend	en	Customer organization number is invalid
customer_ssn contains an invalid Norwegian social security number (6 or 11 digits)	bookingfrontend	en	Customer_ssn contains an invalid norwegian social security number (6 or 11 digits)
daily_rate	bookingfrontend	en	Daily rate
dashboard	bookingfrontend	en	Dashboard
Date	bookingfrontend	en	Date
Date of birth or SSN	bookingfrontend	en	Date of birth or ssn
dates	bookingfrontend	en	Dates
day	bookingfrontend	en	Day
day of the week	bookingfrontend	en	Day of the week
days	bookingfrontend	en	Days
deactivate_group	bookingfrontend	en	Deactivate group
dec	bookingfrontend	en	Dec
Decrease of from time overlap with existing booking	bookingfrontend	en	Cannot change date. Start time overlaps with existing internal allocation
Decrease of to time overlap with existing booking	bookingfrontend	en	Cannot change date. End time overlaps with an existing internal allocation
delegate from	bookingfrontend	en	Delegate from
delegate from.description	bookingfrontend	en	Manage delegations from organizations
delete	bookingfrontend	en	Delete
Delete Event	bookingfrontend	en	Delete event
Delete information	bookingfrontend	en	Delete information
Delete information2	bookingfrontend	en	Delete information2
delete_group	bookingfrontend	en	Delete group
delete_rentobject	bookingfrontend	en	Delete rent object
delete_rentobject_body	bookingfrontend	en	Are you sure you want to delete this rent object from your basket?
Deleted on	bookingfrontend	en	Deleted on
description	bookingfrontend	en	Description
description not available	bookingfrontend	en	Description not available
deselect_all	bookingfrontend	en	Deselect All
direct_booking	bookingfrontend	en	Direct booking
direct_booking_title	bookingfrontend	en	Direct booking title
direct_bookings_confirmation_title	bookingfrontend	en	Direct bookings
district	bookingfrontend	en	District
Do you really want to collect users	booking	en	Do you really want to collect users?
do you really want to collect users again	booking	en	Do you really want to collect users again?
Do you want to delete application?	bookingfrontend	en	Do you want to delete application?
document	bookingfrontend	en	Document
document name	bookingfrontend	en	Document name
documents	bookingfrontend	en	Documents
download to your calendar	bookingfrontend	en	Download to your calendar
drawing	bookingfrontend	en	Drawing
E-mail address	bookingfrontend	en	E-mail address
each	bookingfrontend	en	Each
edit	bookingfrontend	en	Edit
edit agegroup group	bookingfrontend	en	Edit agegroup group
edit allocation	bookingfrontend	en	Edit allocation
Edit allocation information	bookingfrontend	en	If you only need to change the allocation for a selected date, press the Change button below to mark the time as available, and the time will be shown as available in the calendar, and can be allocated to other clubs/organizations.
Edit allocation information2	bookingfrontend	en	If you need to change more, you can select 'Out season' or 'Change to' and choose a date, you can also choose an interval (e.g., every other week).
edit application	bookingfrontend	en	Edit application
edit Audience group	bookingfrontend	en	Edit audience group
edit booking	bookingfrontend	en	Edit booking
edit data	bookingfrontend	en	Edit data
edit event	bookingfrontend	en	Edit event
Edit Events	bookingfrontend	en	Edit events
Edit Group	bookingfrontend	en	Edit group
edit organization	bookingfrontend	en	Edit organization
Edit System Message	bookingfrontend	en	Edit system message
Edit until	bookingfrontend	en	Edit until
edit_event	bookingfrontend	en	Edit Event
edit_group	bookingfrontend	en	Edit group
edit_organization	bookingfrontend	en	Edit Organization
editer	bookingfrontend	en	Editer
empty_cart	bookingfrontend	en	You have nothing in your shopping cart
end_time	bookingfrontend	en	End time
end_time_in_past	bookingfrontend	en	End time cannot be in the past
end_time_must_be_after_start_time	bookingfrontend	en	End time must be after start time
end_time_outside_business_hours	bookingfrontend	en	End time must be within business hours
enter_description_markdown	bookingfrontend	en	Enter description in markdown format
enter_team_organization_name	bookingfrontend	en	Enter team/organization name
enter_title	bookingfrontend	en	Please enter a title
enter_your_comment_here	bookingfrontend	en	Enter your comment here
entity %1 has been saved	bookingfrontend	en	Entity %1 has been saved
entity %1 has been updated	bookingfrontend	en	Entity %1 has been updated
equipment	bookingfrontend	en	Equipment
equipment name	bookingfrontend	en	Equipment name
Equipment text	bookingfrontend	en	In the field below, please enter if you have any special needs related to the activity
estimated number of participants	bookingfrontend	en	Estimated number of participants
event	bookingfrontend	en	Event
Event Delete Information	bookingfrontend	en	Event delete information
Event Delete Information2	bookingfrontend	en	Event delete information2
event show	bookingfrontend	en	Event display
Event was created	booking	en	The event was created
Event/activity description	bookingfrontend	en	Event/activity description
Event/activity homepage	bookingfrontend	en	Event/activity homepage
event_building	bookingfrontend	en	Event / Building
event_title	bookingfrontend	en	Event title
event_type	bookingfrontend	en	Event type
events	bookingfrontend	en	Events
events_allocations	bookingfrontend	en	Events/Allocations
every	bookingfrontend	en	every
executiveofficer	bookingfrontend	en	Executiveofficer
expired for edit	bookingfrontend	en	Expired
Facilities	bookingfrontend	en	Facilities
facilities	bookingfrontend	en	Facilities
failed_to_add_comment	bookingfrontend	en	Failed to add comment
feb	bookingfrontend	en	Feb
female	bookingfrontend	en	Female
fetching data	bookingfrontend	en	Fetching data
Field %1 is required	bookingfrontend	en	Field %1 is required
Field %1: Invalid format	bookingfrontend	en	Field %1: invalid format
fill_from_delegate	bookingfrontend	en	Fill from delegate
filnavn	bookingfrontend	en	Filename
filter	bookingfrontend	en	Filter
Find available	bookingfrontend	en	Find available
Find available resources	bookingfrontend	en	Find available resources
find_event_or_activity	bookingfrontend	en	Find event or activity
find_team_or_organization	bookingfrontend	en	Find team or organization
Follow status	bookingfrontend	en	You can follow the status under My Page --> Applications
footer info	bookingfrontend	en	Footer info
footer privacy link	bookingfrontend	en	Footer privacy link
for allocations until	bookingfrontend	en	for allocations until:
for remaining season	bookingfrontend	en	for the remaining season
For rent	bookingfrontend	en	For rent
found %1 results	bookingfrontend	en	Found %1 results
found none	booking	en	Found none
fr	bookingfrontend	en	Fr
free	bookingfrontend	en	Free
from	bookingfrontend	en	From
From time	bookingfrontend	en	From time
from_date	bookingfrontend	en	From date
generate allocations	bookingfrontend	en	Generate allocations
generate allocations from week template	bookingfrontend	en	Generate allocations from week template
get name from external source	bookingfrontend	en	Get name from external source
Go back	bookingfrontend	en	Go back
Go back to calendar	bookingfrontend	en	Go back to calendar
go back to the template week	bookingfrontend	en	Go back to the template week
Go to allocation	bookingfrontend	en	Go to allocation
google tracker id	bookingfrontend	en	Google tracker id
group	bookingfrontend	en	Group
Group shortname	bookingfrontend	en	Group shortname
group_contacts	bookingfrontend	en	Group contacts
group_id	bookingfrontend	en	Group id
group_name	bookingfrontend	en	Group name
group_shortname	bookingfrontend	en	Short name
Happening in Bergen	bookingfrontend	en	Happening in Bergen
history	bookingfrontend	en	History
history and comments (%1)	bookingfrontend	en	History and comments (%1)
hms document	bookingfrontend	en	Hse document
home_page	bookingfrontend	en	To the homepage
homepage	bookingfrontend	en	Homepage
hour	bookingfrontend	en	Hour
hourly_rate	bookingfrontend	en	Hourly rate
hours	bookingfrontend	en	Hours
how many?	bookingfrontend	en	How many?
I am feeling lucky	bookingfrontend	en	I am feeling lucky
id	bookingfrontend	en	Id
if same as framework leave empty	bookingfrontend	en	If same as framework leave empty
In order to send the invoice we need information about either customer organization number or norwegian social security number	bookingfrontend	en	In order to send the invoice we need information about either customer organization number or norwegian social security number
inactivate	bookingfrontend	en	Inactivate
inactive	bookingfrontend	en	Inactive
Information about the event	bookingfrontend	en	Information about the event
Information about the event (edit)	bookingfrontend	en	Information about the event (edit)
Internal Customer	bookingfrontend	en	Internal customer
Interval	bookingfrontend	en	Interval
invalid date	common	en	Invalid date
Invalid from date	bookingfrontend	en	Invalid from date
invoice	bookingfrontend	en	Invoice
invoice information	bookingfrontend	en	Invoice information
Invoice Instruction	bookingfrontend	en	Invoice instruction
invoice.description	bookingfrontend	en	View your invoices
invoice_created_for_direct_bookings	bookingfrontend	en	Invoice is created for direct bookings
invoice_will_come_if_approved	bookingfrontend	en	An invoice will be sent if the application is approved
invoiced	bookingfrontend	en	Invoiced
invoiced_only_if_approved	bookingfrontend	en	These are invoiced only if the application is approved
It is currently not possible to rent anything here	bookingfrontend	en	It is currently not possible to rent anything here
jan	bookingfrontend	en	January
jul	bookingfrontend	en	July
jun	bookingfrontend	en	Jun
kg	bookingfrontend	en	kg
last login	bookingfrontend	en	Last login
last modified	bookingfrontend	en	Last modified
last password change	bookingfrontend	en	Last password change
Layout	bookingfrontend	en	Layout
leased	bookingfrontend	en	Leased
Lengt of name is to long, max %1 characters long	bookingfrontend	en	Lengt of name is to long, max %1 characters long
Lengt of shortname is to long, max 11 characters long	bookingfrontend	en	Lengt of shortname is to long, max 11 characters long
Link to website	bookingfrontend	en	Link to website
list_view	bookingfrontend	en	List
Loading...	bookingfrontend	en	Loading...
loading_cart	bookingfrontend	en	Loading shopping cart
loading_resource_info	bookingfrontend	en	Loading resource information
loading_user	bookingfrontend	en	Loading user
loading_user_info	bookingfrontend	en	Loading user information
location	bookingfrontend	en	Location
locations	bookingfrontend	en	Facilities
log off	bookingfrontend	en	Log off
log on	bookingfrontend	en	Log on
login	common	en	Login
login apikey	bookingfrontend	en	Login apikey
login header key	bookingfrontend	en	Login header key
login header regular expression	bookingfrontend	en	Login header regular expression
login role id	bookingfrontend	en	Login role id
login soap client encoding	bookingfrontend	en	Login soap client encoding
login soap client location	bookingfrontend	en	Login soap client location
login soap client login	bookingfrontend	en	Login soap client login
login soap client password	bookingfrontend	en	Login soap client password
login soap client proxy host	bookingfrontend	en	Login soap client proxy host
login soap client proxy port	bookingfrontend	en	Login soap client proxy port
login soap client uri	bookingfrontend	en	Login soap client uri
login soap client wsdl	bookingfrontend	en	Login soap client wsdl
login webservicehost	bookingfrontend	en	Login webservicehost
logout	common	en	Logout
m	bookingfrontend	en	Meter
m2	bookingfrontend	en	Square meters
male	bookingfrontend	en	Male
manual	bookingfrontend	en	Manual
manual	common	en	Manual
mar	bookingfrontend	en	Mars
markdown	bookingfrontend	en	Markdown
markdown_help_professional	bookingfrontend	en	Use the toolbar above to format your text, or write in markdown syntax. Click preview to see the result.
Mass update	bookingfrontend	en	Mass update
max_participants	bookingfrontend	en	Max {{count}} participants
may	bookingfrontend	en	May
Message	bookingfrontend	en	Message
metadata settings	bookingfrontend	en	Metadata settings
meter	bookingfrontend	en	Meter
Minimum 8 digits	bookingfrontend	en	Minimum 8 digits
minute	bookingfrontend	en	Minute
minute_rate	bookingfrontend	en	Minute rate
Missing rights	bookingfrontend	en	Missing rights
mo	bookingfrontend	en	Mo
modified	bookingfrontend	en	Modified
month	bookingfrontend	en	Month
more	bookingfrontend	en	More
more info	bookingfrontend	en	More info
more_filters	bookingfrontend	en	More filters
multiple_time_slots	bookingfrontend	en	Multiple time slots
my page	bookingfrontend	en	My page
name	bookingfrontend	en	Name
Name for event/activity	bookingfrontend	en	Name for event/activity
Needed for the return from the external logout	bookingfrontend	en	Needed for the return from the external logout
new	bookingfrontend	en	New
new activity	bookingfrontend	en	New activity
new age group	bookingfrontend	en	New age group
new allocation	bookingfrontend	en	New allocation
new application	bookingfrontend	en	New application
new audience group	bookingfrontend	en	New audience group
new booking	bookingfrontend	en	New booking
new booking application	bookingfrontend	en	New booking application
new building	bookingfrontend	en	New building
new building permission	bookingfrontend	en	New building permission
new contact	bookingfrontend	en	New contact
new document	bookingfrontend	en	New document
new equipment	bookingfrontend	en	New equipment
new event	bookingfrontend	en	New event
new group	bookingfrontend	en	New group
New message	bookingfrontend	en	New message
new organization	bookingfrontend	en	New organization
new resource	bookingfrontend	en	New resource
new root permission	bookingfrontend	en	New root permission
new season	bookingfrontend	en	New season
new season permission	bookingfrontend	en	New season permission
New system message	bookingfrontend	en	New system message
new_group	bookingfrontend	en	New group
Next step	bookingfrontend	en	Next step
No available options	bookingfrontend	en	No available options
no Data.	bookingfrontend	en	No data.
no description yet	bookingfrontend	en	No description yet
no parents	bookingfrontend	en	No parents
no records found.	bookingfrontend	en	No records found.
No rent object chosen	bookingfrontend	en	No rent object chosen
No valid identification returned from login	common	en	No valid identification returned from login
no_delegates	bookingfrontend	en	No delegates found
no_documents_to_accept	bookingfrontend	en	There are no documents to accept for this application.
no_groups	bookingfrontend	en	No groups found
no_history_available	bookingfrontend	en	No history available
no_overlap	bookingfrontend	en	{{res}} does not allow overlapping bookings.
no_permission_edit_organization	bookingfrontend	en	You do not have permission to edit this organization.
no_resources_found	bookingfrontend	en	No resources found for the given date
nov	bookingfrontend	en	November
number of participants	bookingfrontend	en	Number of participants
number of participants is required	bookingfrontend	en	Number of participants is required
Object No.	bookingfrontend	en	Object no.
oct	bookingfrontend	en	October
of	bookingfrontend	en	Of
officer	bookingfrontend	en	Officer
Official organization	bookingfrontend	en	Registered in Brønnøysund
old	bookingfrontend	en	Old
optional	booking	en	Optional
orders_articles	bookingfrontend	en	Orders/Articles
organization	bookingfrontend	en	Organization
organization index	bookingfrontend	en	Organization index
organization number	bookingfrontend	en	Organization number
Organization shortname	bookingfrontend	en	Organization shortname
organization type	bookingfrontend	en	Organization type
organization_calendar	bookingfrontend	en	Organization Calendar
organization_not_found	bookingfrontend	en	Organization not found
organizations	bookingfrontend	en	Organizations
organizer	bookingfrontend	en	Organizer
organizer/responsible seeker	bookingfrontend	en	Organizer/responsible seeker
organizer_required	bookingfrontend	en	Organizer name is required
other	bookingfrontend	en	Other
Out season	bookingfrontend	en	Out season
outside_opening_hours	bookingfrontend	en	Outside opening hours
Overlaps other organizations allocation	bookingfrontend	en	Overlaps other organizations allocation
Overlaps with existing allocation	bookingfrontend	en	Overlaps with existing allocation
Overlaps with existing booking	bookingfrontend	en	Overlaps with existing booking
Overlaps with existing event	bookingfrontend	en	Overlaps with existing event
ownership	bookingfrontend	en	Ownership
parent activity	bookingfrontend	en	Parent activity
parent id	bookingfrontend	en	Parent id
part of town	common	en	Part of town
Part of town (2018)	bookingfrontend	en	Part of town
participants	bookingfrontend	en	Participants
pay_later_with_invoice	bookingfrontend	en	Pay later with invoice
pay_now_or_later	bookingfrontend	en	Pay now or with invoice
pay_now_with_vipps	bookingfrontend	en	Pay now with Vipps
payment_completed_and_confirmed	bookingfrontend	en	Payment has been completed and confirmed
payment_if_approved	bookingfrontend	en	Paid if application is approved
Pending	bookingfrontend	en	Pending
permissions	bookingfrontend	en	Permissions
personal	bookingfrontend	en	Personal
personal group	bookingfrontend	en	Not registered in Brønnøysund
phone	bookingfrontend	en	Phone
Phone is already registered	bookingfrontend	en	Phone is already registered
picture	bookingfrontend	en	Picture
Pictures	bookingfrontend	en	Pictures
Place	bookingfrontend	en	Place
planning	bookingfrontend	en	Planning
Please check your Spam Filter if you are missing mail.	bookingfrontend	en	Please check your spam filter if you are missing mail.
please choose at least 1 resource	common	en	Please choose at least 1 resource
please choose at least 1 target audience	bookingfrontend	en	Please choose at least 1 target audience
please enter a building name	bookingfrontend	en	Please enter a building name
please enter a contact email	bookingfrontend	en	Please enter a contact email
please enter a contact name	bookingfrontend	en	Please enter a contact name
please enter a descripction	bookingfrontend	en	Please enter a descripction
Please enter correct numbers for the event	bookingfrontend	en	Please enter correct numbers for the event
Please fill all fields	bookingfrontend	en	Please fill all fields
please select an activity	bookingfrontend	en	Please select an activity
Please update the data and click the Next-button.	bookingfrontend	en	Please update the data and click the next-button.
please wait	bookingfrontend	en	Please wait
please_accept_terms	bookingfrontend	en	Please accept the terms and conditions
please_correct_errors_before_proceeding	bookingfrontend	en	Please correct the errors below before proceeding to the next step
please_enter_event_name	bookingfrontend	en	Please enter the name for the event/activity
please_enter_organizer	bookingfrontend	en	Please enter the organizer/responsible seeker
please_enter_participants	bookingfrontend	en	Please enter the estimated number of participants
please_fill_all_date_and_time_fields	bookingfrontend	en	Please fill in all date and time fields
please_select_at_least_one_date_and_time	bookingfrontend	en	Please select at least one date and time slot
please_select_at_least_one_resource	bookingfrontend	en	Please select at least one resource
please_select_target_audience	bookingfrontend	en	Please select a target audience
postal city	bookingfrontend	en	Postal city
prev	bookingfrontend	en	Prev
preview	bookingfrontend	en	Preview
Previous step	bookingfrontend	en	Previous step
price	bookingfrontend	en	Price
price list	bookingfrontend	en	Price list
price_unit	bookingfrontend	en	Price/unit
primary admin	bookingfrontend	en	Primary admin
primary contact	bookingfrontend	en	Primary contact
Print as PDF	bookingfrontend	en	Print as pdf
Privacy	bookingfrontend	en	Privacy
Privacy statement	bookingfrontend	en	Privacy statement
Private event	bookingfrontend	en	Private event
private_event	bookingfrontend	en	Private person
private_person	bookingfrontend	en	Private Person
Project No.	bookingfrontend	en	Project no.
Public schedule	bookingfrontend	en	Public schedule
published	bookingfrontend	en	Published
quantity limit (%1) exceeded for %2: maximum %3 times within a period of %4 days	bookingfrontend	en	Quantity limit (%1) exceeded for %2: maximum %3 times within a period of %4 days
Recurring allocation cancelation	bookingfrontend	en	Recurring allocation cancelation
Recurring allocation edit	bookingfrontend	en	Edit in intervals
Recurring booking	bookingfrontend	en	Recurring booking
Redirect is computed if url ends with	bookingfrontend	en	Redirect is computed if url ends with
registration	bookingfrontend	en	Registration
regulation	bookingfrontend	en	Regulation
reject application	bookingfrontend	en	Reject application
rejected	bookingfrontend	en	Rejected
remote authentication	bookingfrontend	en	Remote authentication
remove date	bookingfrontend	en	Remove date
remove_application	bookingfrontend	en	Remove application
rent	bookingfrontend	en	Rent
rent object	bookingfrontend	en	Rent object
rent period	bookingfrontend	en	Rent period
rent_premises_facilities_equipment	bookingfrontend	en	Rent premises, facilities, or equipment
rental_resources	bookingfrontend	en	Rental resources
Repeat until	bookingfrontend	en	Repeat until
Report numbers	bookingfrontend	en	Report numbers
Request for changed time	bookingfrontend	en	Request to change time has been registered
Request for equipment	bookingfrontend	en	Request for necessary equipment on allocation:
Request for equipment has been sent	bookingfrontend	en	Request for necessary equipment has been sent to the case handler
Request to increase time on existing booking	bookingfrontend	en	Request to increase allocated time on allocation:
reserved	bookingfrontend	en	Reserved
reset	bookingfrontend	en	Reset
Reset filter	bookingfrontend	en	Reset filter
Reset filters	bookingfrontend	en	Reset filters
resource	bookingfrontend	en	Resource
resource name	bookingfrontend	en	Resource name
resource schedule	bookingfrontend	en	Resource schedule
resource type	bookingfrontend	en	Resource type
resource_already_being_booked	bookingfrontend	en	Resource is already being booked by another user
resource_already_booked	bookingfrontend	en	This timeslot is not available. The resource is already booked for this time.
resource_overlap_detected	bookingfrontend	en	Resource overlap detected. Please select different time or resources.
resources	bookingfrontend	en	Resources
Resources type	bookingfrontend	en	Facilities type
responsible applicant	bookingfrontend	en	Responsible applicant
Responsible Code	bookingfrontend	en	Responsible code
responsible_city	bookingfrontend	en	City
responsible_street	bookingfrontend	en	Street address
responsible_zip_code	bookingfrontend	en	Postal code
role	bookingfrontend	en	Role
root permissions	bookingfrontend	en	Root permissions
Sa	bookingfrontend	en	Saturday
saved data	bookingfrontend	en	Saved data
schedule	bookingfrontend	en	Schedule
Search available resources	bookingfrontend	en	Search for available facilities
Search building, resource, organization	bookingfrontend	en	Search building, resource, organization
search events	bookingfrontend	en	Search Events
Search results	bookingfrontend	en	Search results
search_activities	bookingfrontend	en	Search activities
search_clear_filters	bookingfrontend	en	Clear filters
search_facilities	bookingfrontend	en	Search facilities
search_for_like_minded_people	bookingfrontend	en	Are you looking for someone interested in the same things as you? Search by the name of a team or organization, or filter by activity or area
search_no_events_match	bookingfrontend	en	No events match your search
search_no_organizations_match	bookingfrontend	en	No organizations match your search
search_no_resources_match	bookingfrontend	en	No resources match your search
search_organizations	bookingfrontend	en	Search Organizations
search_use_filters_to_search	bookingfrontend	en	Use filters to find resources
season	bookingfrontend	en	Season
season name	bookingfrontend	en	Season name
seasons	bookingfrontend	en	Seasons
secondary admin	bookingfrontend	en	Secondary admin
See	bookingfrontend	en	See
see_less_filters	bookingfrontend	en	See less filters
see_more_filters	bookingfrontend	en	See more filters
select a building first	bookingfrontend	en	Select a building first
select a grooup	bookingfrontend	en	Select a grooup
Select a group	bookingfrontend	en	Select a group
select category...	bookingfrontend	en	Select category...
select date	bookingfrontend	en	Select date
select method	bookingfrontend	en	Select method
select role...	bookingfrontend	en	Select role...
select_all	bookingfrontend	en	Select All
select_delegate	bookingfrontend	en	Select delegate...
select_main_application_note	bookingfrontend	en	Select which application should be the main application. This will help the case officer get a better overview when processing your applications.
select_organization	bookingfrontend	en	Select or search for organization
selected	bookingfrontend	en	Selected
selected_time_must_be_in_future	bookingfrontend	en	The selected time must be in the future
Send	bookingfrontend	en	Send
Send message	bookingfrontend	en	Send message
Send message to case officer for building	bookingfrontend	en	Send message to case officer for building
sep	bookingfrontend	en	September
Service	bookingfrontend	en	Service
settings	bookingfrontend	en	Settings
Short description. For public events, activities and training under the direction of organizations and clubs, this information will be displayed on the internet	bookingfrontend	en	Short description. For public events, activities and training under the direction of organizations and clubs, this information will be displayed on the internet
short_name	bookingfrontend	en	Short Name
Show more results	bookingfrontend	en	Load more results
show only active	bookingfrontend	en	Show only active
show_in_portal	bookingfrontend	en	Show in portal
show_inactive	bookingfrontend	en	Show inactive
show_less	bookingfrontend	en	Show less
show_more	bookingfrontend	en	Show more
show_only_available	bookingfrontend	en	Show only available
show_organizations	bookingfrontend	en	Show organizations
showing items	bookingfrontend	en	Showing items
showing items {startRecord} - {endRecord} of {totalRecords}	bookingfrontend	en	Showing items {startrecord} - {endrecord} of {totalrecords}
site title	bookingfrontend	en	Site title
social security number	bookingfrontend	en	Social security number
something_went_wrong	bookingfrontend	en	Something went wrong!
square meter	bookingfrontend	en	Square meter
Ssn	bookingfrontend	en	Ssn
SSN not registred	common	en	Ssn not registred
start_time	bookingfrontend	en	Start time
start_time_in_past	bookingfrontend	en	Start time cannot be in the past
start_time_must_be_before_end_time	bookingfrontend	en	Start time must be earlier than end time
start_time_outside_business_hours	bookingfrontend	en	Start time must be within business hours
status	bookingfrontend	en	Status
street	bookingfrontend	en	Street
su	bookingfrontend	en	Sunday
submit	bookingfrontend	en	Submit
submit_application	bookingfrontend	en	Submit application
Successfully changed end time	bookingfrontend	en	End time change was successful. New end time for allocation is:
Successfully changed start time	bookingfrontend	en	Start time change was successful. New start time for allocation is:
successfully created (%1) allocations:	bookingfrontend	en	Successfully created (%1) allocations:
summary	bookingfrontend	en	Summary
surname	bookingfrontend	en	Surname
system feedback	bookingfrontend	en	System feedback
System message	bookingfrontend	en	System message
System messages	bookingfrontend	en	System messages
target audience	bookingfrontend	en	Target audience
target_audience	bookingfrontend	en	Target audience
team leader 1	bookingfrontend	en	Team leader 1
team leader 2	bookingfrontend	en	Team leader 2
team leaders	bookingfrontend	en	Team leaders
telephone	bookingfrontend	en	Telephone
terms and conditions	bookingfrontend	en	Terms and conditions
test organization	bookingfrontend	en	Test organization
th	bookingfrontend	en	Th
Thank you	bookingfrontend	en	Thank you
The booking uses resources not in the containing allocation	bookingfrontend	en	The booking uses resources not in the containing allocation
The data was successfully updated	bookingfrontend	en	The data was successfully updated
The e-mail addresses you entered do not match	bookingfrontend	en	The e-mail addresses you entered do not match
The user has accepted the document under point 8.	bookingfrontend	en	The user has accepted the document under point 8.
The user has accepted the following documents	bookingfrontend	en	The user has accepted the following documents
this application is not within a valid season	bookingfrontend	en	This application is outside the valid season
This booking is not connected to a season	bookingfrontend	en	This booking is not connected to a season
This booking is outside the organization's allocated time	bookingfrontend	en	This booking is outside the organization's allocated time
Tilsynsvakt email	bookingfrontend	en	Tilsynsvakt email
Tilsynsvakt name	bookingfrontend	en	Tilsynsvakt name
Tilsynsvakt telephone	bookingfrontend	en	Tilsynsvakt telephone
Time is set wrong	bookingfrontend	en	Time is set wrong
timeslot_resources	bookingfrontend	en	Timeslot resources
timeslot_resources_description	bookingfrontend	en	Easily select a time
timestamp	bookingfrontend	en	Timestamp
title	bookingfrontend	en	Title
to	bookingfrontend	en	To
To application site	bookingfrontend	en	Order now
To borrow premises you must verify that you have read terms and conditions	bookingfrontend	en	To borrow premises you must verify that you have read terms and conditions
To cancel allocation use this link	bookingfrontend	en	To cancel allocation use this link
To cancel booking use this link	bookingfrontend	en	To cancel booking use this link
To time	bookingfrontend	en	To time
to_date	bookingfrontend	en	To date
total	bookingfrontend	en	Total
total_incl_vat	bookingfrontend	en	Total incl. VAT
Town part	bookingfrontend	en	Area/District
try_again	bookingfrontend	en	Try again
tu	bookingfrontend	en	Tu
type	bookingfrontend	en	Type
Unable to fill report	bookingfrontend	en	Unable to fill report
unit	bookingfrontend	en	Unit
unit cost	bookingfrontend	en	Unit cost
Unit No.	bookingfrontend	en	Unit no.
Unit Prefix	bookingfrontend	en	Unit prefix
Upcomming Events	bookingfrontend	en	Upcoming Events
Update	bookingfrontend	en	Update
update results	bookingfrontend	en	Update results
Upload Attachment	bookingfrontend	en	Upload attachment
upload document	bookingfrontend	en	Upload document
url to external logout	bookingfrontend	en	Url to external logout
use cookies to pass sessionid	bookingfrontend	en	Use cookies to pass sessionid
use_filters_to_find_rental_objects	bookingfrontend	en	Use the filters to find the rental objects you wish to rent
use_filters_to_find_todays_events	bookingfrontend	en	Use the filters to find out what's happening today, or this weekend
Used buildings	bookingfrontend	en	Used buildings
Used buildings (2018)	bookingfrontend	en	Used buildings
User	bookingfrontend	en	User
user	bookingfrontend	en	User
User has changed field for equipment	bookingfrontend	en	Change of field for required equipment:
User has made a request to alter time on existing booking	bookingfrontend	en	Request to change time for booking. New time:
User has made a request to cancel event	bookingfrontend	en	Customer has requested to cancel the event.
uustatus	bookingfrontend	en	Availability declaration
validate	bookingfrontend	en	Validate
version	bookingfrontend	en	Version
version_choice	bookingfrontend	en	Choose version
View all events	bookingfrontend	en	View all events
view allocation	bookingfrontend	en	View allocation
view booking	bookingfrontend	en	View booking
view event	bookingfrontend	en	View event
view_all_images	bookingfrontend	en	View all images
view_my_applications	bookingfrontend	en	View My Applications
vipps_amount	bookingfrontend	en	Amount
vipps_applications_approved	bookingfrontend	en	Your applications have been approved
vipps_back_to_checkout	bookingfrontend	en	Back to checkout
vipps_check_again	bookingfrontend	en	Check again
vipps_checking_payment	bookingfrontend	en	Checking payment status
vipps_immediate_payment	bookingfrontend	en	Full amount for direct bookings is paid now
vipps_init_failed	bookingfrontend	en	Failed to initiate Vipps payment
vipps_no_payment_id	bookingfrontend	en	No payment ID provided
vipps_not_configured	bookingfrontend	en	Vipps payment is not properly configured
vipps_payment_cancelled	bookingfrontend	en	Payment cancelled
vipps_payment_confirmed	bookingfrontend	en	Your Vipps payment has been confirmed and your applications have been approved.
vipps_payment_error	bookingfrontend	en	Payment error
vipps_payment_id	bookingfrontend	en	Payment ID
vipps_payment_pending	bookingfrontend	en	Payment pending
vipps_payment_successful	bookingfrontend	en	Payment successful
vipps_processing_payment	bookingfrontend	en	Processing your payment...
vipps_redirecting_shortly	bookingfrontend	en	Redirecting you shortly...
vipps_try_again	bookingfrontend	en	Try again
visual	bookingfrontend	en	Visual
we	bookingfrontend	en	We
week	bookingfrontend	en	Week
week template	bookingfrontend	en	Week template
what	bookingfrontend	en	What
what_is_aktiv_kommune	bookingfrontend	en	What is Aktiv kommune?
when	bookingfrontend	en	When
When clicking the Next-button you will be presented to a list of bookings that will be updated.	bookingfrontend	en	When clicking the next-button you will be presented to a list of bookings that will be updated.
when?	bookingfrontend	en	When?
where	bookingfrontend	en	Where
where?	bookingfrontend	en	Where?
which_version_do_you_want	bookingfrontend	en	Which version do you want?
who	bookingfrontend	en	Who
who?	bookingfrontend	en	Who?
why	bookingfrontend	en	Why
why?	bookingfrontend	en	Why?
You are now about to update all bookings from this date and to the end of the season.	bookingfrontend	en	You are now about to update all bookings from this date and to the end of the season.
You can't cancel event that has started, for help contacts site admin	bookingfrontend	en	You can't cancel event that has started, for help contacts site admin
You can't change resources to the event, for that contact administrator	bookingfrontend	en	You can't change resources to the event, for that contact administrator
You can't extend the event, for that contact administrator	bookingfrontend	en	You can't extend the event, for that contact administrator
You cant edit a booking that is older than 2 weeks	bookingfrontend	en	You cant edit a booking that is older than 2 weeks
you must accept to follow all terms and conditions of lease first	common	en	You must accept to follow all terms and conditions of lease first
You must accept to follow all terms and conditions of lease first.	bookingfrontend	en	You must accept to follow all terms and conditions of lease first.
Your application has now been processed and a confirmation email has been sent to you.	bookingfrontend	en	Your application has been approved, and a confirmation has been sent to you via email.
Your application has now been registered and a confirmation email has been sent to you.	bookingfrontend	en	Your application has now been registered and a confirmation email has been sent to you.
Your applications have now been processed and confirmation emails have been sent to you.	bookingfrontend	en	Your applications have been approved, and a confirmation has been sent to you via email.
your_applications	bookingfrontend	en	Your applications
zip code	bookingfrontend	en	Zip code
make_recurring	bookingfrontend	en	Make this a recurring booking
login_required_for_recurring	bookingfrontend	en	Login is required for recurring bookings
repeat_until	bookingfrontend	en	Repeat until
repeat_every_weeks	bookingfrontend	en	Repeat every (weeks)
allow_outseason	bookingfrontend	en	Allow bookings beyond season end
recurring_not_vipps_eligible	bookingfrontend	en	Recurring bookings are not eligible for external payment
recurring_applications	bookingfrontend	en	Recurring Applications
recurring_applications_note	bookingfrontend	en	These applications will be processed individually and require approval
every_week	bookingfrontend	en	Every week
every_2_weeks	bookingfrontend	en	Every 2 weeks
every_3_weeks	bookingfrontend	en	Every 3 weeks
every_4_weeks	bookingfrontend	en	Every 4 weeks
repeat_until_options	bookingfrontend	en	Repeat Until Options
repeat_until_end_of_season	bookingfrontend	en	Repeat until end of season
repeat_until_date	bookingfrontend	en	Repeat until date
current_season_ends	bookingfrontend	en	Current season ends
application_registered_single	bookingfrontend	en	Your application has now been registered and a confirmation email has been sent to you.
application_processed_single	bookingfrontend	en	Your application has now been processed and a confirmation email has been sent to you.
applications_registered_multiple	bookingfrontend	en	Your applications have now been registered and confirmation emails have been sent to you.
applications_processed_multiple	bookingfrontend	en	Your applications have now been processed and confirmation emails have been sent to you.
case_officer_review_single	bookingfrontend	en	A Case officer will review your application as soon as possible.
case_officer_review_multiple	bookingfrontend	en	A Case officer will review your applications as soon as possible.
vipps_payment_confirmed	bookingfrontend	en	Your Vipps payment has been confirmed and your applications have been approved.
choose_checkout_method	bookingfrontend	en	Choose checkout method
both_buttons_submit_applications	bookingfrontend	en	Both buttons submit applications
pay_now_with_vipps	bookingfrontend	en	Pay now with Vipps
pay_later_with_invoice	bookingfrontend	en	Pay later with invoice
vipps_immediate_payment	bookingfrontend	en	Full amount for direct bookings is paid now
applications_sent_simultaneously	bookingfrontend	en	Applications are sent simultaneously
invoice_created_for_direct_bookings	bookingfrontend	en	Invoice is created for direct bookings
applications_may_contain_paid_services	bookingfrontend	en	Applications may contain paid additional services
invoiced_only_if_approved	bookingfrontend	en	These are invoiced only if the application is approved
after_submission_title	bookingfrontend	en	After submission
direct_bookings_confirmation_title	bookingfrontend	en	Direct bookings
payment_completed_and_confirmed	bookingfrontend	en	Payment has been completed and confirmed
bookings_are_completed	bookingfrontend	en	Your bookings are completed and confirmed
applications_for_review_title	bookingfrontend	en	Applications for review
applications_sent_and_will_receive_email	bookingfrontend	en	Applications have been sent and you will receive a response by email
invoice_will_come_if_approved	bookingfrontend	en	An invoice will be sent if the application is approved
payment_if_approved	bookingfrontend	en	Paid if application is approved
pay_now_or_later	bookingfrontend	en	Pay now or with invoice
application_title	bookingfrontend	en	Application title
direct_booking_title	bookingfrontend	en	Direct booking title
direct_booking	bookingfrontend	en	Direct booking
total_incl_vat	bookingfrontend	en	Total incl. VAT
timestamp	bookingfrontend	en	Timestamp
no_groups	bookingfrontend	en	No groups found
no_delegates	bookingfrontend	en	No delegates found
edit_organization	bookingfrontend	en	Edit Organization
markdown	bookingfrontend	en	Markdown
visual	bookingfrontend	en	Visual
enter_description_markdown	bookingfrontend	en	Enter description in markdown format
markdown_help_professional	bookingfrontend	en	Use the toolbar above to format your text, or write in markdown syntax. Click preview to see the result.
basic_information	bookingfrontend	en	Basic Information
short_name	bookingfrontend	en	Short Name
organization_not_found	bookingfrontend	en	Organization not found
access_denied	bookingfrontend	en	Access Denied
no_permission_edit_organization	bookingfrontend	en	You do not have permission to edit this organization.
confirm_restore_delegate	bookingfrontend	en	Are you sure you want to restore {{name}} as an active delegate?
confirm_delete_delegate	bookingfrontend	en	Are you sure you want to remove {{name}} as a delegate? This will revoke their access to this organization.
group_name	bookingfrontend	en	Group name
group_shortname	bookingfrontend	en	Short name
new_group	bookingfrontend	en	New group
edit_group	bookingfrontend	en	Edit group
delete_group	bookingfrontend	en	Delete group
confirm_delete_group	bookingfrontend	en	Are you sure you want to delete the group {name}?
group_contacts	bookingfrontend	en	Group contacts
add_contact	bookingfrontend	en	Add contact
show_in_portal	bookingfrontend	en	Show in portal
deactivate_group	bookingfrontend	en	Deactivate group
activate_group	bookingfrontend	en	Activate group
confirm_deactivate_group	bookingfrontend	en	Are you sure you want to deactivate the group {{name}}?
confirm_activate_group	bookingfrontend	en	Are you sure you want to activate the group {{name}}?
fill_from_delegate	bookingfrontend	en	Fill from delegate
select_delegate	bookingfrontend	en	Select delegate...
show_inactive	bookingfrontend	en	Show inactive
organizer_required	bookingfrontend	en	Organizer name is required
emails_dont_match	bookingfrontend	en	Emails don't match
documents_confirmation_required	bookingfrontend	en	You must confirm that you have read all regulation documents
field_wild_required	bookingfrontend	en	{{field}} is required
field_wild_invalid	bookingfrontend	en	{{field}} has invalid format
create_user_account	bookingfrontend	en	Create User Account
recurring_login_link_text	bookingfrontend	en	To make a recurring booking, please <linkTag>Login</linkTag>. This requires being a delegate of an organization.
no_organizations_for_recurring	bookingfrontend	en	You have no organizations available for recurring bookings.
you_must_confirm_all_documents	bookingfrontend	en	You must confirm that you have read all regulation documents
new_repeating	bookingfrontend	en	New repeating
edit_delegate	bookingfrontend	en	Edit delegate
every_n_weeks	bookingfrontend	en	Every {{n}} weeks
until_date	bookingfrontend	en	until {{date}}
until_end_of_season	bookingfrontend	en	until end of season
indefinitely	bookingfrontend	en	indefinitely
validation_name_required	bookingfrontend	en	Name is required
validation_phone_required	bookingfrontend	en	Phone number is required
validation_phone_format	bookingfrontend	en	Invalid phone number format. For Norwegian numbers use format: +47 XXXXXXXX or 9XXXXXXX or 4XXXXXXX
validation_email_required	bookingfrontend	en	Email is required
validation_email_format	bookingfrontend	en	Invalid email address
validation_zipcode_min_length	bookingfrontend	en	Zip code must be at least 4 characters
validation_homepage_format	bookingfrontend	en	Invalid URL format
vipps_payment_completed	bookingfrontend	en	Your booking has been completed via Vipps payment
time_booking_conflicts	bookingfrontend	en	The selected time conflicts with existing bookings
purchase_conditions	bookingfrontend	en	Purchase Conditions
<<<<<<< HEAD
validation_phone_norwegian_format	bookingfrontend	en	Please enter a valid Norwegian phone number (8 digits, optionally with +47 prefix)
files_will_be_lost_on_login	bookingfrontend	en	You have selected files ({{fileNames}}) that will be lost when you log in. Do you want to continue?
added_to_cart	bookingfrontend	en	Added to cart
cart_reminder_message	bookingfrontend	en	Remember to complete the application in the cart for the order to be submitted.
=======
add_organization	bookingfrontend	en	Add organization
invalid_org_number_format	bookingfrontend	en	Invalid organization number format. Must be 9 digits.
org_not_found	bookingfrontend	en	Organization not found in the Brønnøysund registers.
org_create_hint	bookingfrontend	en	You can create a new organization by typing its 9-digit organization number
>>>>>>> f5932fd3
<|MERGE_RESOLUTION|>--- conflicted
+++ resolved
@@ -924,14 +924,11 @@
 vipps_payment_completed	bookingfrontend	en	Your booking has been completed via Vipps payment
 time_booking_conflicts	bookingfrontend	en	The selected time conflicts with existing bookings
 purchase_conditions	bookingfrontend	en	Purchase Conditions
-<<<<<<< HEAD
-validation_phone_norwegian_format	bookingfrontend	en	Please enter a valid Norwegian phone number (8 digits, optionally with +47 prefix)
-files_will_be_lost_on_login	bookingfrontend	en	You have selected files ({{fileNames}}) that will be lost when you log in. Do you want to continue?
-added_to_cart	bookingfrontend	en	Added to cart
-cart_reminder_message	bookingfrontend	en	Remember to complete the application in the cart for the order to be submitted.
-=======
 add_organization	bookingfrontend	en	Add organization
 invalid_org_number_format	bookingfrontend	en	Invalid organization number format. Must be 9 digits.
 org_not_found	bookingfrontend	en	Organization not found in the Brønnøysund registers.
 org_create_hint	bookingfrontend	en	You can create a new organization by typing its 9-digit organization number
->>>>>>> f5932fd3
+validation_phone_norwegian_format	bookingfrontend	en	Please enter a valid Norwegian phone number (8 digits, optionally with +47 prefix)
+files_will_be_lost_on_login	bookingfrontend	en	You have selected files ({{fileNames}}) that will be lost when you log in. Do you want to continue?
+added_to_cart	bookingfrontend	en	Added to cart
+cart_reminder_message	bookingfrontend	en	Remember to complete the application in the cart for the order to be submitted.