%1 bookings were updated.	bookingfrontend	nn	%1 interntildelingar vart oppdatert.
%1 bookings will be updated.	bookingfrontend	nn	%1 interntildelingar vil bli oppdatert.
-- select an activity --	bookingfrontend	nn	Vel ein aktivitet
1 week	bookingfrontend	nn	1 veke
2 weeks	bookingfrontend	nn	2 veker
3 weeks	bookingfrontend	nn	3 veker
4 weeks	bookingfrontend	nn	4 veker
_organization	bookingfrontend	nn	Organisasjon
A Case officer will review your application as soon as possible.	bookingfrontend	nn	Ein saksbehandlar vil behandle søknaden din så fort som mogleg.
About Aktive kommune	bookingfrontend	nn	Om Aktiv kommune
About the service	bookingfrontend	nn	Om tjenesten
accept application	bookingfrontend	nn	Godta søknad
accepted	bookingfrontend	nn	Akseptert
Access denied	bookingfrontend	nn	Ingen tilgang
access_denied	bookingfrontend	nn	Tilgang nekta
account	bookingfrontend	nn	Brukar
Account Codes	bookingfrontend	nn	konterings-streng
account status	bookingfrontend	nn	konto status
actions	bookingfrontend	nn	Handling
activate_group	bookingfrontend	nn	Aktiver gruppe
active	bookingfrontend	nn	Aktiv
active applications	bookingfrontend	nn	Aktive søknadar
Activities (2018)	bookingfrontend	nn	Tilrettelagt for
activity	bookingfrontend	nn	Aktivitet
activity_id	bookingfrontend	nn	Aktivitet
add a comment	bookingfrontend	nn	Legg til ein kommentar
add another date	bookingfrontend	nn	Legg til ein dato
Add application	bookingfrontend	nn	Legg til søknad
add boundary	bookingfrontend	nn	Legg til rammetid
add comment	bookingfrontend	nn	Legg til kommentar
add document	bookingfrontend	nn	Legg til dokument
Add group	bookingfrontend	nn	Ny gruppe
add new event	bookingfrontend	nn	Legg til arrangement
add permission	bookingfrontend	nn	Legg til løyve
add_contact	bookingfrontend	nn	Legg til kontakt
add_date	bookingfrontend	nn	Legg til dato
add_rent_object	bookingfrontend	nn	Legg til leigeobjekt
add_rental_period	bookingfrontend	nn	Legg til leigeperiode
added %1 users	booking	nn	Lagt til %1 brukarar
additional_information	bookingfrontend	nn	Tilleggsinformasjon (valfritt)
address	bookingfrontend	nn	Besøksadresse
admin 1	bookingfrontend	nn	Bookingansvarleg 1
admin 2	bookingfrontend	nn	Bookingansvarleg 2
admins	bookingfrontend	nn	Bookingansvarlege
after_submission_title	bookingfrontend	nn	Etter innsending
again	booking	nn	Igjen
age group	bookingfrontend	nn	Aldersgruppe
agegroup	bookingfrontend	nn	Aldersgruppe
Agegroups kan not be larger than 9999 peoples	bookingfrontend	nn	Det estimerte talet på deltakarar kan ikkje vere høgare enn 9999
all_day	bookingfrontend	nn	Heile dagen
allocation	bookingfrontend	nn	Tildeling
Allocation deleted on	bookingfrontend	nn	Tildeling slette på
allocation show	bookingfrontend	nn	Tildeling
allocations	bookingfrontend	nn	Tildelingar
allocations colliding with existing bookings or allocations (%1)	bookingfrontend	nn	Dobbel-booking - blir ikkje lagra
Allocations deleted on	bookingfrontend	nn	Tildelingar slette på
allocations that can be created (%1)	bookingfrontend	nn	Tildelingar du kan lage
amount	bookingfrontend	nn	Antall enheter
anonymous password	bookingfrontend	nn	Anonymt passord
anonymous user	bookingfrontend	nn	Anonym brukar
application	bookingfrontend	nn	Søknad
application add	bookingfrontend	nn	søknad
Application basket	bookingfrontend	nn	Søknadskorg
Application cart	bookingfrontend	nn	Handlekurv
application_documents	bookingfrontend	nn	Søknadsdokument
application_processed_single	bookingfrontend	nn	Søknaden din har blitt behandla og ein stadfesting har blitt sendt til deg på e-post.
application_registered_confirmation	bookingfrontend	nn	Søknaden er sendt. Du får ei stadfesting på e-post.
application_registered_single	bookingfrontend	nn	Søknaden har blitt sendt inn, og ein stadfesting har blitt sendt til deg på e-post.
application_title	bookingfrontend	nn	Søknadstittel
applications	bookingfrontend	nn	Søknadar
applications.description	bookingfrontend	nn	Vis og administrer søknadane dine
applications_for_review_title	bookingfrontend	nn	Søknader til sakshandsaming
applications_may_contain_paid_services	bookingfrontend	nn	Søknader kan innehalde betalte tilleggstjenester
applications_overview	bookingfrontend	nn	Her er ei oversikt over søknadane dine som er klare for innsending og godkjenning.
applications_processed_multiple	bookingfrontend	nn	Søknadene dine har blitt behandla og stadfestar har blitt sendt til deg på e-post.
applications_ready_for_submission	bookingfrontend	nn	Søknader klar for innsending
applications_registered_multiple	bookingfrontend	nn	Søknadene har blitt sendt inn, og stadfestar har blitt sendt til deg på e-post.
applications_sent_and_will_receive_email	bookingfrontend	nn	Søknader er sende og du vil få svar på e-post
applications_sent_simultaneously	bookingfrontend	nn	Søknader blir sende samtidig
Apply filter	bookingfrontend	nn	Aktiver filter
Apply for time	bookingfrontend	nn	Søk om tid
apr	bookingfrontend	nn	april
archived	bookingfrontend	nn	Arkivert
Article	bookingfrontend	nn	Artikkel
articles	bookingfrontend	nn	Tileggstjenester
Associated bookings	bookingfrontend	nn	Tilhørende tildelinger/arrangementer
attachment	bookingfrontend	nn	Vedlegg
audience	bookingfrontend	nn	Målgruppe/publikum
aug	bookingfrontend	nn	august
available	bookingfrontend	nn	Ledig
back	bookingfrontend	nn	tilbake
Back to user list	booking	nn	Attende til brukarlista
back_to_start	bookingfrontend	nn	Tilbake til start
basic_information	bookingfrontend	nn	Grunnleggjande informasjon
beta_version	bookingfrontend	nn	Betaversjon
billing	bookingfrontend	nn	Fakturering
billing_information	bookingfrontend	nn	Fakturainformasjon
billing_information_contact_person	bookingfrontend	nn	Fakturainformasjon til kontaktperson
Book resource	bookingfrontend	nn	Søknad
bookable resources	bookingfrontend	nn	Ressursar du kan booke
booking	bookingfrontend	nn	Interntildeling
Booking and allocations deleted on	bookingfrontend	nn	Interntildeling og tildeling er sletta på
Booking Cancel information	bookingfrontend	nn	Skal du avbestille interntildeling på valt dato, vel Avbestill-knappen nedst Skal tida bli vist som ledig i kalenderen kryssar du av for slett tildeling.
Booking Cancel information2	bookingfrontend	nn	Skal du avbestille fleire kan du velje Ut sesong eller Avbestill til og velje ein dato, du kan også velje intervall (til dømes annan kvar veke).
Booking Delete information	bookingfrontend	nn	Skal du slette interntildeling på valt dato, vel Slett-knappen nedst.
Booking Delete information2	bookingfrontend	nn	Skal du slette fleire kan du velje Ut sesong eller Slett til og velje ein dato, du kan også velje intervall (til dømes annan kvar veke).
Booking Delete information3	bookingfrontend	nn	Skal tida bli ledig i kalenderen må du krysse av for slett tildeling.
Booking deleted on	bookingfrontend	nn	Interntildeling er sletta på
booking district	bookingfrontend	nn	Område/bydel
booking name	bookingfrontend	nn	Namn på interntildeling
booking show	bookingfrontend	nn	Interntildeling
booking_calendar	bookingfrontend	nn	Bookingkalendar
booking_categories	bookingfrontend	nn	Booking kategoriar
booking_unavailable	bookingfrontend	nn	Booking ikkje tilgjengeleg
bookingfrontend host	bookingfrontend	nn	Bookingfrontend vert
bookingfrontend settings	bookingfrontend	nn	Bookingfrontend innstillingar
bookings	bookingfrontend	nn	Interntildelingar
Bookings and allocations deleted on	bookingfrontend	nn	Interntildelingar og tildelingar er sletta på
Bookings deleted on	bookingfrontend	nn	Interntildelingar er sletta på
Bookings that can be created	bookingfrontend	nn	Interntildelingar du kan lage
bookings_are_completed	bookingfrontend	nn	Bookingane dine er fullførte og stadfesta
both_buttons_submit_applications	bookingfrontend	nn	Begge knappane sender inn søknader
boundaries	bookingfrontend	nn	Rammetid
building	bookingfrontend	nn	Bygg/anlegg
Building information	bookingfrontend	nn	Informasjon
building name	bookingfrontend	nn	Namn på bygg/anlegg
Building or facility name	bookingfrontend	nn	Bygning/anleggsnavn
building schedule	bookingfrontend	nn	Kalender
Building users	bookingfrontend	nn	Brukarar av bygg/anlegg
buildings	bookingfrontend	nn	Bygg/anlegg
bygning	bookingfrontend	nn	Bygg/anlegg
calendar view	bookingfrontend	nn	Dags-/ukesvisning
calendar_resources	bookingfrontend	nn	Kalenderressursar
calendar_view	bookingfrontend	nn	Kalender
calendar_view_disabled	bookingfrontend	nn	Kalendervisning er deaktivert
Can not create a booking in the past	bookingfrontend	nn	Du kan ikkje opprette ei interntildeling i fortida.
Can not repeat from a date in the past	bookingfrontend	nn	Du kan ikkje repetere frå ein dato i fortida.
cancel	bookingfrontend	nn	Avbryt
Cancel allocation	bookingfrontend	nn	Avbestill tildelingar
Cancel allocation also	bookingfrontend	nn	Avbestill følgjande
Cancel allocations	bookingfrontend	nn	Avbestill tildelingar
Cancel booking	bookingfrontend	nn	Avbestill
Cancel bookings	bookingfrontend	nn	Avbestill bookingar
cancel event	bookingfrontend	nn	Avbestill
Cancel information	bookingfrontend	nn	Skal du berre avbestille tildeling på valt dato, vel Avbestill-knappen nede for å vise tida som ledig og tiden blir vist som ledig i kalenderen, og kan tildeles andre klubber/org.
Cancel information2	bookingfrontend	nn	Skal du Avbestille flere kan du velge Ut sesong eller Slett til og velg en dato, du kan også velge intervall (f.eks. annen hver uke).
Cancel until	bookingfrontend	nn	Avbestill til
Cancelation of allocation from	bookingfrontend	nn	Avbestilling av tildeling frå
Cancelation of booking and allocation from	bookingfrontend	nn	Avbestilling av interntildeling og tildeling frå
Cancelation of booking from	bookingfrontend	nn	Avbestilling frå
Cancelation of bookings and allocations from	bookingfrontend	nn	Avbestilling av interntildelingar og tildelingar frå
Cancelation of bookings from	bookingfrontend	nn	Avbestilling av interntildelingar frå
cancelled	bookingfrontend	nn	Avbestilt
Cannot change end time	bookingfrontend	nn	Endring av sluttidspunkt feilet. Sluttdato kan ikke være før startdato
Cannot change start time	bookingfrontend	nn	Endring av startidspunkt feilet. Startdato kan ikke være senere enn sluttdato
case officer	bookingfrontend	nn	Saksbehandlar
case_officer	bookingfrontend	nn	Saksbehandlar
case_officer_review_multiple	bookingfrontend	nn	Ein saksbehandlar vil behandle søknadene dine så snart som mogleg.
case_officer_review_single	bookingfrontend	nn	Ein saksbehandlar vil behandle søknaden din så snart som mogleg.
category	bookingfrontend	nn	Kategori
Change organization	common	nn	Bytt organisasjon
Change the allocation	bookingfrontend	nn	Endre tildeling
Check calendar	bookingfrontend	nn	Sjekk kalendar
check_spam_filter	bookingfrontend	nn	Vi gjer merksam på at e-postsvar blir automatisk generert og kan ende i spamfilter/nettsøppel.
choose a date	bookingfrontend	nn	Vel ein dato
Choose another building	bookingfrontend	nn	Velg annet anlegg
Choose atleast one object	bookingfrontend	nn	Vel minst eitt leigeobjekt
Choose categories	bookingfrontend	nn	Velg kategorier
Choose date	bookingfrontend	nn	Velg dato
Choose date-range	bookingfrontend	nn	Velg dato-område
choose file	bookingfrontend	nn	Vel fil du vil leggja til
choose rent object	bookingfrontend	nn	Vel leigeobjekt
choose rent object and rentperiod	bookingfrontend	nn	Vel leigeobjekt og leigeperiode
choose rent period	bookingfrontend	nn	Velg leigeperiode
Choose resources	bookingfrontend	nn	Velg lokaler
choose target audience	bookingfrontend	nn	Vel målgruppe for arrangement / aktiviteten
choose_a	bookingfrontend	nn	Vel fakturatype
choose_checkout_method	bookingfrontend	nn	Vel betalingsmåte
chosen rent object	bookingfrontend	nn	Valde ressursar
chosen rent period	bookingfrontend	nn	Valde leigeperioder
city	bookingfrontend	nn	Poststad
clear	bookingfrontend	nn	Tøm
click to sort ascending	bookingfrontend	nn	Klikk for å sortere stigande
click to sort descending	bookingfrontend	nn	Klikk for å sortere synkande
clock_short	bookingfrontend	nn	Kl
Close	bookingfrontend	nn	Lukke
close_dialog	bookingfrontend	nn	Lukk dialog
close_message	bookingfrontend	nn	Lukk melding
collect users	booking	nn	Legg til brukarar
Collects users from all applications and events	booking	nn	Haustar brukarar frå alle søknader og arrangement
comment	bookingfrontend	nn	Kommentar
comments	bookingfrontend	nn	Kommentarar
Complete applications	bookingfrontend	nn	Fullfør søknad
complete applications	bookingfrontend	nn	Fullfør søknad
complete_applications	bookingfrontend	nn	Fullfør søknad
Confirm e-mail address	bookingfrontend	nn	Stadfest e-postadressa
confirm_activate_group	bookingfrontend	nn	Er du sikker på at du vil aktivere gruppa {{name}}?
confirm_deactivate_group	bookingfrontend	nn	Er du sikker på at du vil deaktivere gruppa {{name}}?
confirm_delete_delegate	bookingfrontend	nn	Er du sikker på at du vil fjerne {{name}} som delegat? Dette vil oppheve deira tilgang til denne organisasjonen.
confirm_delete_group	bookingfrontend	nn	Er du sikker på at du vil slette gruppa {name}?
confirm_email	bookingfrontend	nn	Stadfest e-post
confirm_restore_delegate	bookingfrontend	nn	Er du sikker på at du vil gjenopprette {{name}} som ein aktiv delegat?
confirm_this_document	bookingfrontend	nn	Stadfest dette dokumentet
CONFIRMED	bookingfrontend	nn	STADFESTA
contact	bookingfrontend	nn	Kontakt
contact 1	bookingfrontend	nn	Kontakt 1
contact 2	bookingfrontend	nn	Kontakt 2
contact information	bookingfrontend	nn	Kontaktinformasjon
Contact information name is to long. max 50 characters	bookingfrontend	nn	Namnet i kontaktinformasjonen er for langt, maksimalt 50 teikn.
contact person	bookingfrontend	nn	Kontaktperson
contact_and_invoice	bookingfrontend	nn	Kontakt og faktura
contact_email	bookingfrontend	nn	E-post
contact_name	bookingfrontend	nn	Namn
contact_phone	bookingfrontend	nn	Telefon
contacts[0][email] contains an invalid email	bookingfrontend	nn	Ugyldig e-post under ansvarleg gruppeleiar 1
contacts[1][email] contains an invalid email	bookingfrontend	nn	Ugyldig e-post under ansvarleg gruppeleiar 2
continue	bookingfrontend	nn	Fortsett
cookie domain for sessions	bookingfrontend	nn	Cookiedomene for sesjoner
copy_application	bookingfrontend	nn	Kopier søknad
cost	bookingfrontend	nn	Pris
cost is set	booking	nn	Ny pris er definert
Could not delete allocation due to a booking still use it	bookingfrontend	nn	Kan ikkje slette denne interntildelinga fordi ei interntildeling framleis brukar ho
Could not find application id. Contact case officer with allocation id	bookingfrontend	nn	Kunne ikke finne tihørende søknad. For å øke tid må du kontakte saksbehandler med tildeling:
create	bookingfrontend	nn	Lagre
Create new booking	bookingfrontend	nn	Lag ny interntildeling
created	bookingfrontend	nn	Oppretta
currency	bookingfrontend	nn	NOK
current activities	bookingfrontend	nn	Nåværande aktivitetar
custom login url	bookingfrontend	nn	Egendefinert logg inn url
custom login url parameter	bookingfrontend	nn	Egendefinert logg inn url parameter
customer identifier type is required	bookingfrontend	nn	Oppgi identifikasjon
Customer number	bookingfrontend	nn	Referansenummer
customer_identifier_type	bookingfrontend	nn	Fakturainformasjon
customer_organization_number is invalid	bookingfrontend	nn	Organisasjonsnummer er ugyldig
customer_ssn contains an invalid Norwegian social security number (6 or 11 digits)	bookingfrontend	nn	Fødselsdato/fødselsnummer er ikkje gyldig. Nummeret må bestå av 6 eller 11 siffer
daily_rate	bookingfrontend	nn	Dagspris
dashboard	bookingfrontend	nn	Skrivebord
Date	bookingfrontend	nn	Dato
Date of birth or SSN	bookingfrontend	nn	Fødselsdato eller fødselsnummer
dates	bookingfrontend	nn	Frå/Til
day	bookingfrontend	nn	Dag
day of the week	bookingfrontend	nn	Vekedag
days	bookingfrontend	nn	Dagar
deactivate_group	bookingfrontend	nn	Deaktiver gruppe
dec	bookingfrontend	nn	desember
Decrease of from time overlap with existing booking	bookingfrontend	nn	Kan ikke endre dato. Starttidspunkt overlapper med eksisterende interntildeling
Decrease of to time overlap with existing booking	bookingfrontend	nn	Kan ikke endre dato. Sluttidspunkt overlapper med eksisterende interntildeling
delegate from	bookingfrontend	nn	Delegert frå
delegate from.description	bookingfrontend	nn	Administrer delegasjonar frå organisasjonar
delete	bookingfrontend	nn	Slett
Delete Event	bookingfrontend	nn	Slett arrangement
Delete information	bookingfrontend	nn	Skal du berre slette tildeling på valt dato, vel Slett-knappen nede slik at tida blir vist som ledig og blir tilgjengeleg for andre klubbar/orgaisasjonar.
Delete information2	bookingfrontend	nn	Skal du slette fleire kan du velje Ut sesong eller Slett til og vel ein dato, du kan også velje intervall (til dømes annan kvar veke).
delete_group	bookingfrontend	nn	Slett gruppe
delete_rentobject	bookingfrontend	nn	Slette leigeobjekt
delete_rentobject_body	bookingfrontend	nn	Er du sikker på du vil slette dette utleigeobjektet frå handlekurva?
Deleted on	bookingfrontend	nn	Avbestilling i
description	bookingfrontend	nn	Skildring
description not available	bookingfrontend	nn	Skildring ikkje tilgjengeleg
deselect_all	bookingfrontend	nn	Velg ingen
direct_booking	bookingfrontend	nn	Direktebestilling
direct_booking_title	bookingfrontend	nn	Tittel direktebestilling
direct_bookings_confirmation_title	bookingfrontend	nn	Direktebookingar
district	bookingfrontend	nn	Område
Do you really want to collect users	booking	nn	Vil du legge til brukarar?
do you really want to collect users again	booking	nn	Vil du legge til brukarar på nytt?
Do you want to delete application?	bookingfrontend	nn	Er du sikker på at du vil slette søknad fra handlekurv?
document	bookingfrontend	nn	Dokument
document name	bookingfrontend	nn	Dokumentnamn
documents	bookingfrontend	nn	Dokument
download to your calendar	bookingfrontend	nn	Last ned til din kalendar
drawing	bookingfrontend	nn	Teikning
E-mail address	bookingfrontend	nn	E-postadresse
each	bookingfrontend	nn	Stk
edit	bookingfrontend	nn	Rediger
edit agegroup group	bookingfrontend	nn	Rediger aldersgruppe
edit allocation	bookingfrontend	nn	Rediger tildeling
Edit allocation information	bookingfrontend	nn	Skal du berre endra tildeling på valt dato, vel Endre-knappen nede for å vise tida som ledig og tiden blir vist som ledig i kalenderen, og kan tildeles andre klubber/org.
Edit allocation information2	bookingfrontend	nn	Skal du endra fleire kan du velge 'Ut sesong' eller 'Endre til' og velg en dato, du kan også velge intervall (f.eks. annankvar veke).
edit application	bookingfrontend	nn	Rediger søknad
edit Audience group	bookingfrontend	nn	Rediger målgruppe
edit booking	bookingfrontend	nn	Rediger interntildeling
edit data	bookingfrontend	nn	Endre data
edit event	bookingfrontend	nn	Rediger arrangement
Edit Events	bookingfrontend	nn	Rediger arrangement
Edit Group	bookingfrontend	nn	Rediger gruppe
edit organization	bookingfrontend	nn	Rediger organisasjon
Edit System Message	bookingfrontend	nn	Rediger systemmelding
Edit until	bookingfrontend	nn	Endre til
edit_event	bookingfrontend	nn	Rediger arrangement
edit_group	bookingfrontend	nn	Rediger gruppe
edit_organization	bookingfrontend	nn	Rediger organisasjon
editer	bookingfrontend	nn	Rediger
empty_cart	bookingfrontend	nn	Du har ingenting i handlekorga
end_time	bookingfrontend	nn	Sluttidspunkt
end_time_in_past	bookingfrontend	nn	Sluttidspunktet kan ikkje vere i fortida
end_time_must_be_after_start_time	bookingfrontend	nn	Sluttidspunktet må vere etter starttidspunktet
end_time_outside_business_hours	bookingfrontend	nn	Sluttidspunktet må vere innanfor opningstider
enter_description_markdown	bookingfrontend	nn	Skriv inn skildring i markdown-format
enter_team_organization_name	bookingfrontend	nn	Skriv namn på lag/organisasjon
enter_title	bookingfrontend	nn	Angi ein tittel
enter_your_comment_here	bookingfrontend	nn	Skriv inn kommentaren din her
entity %1 has been saved	bookingfrontend	nn	Post %1 er lagra
entity %1 has been updated	bookingfrontend	nn	Post %1 er oppdatert
equipment	bookingfrontend	nn	Utstyr
equipment name	bookingfrontend	nn	Namn på utstyr
Equipment text	bookingfrontend	nn	I feltet under skriver du inn om du har spesielle behov tilknyttet aktiviteten
estimated number of participants	bookingfrontend	nn	Estimert tal på deltakarar
event	bookingfrontend	nn	Arrangement
Event Delete Information	bookingfrontend	nn	Fjerning av arrangement er permanent
Event Delete Information2	bookingfrontend	nn	Arrangement blir sett inaktivt
event show	bookingfrontend	nn	Arrangement
Event was created	booking	nn	Arrangementet vart oppretta
Event/activity description	bookingfrontend	nn	Kort beskrivelse av arrangementet / aktiviteten
Event/activity homepage	bookingfrontend	nn	Heimeside for arrangementet / aktiviteten
event_building	bookingfrontend	nn	Arrangement / bygning
event_title	bookingfrontend	nn	Tittel på arrangementet
event_type	bookingfrontend	nn	Arrangementstype
events	bookingfrontend	nn	Arrangement
events_allocations	bookingfrontend	nn	Arrangement/Tildelingar
every	bookingfrontend	nn	hver
executiveofficer	bookingfrontend	nn	Saksbehandler
expired for edit	bookingfrontend	nn	Utløpt
Facilities	bookingfrontend	nn	Fasiliteter
facilities	bookingfrontend	nn	Fasiliteter
failed_to_add_comment	bookingfrontend	nn	Kunne ikkje leggje til kommentar
feb	bookingfrontend	nn	februar
female	bookingfrontend	nn	kvinne
fetching data	bookingfrontend	nn	Henter data…
Field %1 is required	bookingfrontend	nn	Feltet '%1' må fylles ut
Field %1: Invalid format	bookingfrontend	nn	Feltet '%1': ugyldig format
fill_from_delegate	bookingfrontend	nn	Fyll ut frå delegat
filnavn	bookingfrontend	nn	Dokument
filter	bookingfrontend	nn	Filter
Find available	bookingfrontend	nn	Finn tilgjengelig
Find available resources	bookingfrontend	nn	Søk etter leieobjekter
find_event_or_activity	bookingfrontend	nn	Finn arrangement eller aktivitet
find_team_or_organization	bookingfrontend	nn	Finn lag eller organisasjon
Follow status	bookingfrontend	nn	Du kan følge med på status under Min side --> Søknader
footer info	bookingfrontend	nn	Botntekst informasjon
footer privacy link	bookingfrontend	nn	Footer: Lenke til personvern
for allocations until	bookingfrontend	nn	for tildelinger frem til:
for remaining season	bookingfrontend	nn	for gjenværende sesong
For rent	bookingfrontend	nn	Til leige
found %1 results	bookingfrontend	nn	%1 treff
found none	booking	nn	Fann ingen
fr	bookingfrontend	nn	fr.
free	bookingfrontend	nn	Ledig
from	bookingfrontend	nn	Frå
From time	bookingfrontend	nn	Fra kl
from_date	bookingfrontend	nn	Fra dato
generate allocations	bookingfrontend	nn	Lag tildeling
generate allocations from week template	bookingfrontend	nn	Lag tildeling frå vekeplan
get name from external source	bookingfrontend	nn	Hent navn frå ekstern kilde (som Gule Sider)
Go back	bookingfrontend	nn	Tilbake
Go back to calendar	bookingfrontend	nn	Tilbake til kalendar
go back to the template week	bookingfrontend	nn	Gå tilbake til vekeplan
Go to allocation	bookingfrontend	nn	Gå til tildeling
google tracker id	bookingfrontend	nn	Goggle sporar id
group	bookingfrontend	nn	Gruppe/lag
Group shortname	bookingfrontend	nn	Kortnamn
group_contacts	bookingfrontend	nn	Gruppekontaktar
group_id	bookingfrontend	nn	Gruppe/Lag
group_name	bookingfrontend	nn	Gruppenamn
group_shortname	bookingfrontend	nn	Kort namn
Happening in Bergen	bookingfrontend	nn	Dette skjer i Bergen kommune
history	bookingfrontend	nn	Historikk
history and comments (%1)	bookingfrontend	nn	Historikk (%1)
hms document	bookingfrontend	nn	HMS-dokument
home_page	bookingfrontend	nn	Til forsiden
homepage	bookingfrontend	nn	Heimeside
hour	bookingfrontend	nn	Time
hourly_rate	bookingfrontend	nn	Timepris
hours	bookingfrontend	nn	Timar
how many?	bookingfrontend	nn	Kor mange?
I am feeling lucky	bookingfrontend	nn	Eg prøver lukka
id	bookingfrontend	nn	ID
if same as framework leave empty	bookingfrontend	nn	la dette feltet stå tomt om det er det same som for rammeverket
In order to send the invoice we need information about either customer organization number or norwegian social security number	bookingfrontend	nn	For å kunne sende ein eventuell faktura treng vi opplysningar om organisasjonsnr. eller fødselsnr. Organisasjonsnr. finn du her: www.brreg.no
inactivate	bookingfrontend	nn	Inaktivert
inactive	bookingfrontend	nn	Inaktiv
Information about the event	bookingfrontend	nn	Informasjon om arrangementet
Information about the event (edit)	bookingfrontend	nn	Informasjon om arrangementet
Internal Customer	bookingfrontend	nn	Intern kunde
Interval	bookingfrontend	nn	intervall
invalid date	common	nn	Ugyldig dato
Invalid from date	bookingfrontend	nn	Ugyldig frådato
invoice	bookingfrontend	nn	Faktura
invoice information	bookingfrontend	nn	Fakturainformasjon
Invoice Instruction	bookingfrontend	nn	Topptekst til faktura
invoice.description	bookingfrontend	nn	Vis fakturaene dine
invoice_created_for_direct_bookings	bookingfrontend	nn	Faktura blir oppretta for direktebookingar
invoice_will_come_if_approved	bookingfrontend	nn	Faktura vil bli send dersom søknaden blir godkjend
invoiced	bookingfrontend	nn	Fakturert
invoiced_only_if_approved	bookingfrontend	nn	Desse blir fakturerte berre dersom søknaden blir godkjend
It is currently not possible to rent anything here	bookingfrontend	nn	NB! Det er for tida ikkje mogeleg å leige noko her
jan	bookingfrontend	nn	januar
jul	bookingfrontend	nn	juli
jun	bookingfrontend	nn	juni
kg	bookingfrontend	nn	Kg
last login	bookingfrontend	nn	siste innlogging
last modified	bookingfrontend	nn	Sist endra
last password change	bookingfrontend	nn	siste passordendring
Layout	bookingfrontend	nn	Frontend design
leased	bookingfrontend	nn	Opptatt
Lengt of name is to long, max %1 characters long	bookingfrontend	nn	Namnet er for langt, maksimalt %1 teikn
Lengt of shortname is to long, max 11 characters long	bookingfrontend	nn	Kortnamnet er for langt, maksimalt 11 teikn
Link to website	bookingfrontend	nn	Link til heimeside
list_view	bookingfrontend	nn	Liste
Loading...	bookingfrontend	nn	Lastar inn…
loading_cart	bookingfrontend	nn	Lastar handlekorg
loading_resource_info	bookingfrontend	nn	Lastar ressurs info
loading_user	bookingfrontend	nn	Lastar brukar
loading_user_info	bookingfrontend	nn	Lastar brukarinformasjon
location	bookingfrontend	nn	Lokale
locations	bookingfrontend	nn	Lokaler
log off	bookingfrontend	nn	Logg ut
log on	bookingfrontend	nn	Innlogging for lag/ organisasjonar
login	common	nn	Logg inn
login apikey	bookingfrontend	nn	Login apikey
login header key	bookingfrontend	nn	Innloggingsoverskrift:
login header regular expression	bookingfrontend	nn	Innloggingsoverskrift vanleg uttrykk
login role id	bookingfrontend	nn	Login Rolle-ID
login soap client encoding	bookingfrontend	nn	Login soap klient tegnsett
login soap client location	bookingfrontend	nn	Login soap klient location
login soap client login	bookingfrontend	nn	Login soap klient login
login soap client password	bookingfrontend	nn	Login soap klient passord
login soap client proxy host	bookingfrontend	nn	Login soap klient proxyserver
login soap client proxy port	bookingfrontend	nn	Login soap klient proxyport
login soap client uri	bookingfrontend	nn	Login soap klient uri
login soap client wsdl	bookingfrontend	nn	Login soap klient wsdl
login webservicehost	bookingfrontend	nn	Login webservicehost
logout	common	nn	Logg ut
m	bookingfrontend	nn	Meter
m2	bookingfrontend	nn	Kvadratmeter
male	bookingfrontend	nn	Mann
manual	bookingfrontend	nn	Manual
manual	common	nn	Brukarrettleiing
mar	bookingfrontend	nn	mars
markdown	bookingfrontend	nn	Markdown
markdown_help_professional	bookingfrontend	nn	Bruk verktøylinja over for å formatere teksten, eller skriv i markdown-syntaks. Klikk førehandsvisning for å sjå resultatet.
Mass update	bookingfrontend	nn	Masseoppdatering
max_participants	bookingfrontend	nn	Maks {{count}} deltakarar
may	bookingfrontend	nn	mai
Message	bookingfrontend	nn	Melding
metadata settings	bookingfrontend	nn	Metadata innstillingar
meter	bookingfrontend	nn	Meter
Minimum 8 digits	bookingfrontend	nn	Minimum 8 tal
minute	bookingfrontend	nn	Minutt
minute_rate	bookingfrontend	nn	Minuttpris
Missing rights	bookingfrontend	nn	Mangler rettigheter
mo	bookingfrontend	nn	mån
modified	bookingfrontend	nn	Endra
month	bookingfrontend	nn	Månad
more	bookingfrontend	nn	flere
more info	bookingfrontend	nn	Meir informasjon
more_filters	bookingfrontend	nn	Fleire filter
multiple_time_slots	bookingfrontend	nn	Fleire tidspunkt
my page	bookingfrontend	nn	Mi side
name	bookingfrontend	nn	Namn
Name for event/activity	bookingfrontend	nn	Namn på arrangementet / aktiviteten
Needed for the return from the external logout	bookingfrontend	nn	Nødvendig for retur frå ekstern logg ut
new	bookingfrontend	nn	Ny
new activity	bookingfrontend	nn	Ny aktivitet
new age group	bookingfrontend	nn	Ny aldersgruppe
new allocation	bookingfrontend	nn	Ny tildeling
new application	bookingfrontend	nn	Ny søknad
new audience group	bookingfrontend	nn	Ny målgruppe
new booking	bookingfrontend	nn	Ny interntildeling
new booking application	bookingfrontend	nn	Ny søknad
new building	bookingfrontend	nn	Nytt bygg/anlegg
new building permission	bookingfrontend	nn	Nye rettar bygg/anlegg
new contact	bookingfrontend	nn	Ny kontakt
new document	bookingfrontend	nn	Nye dokument
new equipment	bookingfrontend	nn	Nytt utstyr
new event	bookingfrontend	nn	Nytt arrangement
new group	bookingfrontend	nn	Ny gruppe
New message	bookingfrontend	nn	Ny melding
new organization	bookingfrontend	nn	Opprett ny organisasjon/bedrift
new resource	bookingfrontend	nn	Ny ressurs
new root permission	bookingfrontend	nn	Nye systemrettar
new season	bookingfrontend	nn	Ny sesong
new season permission	bookingfrontend	nn	Nye rettar sesong
New system message	bookingfrontend	nn	Ny systemmelding
new_group	bookingfrontend	nn	Ny gruppe
Next step	bookingfrontend	nn	Gå vidare
No available options	bookingfrontend	nn	Ingen tilgjengelige valg
no Data.	bookingfrontend	nn	Ingen treff
no description yet	bookingfrontend	nn	Skildring manglar
no parents	bookingfrontend	nn	Ingen overordna
no records found.	bookingfrontend	nn	Ingen treff
No rent object chosen	bookingfrontend	nn	Ingen leieobjekt er valgt
No valid identification returned from login	common	nn	Ingen gyldig identifikasjon returnert frå innlogging.
no_delegates	bookingfrontend	nn	Ingen delegatar funne
no_documents_to_accept	bookingfrontend	nn	Det er ingen dokument å godkjenne for denne søknaden.
no_groups	bookingfrontend	nn	Ingen grupper funne
no_history_available	bookingfrontend	nn	Ingen historikk tilgjengeleg
no_overlap	bookingfrontend	nn	{{res}} tillater ikkje overlappande bookingar.
no_permission_edit_organization	bookingfrontend	nn	Du har ikkje løyve til å redigere denne organisasjonen.
no_resources_found	bookingfrontend	nn	Ingen ressursar funne for den valde datoen
nov	bookingfrontend	nn	november
number of participants	bookingfrontend	nn	Tal på deltakarar
number of participants is required	bookingfrontend	nn	Skriv kor mange som kan delta
Object No.	bookingfrontend	nn	objektnummer
oct	bookingfrontend	nn	oktober
of	bookingfrontend	nn	av
officer	bookingfrontend	nn	Saksbehandlar
Official organization	bookingfrontend	nn	Registrert i Brønnøysund
old	bookingfrontend	nn	Gammal
optional	booking	nn	(Valfri)
orders_articles	bookingfrontend	nn	Bestillingar/Artiklar
organization	bookingfrontend	nn	Organisasjon/bedrift
organization index	bookingfrontend	nn	Organisasjonsoversikt
organization number	bookingfrontend	nn	Organisasjonsnummer
Organization shortname	bookingfrontend	nn	Kortnamn
organization type	bookingfrontend	nn	Organisasjonstype
organization_calendar	bookingfrontend	nn	Organisasjonskalender
organization_not_found	bookingfrontend	nn	Organisasjon ikkje funnen
organizations	bookingfrontend	nn	Organisasjonar
organizer	bookingfrontend	nn	Arrangør
organizer/responsible seeker	bookingfrontend	nn	Namn på arrangør eller ansvarleg søkjar
other	bookingfrontend	nn	Anna
Out season	bookingfrontend	nn	Ut denne sesongen
outside_opening_hours	bookingfrontend	nn	Utanfor opningstider
Overlaps other organizations allocation	bookingfrontend	nn	Overlappar med ein annan organisasjonstildeling
Overlaps with existing allocation	bookingfrontend	nn	Overlappar med eksisterande tildeling
Overlaps with existing booking	bookingfrontend	nn	Overlappar med eksisterande interntildeling
Overlaps with existing event	bookingfrontend	nn	Overlappar med eksisterande arrangement
ownership	bookingfrontend	nn	Eigarskap
parent activity	bookingfrontend	nn	Overordna kategori
parent id	bookingfrontend	nn	Overordna id
part of town	common	nn	Namn på område/bydel
Part of town (2018)	bookingfrontend	nn	Bydel
participants	bookingfrontend	nn	Deltakarar
pay_later_with_invoice	bookingfrontend	nn	Betal seinare med faktura
pay_now_or_later	bookingfrontend	nn	Betal no eller med faktura
pay_now_with_vipps	bookingfrontend	nn	Betal no med Vipps
payment_completed_and_confirmed	bookingfrontend	nn	Betaling er fullført og stadfesta
payment_if_approved	bookingfrontend	nn	Blir betalt dersom søknaden blir godkjend
Pending	bookingfrontend	nn	Under handsaming
permissions	bookingfrontend	nn	Rettigheitar
personal	bookingfrontend	nn	Personleg
personal group	bookingfrontend	nn	Ikkje registrert i Brønnøysund
phone	bookingfrontend	nn	Telefon
Phone is already registered	bookingfrontend	nn	Telefonnummeret er alt registrert
picture	bookingfrontend	nn	Bilete
Pictures	bookingfrontend	nn	Bilder
Place	bookingfrontend	nn	Sted
planning	bookingfrontend	nn	Planlegging
Please check your Spam Filter if you are missing mail.	bookingfrontend	nn	Vi gjer merksam på at e-postsvar blir automatisk generert og kan ende i spamfilter/nettsøppel.
please choose at least 1 resource	common	nn	Vel minst ein ressurs
please choose at least 1 target audience	bookingfrontend	nn	Kven er målgruppa
please enter a building name	bookingfrontend	nn	Oppgi namn på bygningen
please enter a contact email	bookingfrontend	nn	Skriv inn ei e-postadresse
please enter a contact name	bookingfrontend	nn	Registrer namn på kontaktperson
please enter a descripction	bookingfrontend	nn	Lag ei skildring
Please enter correct numbers for the event	bookingfrontend	nn	Oppgi riktig deltakartal
Please fill all fields	bookingfrontend	nn	Vennlegst fyll ut alle obligatoriske felt!
please select an activity	bookingfrontend	nn	Vel ein aktivitet
Please update the data and click the Next-button.	bookingfrontend	nn	Ver grei og oppdater data og klikk på Neste-knappen.
please wait	bookingfrontend	nn	Vent litt…
please_accept_terms	bookingfrontend	nn	Ver venleg og godta vilkåra
please_correct_errors_before_proceeding	bookingfrontend	nn	Ver venleg og rett feila nedanfor før du går vidare til neste steg
please_enter_event_name	bookingfrontend	nn	Ver venleg og skriv inn namnet på arrangementet/aktiviteten
please_enter_organizer	bookingfrontend	nn	Ver venleg og skriv inn arrangør/ansvarleg søkjar
please_enter_participants	bookingfrontend	nn	Ver venleg og skriv inn estimert tal på deltakarar
please_fill_all_date_and_time_fields	bookingfrontend	nn	Ver venleg og fyll ut alle dato- og tidsfelt
please_select_at_least_one_date_and_time	bookingfrontend	nn	Ver venleg og vel minst éin dato og tidspunkt
please_select_at_least_one_resource	bookingfrontend	nn	Ver venleg og vel minst éin ressurs
please_select_target_audience	bookingfrontend	nn	Ver venleg og vel ei målgruppe
postal city	bookingfrontend	nn	Poststad
prev	bookingfrontend	nn	Siste
preview	bookingfrontend	nn	Førehandsvisning
Previous step	bookingfrontend	nn	Gå tilbake
price	bookingfrontend	nn	Pris
price list	bookingfrontend	nn	Prisliste
price_unit	bookingfrontend	nn	Pris pr enhet
primary admin	bookingfrontend	nn	Kontaktperson 1
primary contact	bookingfrontend	nn	Kontaktperson 1
Print as PDF	bookingfrontend	nn	Skriv ut som PDF
Privacy	bookingfrontend	nn	Personvern
Privacy statement	bookingfrontend	nn	Personvern
Private event	bookingfrontend	nn	Privat arrangement
private_event	bookingfrontend	nn	Privatperson
private_person	bookingfrontend	nn	Privatperson
Project No.	bookingfrontend	nn	Prosjektnummar
Public schedule	bookingfrontend	nn	Publikumsbading
published	bookingfrontend	nn	Publisert
quantity limit (%1) exceeded for %2: maximum %3 times within a period of %4 days	bookingfrontend	nn	Maksimumgrense (%1) overskreden for %2: maks %3 gonger innanfor ein periode på %4 dagar
Recurring allocation cancelation	bookingfrontend	nn	Avbestill i intervall
Recurring allocation edit	bookingfrontend	nn	Endre i intervall
Recurring booking	bookingfrontend	nn	Gjenta interntildeling
Redirect is computed if url ends with	bookingfrontend	nn	Omdirigering blir kalkulert om url slutter med
registration	bookingfrontend	nn	Registrering
regulation	bookingfrontend	nn	Reglement
reject application	bookingfrontend	nn	Avslå søknad
rejected	bookingfrontend	nn	Avvist
remote authentication	bookingfrontend	nn	Ekstern autentisering
remove date	bookingfrontend	nn	Fjern dato
remove_application	bookingfrontend	nn	Fjern søknad
rent	bookingfrontend	nn	Leige
rent object	bookingfrontend	nn	Leigeobjekt
rent period	bookingfrontend	nn	Leigeperiode
rent_premises_facilities_equipment	bookingfrontend	nn	Leig lokale, anlegg eller utstyr
rental_resources	bookingfrontend	nn	Utleigeressursar
Repeat until	bookingfrontend	nn	Gjenta til
Report numbers	bookingfrontend	nn	Rapporter deltakartal
Request for changed time	bookingfrontend	nn	Forespørsel om å endre tid er registrert
Request for equipment	bookingfrontend	nn	Ønske om nødvendig utstyr på tildeling:
Request for equipment has been sent	bookingfrontend	nn	Ønske om nødvendig utstyr er sendt til saksbehandler
Request to increase time on existing booking	bookingfrontend	nn	Ønske om å øke tildelt tid på tildeling:
reserved	bookingfrontend	nn	Reservert
reset	bookingfrontend	nn	Nullstill
Reset filter	bookingfrontend	nn	Nullstill søk
Reset filters	bookingfrontend	nn	Nullstill filter
resource	bookingfrontend	nn	Ressurs
resource name	bookingfrontend	nn	Namn på ressurs
resource schedule	bookingfrontend	nn	Ressurskalendar
resource type	bookingfrontend	nn	Type
resource_already_being_booked	bookingfrontend	nn	Ressursen er allereie i ferd med å bli booka av ein annan brukar
resource_already_booked	bookingfrontend	nn	Dette tidspunktet er ikkje tilgjengeleg. Ressursen er allereie reservert for denne tida.
resource_overlap_detected	bookingfrontend	nn	Ressurs-overlapping oppdaga. Ver venleg og vel anna tid eller ressursar.
resources	bookingfrontend	nn	Ressursar
Resources type	bookingfrontend	nn	Lokaler
responsible applicant	bookingfrontend	nn	Ansvarleg søkjar
Responsible Code	bookingfrontend	nn	Ansvarsstad
responsible_city	bookingfrontend	nn	Poststad
responsible_street	bookingfrontend	nn	Gateadresse
responsible_zip_code	bookingfrontend	nn	Postnummer
role	bookingfrontend	nn	Rolle
root permissions	bookingfrontend	nn	Systemrettar
Sa	bookingfrontend	nn	laurdag
saved data	bookingfrontend	nn	Lagra data
schedule	bookingfrontend	nn	Vekeplan
Search available resources	bookingfrontend	nn	Søk etter tilgjengelige lokaler
Search building, resource, organization	bookingfrontend	nn	Søk anlegg, lokale, organisasjon
search events	bookingfrontend	nn	Søk arrangement
Search results	bookingfrontend	nn	Søkeresultat
search_activities	bookingfrontend	nn	Søk aktivitetar
search_clear_filters	bookingfrontend	nn	Nullstill filter
search_facilities	bookingfrontend	nn	Søk fasilitetar
search_for_like_minded_people	bookingfrontend	nn	Er du på jakt etter nokon som er interessert i det same som deg? Søk på namn til lag eller organisasjon, eller filtrer på aktivitet eller område
search_no_events_match	bookingfrontend	nn	Ingen arrangement passar søket ditt
search_no_organizations_match	bookingfrontend	nn	Ingen organisasjonar passar søket ditt
search_no_resources_match	bookingfrontend	nn	Ingen ressursar passar søket ditt
search_organizations	bookingfrontend	nn	Søk organisasjonar
search_use_filters_to_search	bookingfrontend	nn	Bruk filter for å finne ressursar
season	bookingfrontend	nn	Sesong
season name	bookingfrontend	nn	Namn på sesong
seasons	bookingfrontend	nn	Sesongar
secondary admin	bookingfrontend	nn	Kontaktperson 3
See	bookingfrontend	nn	Se
see_less_filters	bookingfrontend	nn	Sjå mindre filter
see_more_filters	bookingfrontend	nn	Sjå fleire filter
select a building first	bookingfrontend	nn	Vel først bygg/anlegg
select a grooup	bookingfrontend	nn	Vel ei gruppe
Select a group	bookingfrontend	nn	Vel gruppe/lag
select category...	bookingfrontend	nn	Vel ein kategori
select date	bookingfrontend	nn	Vel dato
select method	bookingfrontend	nn	Vel ein metode
select role...	bookingfrontend	nn	Vel rolle
select_all	bookingfrontend	nn	Velg alle
select_delegate	bookingfrontend	nn	Vel delegat...
select_main_application_note	bookingfrontend	nn	Vel kva søknad som skal vere hovudsøknaden. Dette hjelper saksbehandlaren å få betre oversikt når søknadene skal behandlast.
select_organization	bookingfrontend	nn	Vel eller søk etter organisasjon
selected	bookingfrontend	nn	Valgt
selected_time_must_be_in_future	bookingfrontend	nn	Det valde tidspunktet må vere i framtida
Send	bookingfrontend	nn	Send
Send message	bookingfrontend	nn	Send melding
Send message to case officer for building	bookingfrontend	nn	Melding til saksbehandler for anlegget
sep	bookingfrontend	nn	september
Service	bookingfrontend	nn	Teneste
settings	bookingfrontend	nn	Innstillingar
Short description. For public events, activities and training under the direction of organizations and clubs, this information will be displayed on the internet	bookingfrontend	nn	Skriv ei kort skildring av arrangementet. Informasjon om opne arrangement, aktivitetar og trening i regi av organisasjonar og klubbar blir synleg på internett
short_name	bookingfrontend	nn	Kort namn
Show more results	bookingfrontend	nn	Last inn flere resultater
show only active	bookingfrontend	nn	Skjul
show_in_portal	bookingfrontend	nn	Vis i portal
show_inactive	bookingfrontend	nn	Vis inaktive
show_less	bookingfrontend	nn	Vis mindre
show_more	bookingfrontend	nn	Vis mer
show_only_available	bookingfrontend	nn	Vis berre tilgjengelege
show_organizations	bookingfrontend	nn	Vis organisasjonar
showing items	bookingfrontend	nn	Viser
showing items {startRecord} - {endRecord} of {totalRecords}	bookingfrontend	nn	Viser {startRecord} - {endRecord} av {totalRecords}
site title	bookingfrontend	nn	Tittel på sida
social security number	bookingfrontend	nn	Fødselsnummer (11 siffer)
something_went_wrong	bookingfrontend	nn	Noko gjekk gale!
square meter	bookingfrontend	nn	Kvadratmeter
Ssn	bookingfrontend	nn	Fødselsnummer (11 siffer)
SSN not registred	common	nn	Du er ikkje registrert i Frivilligregisteret eller organisasjonen manglar organisasjonsnummer i AktivKommune
start_time	bookingfrontend	nn	Starttidspunkt
start_time_in_past	bookingfrontend	nn	Starttidspunktet kan ikkje vere i fortida
start_time_must_be_before_end_time	bookingfrontend	nn	Starttida må vere tidlegare enn sluttida
start_time_outside_business_hours	bookingfrontend	nn	Starttidspunktet må vere innanfor opningstider
status	bookingfrontend	nn	Status
street	bookingfrontend	nn	Gate
su	bookingfrontend	nn	sun
submit	bookingfrontend	nn	Lagre
submit_application	bookingfrontend	nn	Send inn søknad
Successfully changed end time	bookingfrontend	nn	Endring av sluttidspunkt er vellykket. Nytt sluttidspunkt for tildeling er:
Successfully changed start time	bookingfrontend	nn	Endring av startidspunkt er vellykket. Nytt startidspunkt for tildeling er:
successfully created (%1) allocations:	bookingfrontend	nn	(%1) tildelingar lagra
summary	bookingfrontend	nn	Oppsummering
surname	bookingfrontend	nn	Etternamn
system feedback	bookingfrontend	nn	System tilbakemelding
System message	bookingfrontend	nn	Systemmelding
System messages	bookingfrontend	nn	Systemmeldingar
target audience	bookingfrontend	nn	Målgruppe
target_audience	bookingfrontend	nn	Målgruppe
team leader 1	bookingfrontend	nn	Ansvarlege gruppeleiar 1
team leader 2	bookingfrontend	nn	Ansvarlege gruppeleiar 2
team leaders	bookingfrontend	nn	Ansvarlege gruppeleiar
telephone	bookingfrontend	nn	Telefon
terms and conditions	bookingfrontend	nn	Juridiske vilkår
test organization	bookingfrontend	nn	Test organisasjon
th	bookingfrontend	nn	tor
Thank you	bookingfrontend	nn	Takk
The booking uses resources not in the containing allocation	bookingfrontend	nn	Interntildelinga brukar ressursar som ikkje finst i tildelinga
The data was successfully updated	bookingfrontend	nn	Dataene vart oppdatert utan feil
The e-mail addresses you entered do not match	bookingfrontend	nn	E-postadressene er ulike
The user has accepted the document under point 8.	bookingfrontend	nn	Brukaren har akseptert dokumenta under punkt 8.
The user has accepted the following documents	bookingfrontend	nn	Brukaren har akseptert følgjande dokument:
this application is not within a valid season	bookingfrontend	nn	Denne søknaden er utanfor gyldig åpningstid
This booking is not connected to a season	bookingfrontend	nn	Denne interntildelinga er ikkje kopla mot ein sesong
This booking is outside the organization's allocated time	bookingfrontend	nn	Denne interntildelinga ligg utanfor den tildelte tida til organisasjonen
Tilsynsvakt email	bookingfrontend	nn	E-post til tilsynsvakt
Tilsynsvakt name	bookingfrontend	nn	Namn på tilsynsvakt
Tilsynsvakt telephone	bookingfrontend	nn	Telefonnummar til tilsynsvakt
Time is set wrong	bookingfrontend	nn	Eitt av klokkesletta er feil
timeslot_resources	bookingfrontend	nn	Tidsslot ressursar
timeslot_resources_description	bookingfrontend	nn	Velg enkelt ei tid
timestamp	bookingfrontend	nn	Tidspunkt
title	bookingfrontend	nn	Tittel
to	bookingfrontend	nn	Til
To application site	bookingfrontend	nn	Til bestilling
To borrow premises you must verify that you have read terms and conditions	bookingfrontend	nn	For å kunne låne lokale må du først stadfeste at du har lese dei juridiske vilkåra
To cancel allocation use this link	bookingfrontend	nn	For å slette tildelingen: bruk lenka
To cancel booking use this link	bookingfrontend	nn	For å slette interntildelinga: bruk lenka
To time	bookingfrontend	nn	Til kl
to_date	bookingfrontend	nn	Til dato
total	bookingfrontend	nn	Total
total_incl_vat	bookingfrontend	nn	Total inkl. mva
Town part	bookingfrontend	nn	Område/bydel
try_again	bookingfrontend	nn	Prøv igjen
tu	bookingfrontend	nn	tys
type	bookingfrontend	nn	Type
Unable to fill report	bookingfrontend	nn	Klarte ikkje å fylle ut rapport
unit	bookingfrontend	nn	Enhet
unit cost	bookingfrontend	nn	Eining pris
Unit No.	bookingfrontend	nn	fagavdelingsnummar
Unit Prefix	bookingfrontend	nn	fagavdelingskode (for buntnummer)
Upcomming Events	bookingfrontend	nn	Kommande arrangement
Update	bookingfrontend	nn	Oppdater
update results	bookingfrontend	nn	Oppdater søkeresultat
Upload Attachment	bookingfrontend	nn	Last opp vedlegg som kan gi nyttig informasjon om søknaden
upload document	bookingfrontend	nn	Last opp dokument
url to external logout	bookingfrontend	nn	Url for ekstern logg ut
use cookies to pass sessionid	bookingfrontend	nn	Bruk cookie til å handtere sesjonar
use_filters_to_find_rental_objects	bookingfrontend	nn	Bruk filtra til å finne dei leigeobjekta som du ønskjer å leige
use_filters_to_find_todays_events	bookingfrontend	nn	Bruk filtra til å finne ut kva som skjer i dag, eller til helga
Used buildings	bookingfrontend	nn	Bygg/anlegg du kan bruke
Used buildings (2018)	bookingfrontend	nn	Anlegg du kan bruke
User	bookingfrontend	nn	Brukar
user	bookingfrontend	nn	Brukar
User has changed field for equipment	bookingfrontend	nn	Endring av felt for nødvendig utstyr:
User has made a request to alter time on existing booking	bookingfrontend	nn	Ynskjer å endre tida for booking. Ny tid:
User has made a request to cancel event	bookingfrontend	nn	Kunde har avbestilt arrangement.
uustatus	bookingfrontend	nn	Tilgjengelegheitserklæring
validate	bookingfrontend	nn	Kontrollér
version	bookingfrontend	nn	Versjon
version_choice	bookingfrontend	nn	Versjonsval
View all events	bookingfrontend	nn	Se alle arrangement
view allocation	bookingfrontend	nn	Vis tildeling
view booking	bookingfrontend	nn	Vis interntildeling
view event	bookingfrontend	nn	Vis arrangement
view_all_images	bookingfrontend	nn	Vis alle bilete
view_my_applications	bookingfrontend	nn	Vis søknadene mine
vipps_amount	bookingfrontend	nn	Beløp
vipps_applications_approved	bookingfrontend	nn	Søknadene dine er godkjende
vipps_back_to_checkout	bookingfrontend	nn	Tilbake til kassen
vipps_check_again	bookingfrontend	nn	Sjekk igjen
vipps_checking_payment	bookingfrontend	nn	Sjekkar betalingsstatus
vipps_immediate_payment	bookingfrontend	nn	Heile beløpet for direktebookingar blir betalt no
vipps_init_failed	bookingfrontend	nn	Kunne ikkje starta Vipps-betaling
vipps_no_payment_id	bookingfrontend	nn	Ingen betalings-ID oppgjeve
vipps_not_configured	bookingfrontend	nn	Vipps-betaling er ikkje riktig konfigurert
vipps_payment_cancelled	bookingfrontend	nn	Betaling avbroten
vipps_payment_completed	bookingfrontend	nn	Bookinga di er fullført via Vipps-betaling
vipps_payment_confirmed	bookingfrontend	nn	Din Vipps-betaling er stadfesta og søknadene dine er godkjende.
vipps_payment_error	bookingfrontend	nn	Betalingsfeil
vipps_payment_id	bookingfrontend	nn	Betalings-ID
vipps_payment_pending	bookingfrontend	nn	Betaling pågår
vipps_payment_successful	bookingfrontend	nn	Betaling vellykka
vipps_processing_payment	bookingfrontend	nn	Behandlar betalinga di...
vipps_redirecting_shortly	bookingfrontend	nn	Omdirigerer deg snart...
vipps_try_again	bookingfrontend	nn	Prøv igjen
visual	bookingfrontend	nn	Visuell
we	bookingfrontend	nn	ons
week	bookingfrontend	nn	uke
week template	bookingfrontend	nn	Vekeplan
what	bookingfrontend	nn	Kva
what_is_aktiv_kommune	bookingfrontend	nn	Kva er Aktiv kommune?
when	bookingfrontend	nn	Når
When clicking the Next-button you will be presented to a list of bookings that will be updated.	bookingfrontend	nn	Etter at du har klikka på Neste-knappen får du ei oversikt over kva for bookingar som blir oppdatert.
when?	bookingfrontend	nn	Når?
where	bookingfrontend	nn	Kvar
where?	bookingfrontend	nn	Kvar?
which_version_do_you_want	bookingfrontend	nn	Kva versjon ønsker du?
who	bookingfrontend	nn	Kven
who?	bookingfrontend	nn	Kven?
why	bookingfrontend	nn	Kvifor
why?	bookingfrontend	nn	Kvifor?
You are now about to update all bookings from this date and to the end of the season.	bookingfrontend	nn	Du er nå i ferd med å oppdatere alle bookingar frå datoen i dag og ut sesongen.
You can't cancel event that has started, for help contacts site admin	bookingfrontend	nn	Du kan ikkje slette arrangement som er over
You can't change resources to the event, for that contact administrator	bookingfrontend	nn	Du kan ikkje endre på ressursar. Då må du ta kontakt med saksbehandlar
You can't extend the event, for that contact administrator	bookingfrontend	nn	Du kan ikkje sjølv utvide lengda på eit arrangement. Då må du ta kontakt med saksbehandlar.
You cant edit a booking that is older than 2 weeks	bookingfrontend	nn	Du kan ikkje redigere ei booking som er eldre enn 2 veker.
you must accept to follow all terms and conditions of lease first	common	nn	Stadfest at du har lese vilkåra
You must accept to follow all terms and conditions of lease first.	bookingfrontend	nn	Du må akseptere dei juridiske vilkåra først
Your application has now been processed and a confirmation email has been sent to you.	bookingfrontend	nn	Søknaden din er godkjent, og en bekreftelse er sendt til deg på e-post.
Your application has now been registered and a confirmation email has been sent to you.	bookingfrontend	nn	Søknaden er sendt. Du får ei stadfesting på e-post.
Your applications have now been processed and confirmation emails have been sent to you.	bookingfrontend	nn	Søknadene dine er godkjent, og en bekreftelse er sendt til deg på e-post.
your_applications	bookingfrontend	nn	Dine søknader
zip code	bookingfrontend	nn	Postnummer
make_recurring	bookingfrontend	nn	Gjer denne til ei gjentakande booking
login_required_for_recurring	bookingfrontend	nn	Innlogging er påkravd for gjentakande bookingar
repeat_until	bookingfrontend	nn	Gjenta til
repeat_every_weeks	bookingfrontend	nn	Gjenta kvar (veker)
allow_outseason	bookingfrontend	nn	Tillat bookingar utover sesongslutt
recurring_not_vipps_eligible	bookingfrontend	nn	Gjentakande bookingar er ikkje tilgjengelege for ekstern betaling
recurring_applications	bookingfrontend	nn	Gjentakande søknader
recurring_applications_note	bookingfrontend	nn	Desse søknadene vil bli handsama individuelt og krev godkjenning
every_week	bookingfrontend	nn	Kvar veke
every_2_weeks	bookingfrontend	nn	Kvar 2. veke
every_3_weeks	bookingfrontend	nn	Kvar 3. veke
every_4_weeks	bookingfrontend	nn	Kvar 4. veke
repeat_until_options	bookingfrontend	nn	Gjenta til-val
repeat_until_end_of_season	bookingfrontend	nn	Gjenta til sesongsslutt
repeat_until_date	bookingfrontend	nn	Gjenta til dato
current_season_ends	bookingfrontend	nn	Noverande sesong sluttar
application_registered_single	bookingfrontend	nn	Søknaden har blitt sendt inn, og ein stadfesting har blitt sendt til deg på e-post.
application_processed_single	bookingfrontend	nn	Søknaden din har blitt behandla og ein stadfesting har blitt sendt til deg på e-post.
applications_registered_multiple	bookingfrontend	nn	Søknadene har blitt sendt inn, og stadfestar har blitt sendt til deg på e-post.
applications_processed_multiple	bookingfrontend	nn	Søknadene dine har blitt behandla og stadfestar har blitt sendt til deg på e-post.
case_officer_review_single	bookingfrontend	nn	Ein saksbehandlar vil behandle søknaden din så snart som mogleg.
case_officer_review_multiple	bookingfrontend	nn	Ein saksbehandlar vil behandle søknadene dine så snart som mogleg.
vipps_payment_confirmed	bookingfrontend	nn	Din Vipps-betaling er stadfesta og søknadene dine er godkjende.
choose_checkout_method	bookingfrontend	nn	Vel betalingsmåte
both_buttons_submit_applications	bookingfrontend	nn	Begge knappane sender inn søknader
pay_now_with_vipps	bookingfrontend	nn	Betal no med Vipps
pay_later_with_invoice	bookingfrontend	nn	Betal seinare med faktura
vipps_immediate_payment	bookingfrontend	nn	Heile beløpet for direktebookingar blir betalt no
applications_sent_simultaneously	bookingfrontend	nn	Søknader blir sende samtidig
invoice_created_for_direct_bookings	bookingfrontend	nn	Faktura blir oppretta for direktebookingar
applications_may_contain_paid_services	bookingfrontend	nn	Søknader kan innehalde betalte tilleggstjenester
invoiced_only_if_approved	bookingfrontend	nn	Desse blir fakturerte berre dersom søknaden blir godkjend
after_submission_title	bookingfrontend	nn	Etter innsending
direct_bookings_confirmation_title	bookingfrontend	nn	Direktebookingar
payment_completed_and_confirmed	bookingfrontend	nn	Betaling er fullført og stadfesta
bookings_are_completed	bookingfrontend	nn	Bookingane dine er fullførte og stadfesta
applications_for_review_title	bookingfrontend	nn	Søknader til sakshandsaming
applications_sent_and_will_receive_email	bookingfrontend	nn	Søknader er sende og du vil få svar på e-post
invoice_will_come_if_approved	bookingfrontend	nn	Faktura vil bli send dersom søknaden blir godkjend
payment_if_approved	bookingfrontend	nn	Blir betalt dersom søknaden blir godkjend
pay_now_or_later	bookingfrontend	nn	Betal no eller med faktura
application_title	bookingfrontend	nn	Søknadstittel
direct_booking_title	bookingfrontend	nn	Tittel direktebestilling
direct_booking	bookingfrontend	nn	Direktebestilling
total_incl_vat	bookingfrontend	nn	Total inkl. mva
timestamp	bookingfrontend	nn	Tidspunkt
no_groups	bookingfrontend	nn	Ingen grupper funne
no_delegates	bookingfrontend	nn	Ingen delegatar funne
edit_organization	bookingfrontend	nn	Rediger organisasjon
markdown	bookingfrontend	nn	Markdown
visual	bookingfrontend	nn	Visuell
enter_description_markdown	bookingfrontend	nn	Skriv inn skildring i markdown-format
markdown_help_professional	bookingfrontend	nn	Bruk verktøylinja over for å formatere teksten, eller skriv i markdown-syntaks. Klikk førehandsvisning for å sjå resultatet.
basic_information	bookingfrontend	nn	Grunnleggjande informasjon
short_name	bookingfrontend	nn	Kort namn
organization_not_found	bookingfrontend	nn	Organisasjon ikkje funnen
access_denied	bookingfrontend	nn	Tilgang nekta
no_permission_edit_organization	bookingfrontend	nn	Du har ikkje løyve til å redigere denne organisasjonen.
confirm_restore_delegate	bookingfrontend	nn	Er du sikker på at du vil gjenopprette {{name}} som ein aktiv delegat?
confirm_delete_delegate	bookingfrontend	nn	Er du sikker på at du vil fjerne {{name}} som delegat? Dette vil oppheve deira tilgang til denne organisasjonen.
group_name	bookingfrontend	nn	Gruppenamn
group_shortname	bookingfrontend	nn	Kort namn
new_group	bookingfrontend	nn	Ny gruppe
edit_group	bookingfrontend	nn	Rediger gruppe
delete_group	bookingfrontend	nn	Slett gruppe
confirm_delete_group	bookingfrontend	nn	Er du sikker på at du vil slette gruppa {name}?
group_contacts	bookingfrontend	nn	Gruppekontaktar
add_contact	bookingfrontend	nn	Legg til kontakt
show_in_portal	bookingfrontend	nn	Vis i portal
deactivate_group	bookingfrontend	nn	Deaktiver gruppe
activate_group	bookingfrontend	nn	Aktiver gruppe
confirm_deactivate_group	bookingfrontend	nn	Er du sikker på at du vil deaktivere gruppa {{name}}?
confirm_activate_group	bookingfrontend	nn	Er du sikker på at du vil aktivere gruppa {{name}}?
fill_from_delegate	bookingfrontend	nn	Fyll ut frå delegat
select_delegate	bookingfrontend	nn	Vel delegat...
show_inactive	bookingfrontend	nn	Vis inaktive
emails_dont_match	bookingfrontend	nn	E-postadressene stemmer ikkje overens
documents_confirmation_required	bookingfrontend	nn	Du må stadfeste at du har lese alle forskriftsdokument
field_wild_required	bookingfrontend	nn	{{field}} er påkrevd
field_wild_invalid	bookingfrontend	nn	{{field}} har ugyldig format
create_user_account	bookingfrontend	nn	Opprett brukarkonto
recurring_login_link_text	bookingfrontend	nn	For å lage ei gjentakande booking, ver snill og <linkTag>Logg inn</linkTag>. Dette krever at du er delegat for ei organisasjon.
no_organizations_for_recurring	bookingfrontend	nn	Du har ingen organisasjonar tilgjengelege for gjentakande bookingar.
you_must_confirm_all_documents	bookingfrontend	nn	Du må stadfeste at du har lese alle forskriftsdokument
new_repeating	bookingfrontend	nn	Ny repeterande
edit_delegate	bookingfrontend	nn	Rediger delegat
every_n_weeks	bookingfrontend	nn	Kvar {{n}} veke
until_date	bookingfrontend	nn	til {{date}}
until_end_of_season	bookingfrontend	nn	til slutten av sesongen
indefinitely	bookingfrontend	nn	på ubestemt tid
validation_name_required	bookingfrontend	nn	Namn er påkravd
validation_phone_required	bookingfrontend	nn	Telefonnummer er påkravd
validation_phone_format	bookingfrontend	nn	Ugyldig telefonnummer. For norske nummer, bruk format: +47 XXXXXXXX eller 9XXXXXXX eller 4XXXXXXX
validation_email_required	bookingfrontend	nn	E-postadresse er påkravd
validation_email_format	bookingfrontend	nn	Ugyldig e-postadresse
validation_zipcode_min_length	bookingfrontend	nn	Postnummer må vera minst 4 teikn
validation_homepage_format	bookingfrontend	nn	Ugyldig URL-format
organizer_required	bookingfrontend	nn	Arrangørnamn er påkravd
time_booking_conflicts	bookingfrontend	nn	Den valde tida er i konflikt med eksisterande bookingar
purchase_conditions	bookingfrontend	nn	Kjøpsbetingelser
<<<<<<< HEAD
validation_phone_norwegian_format	bookingfrontend	nn	Venlegast skriv inn eit gyldig norsk telefonnummer (8 siffer, eventuelt med +47 prefiks)
files_will_be_lost_on_login	bookingfrontend	nn	Du har valt filer ({{fileNames}}) som vil gå tapt når du loggar inn. Vil du halde fram?
added_to_cart	bookingfrontend	nn	Lagt i handlekorga
cart_reminder_message	bookingfrontend	nn	Hugs å fullføre søknaden i handlekorga for at bestillinga skal bli sendt inn.
=======
add_organization	bookingfrontend	nn	Legg til organisasjon
invalid_org_number_format	bookingfrontend	nn	Ugyldig organisasjonsnummer format. Må vere 9 siffer.
org_not_found	bookingfrontend	nn	Organisasjon ikkje funne i Brønnøysundregistera.
org_create_hint	bookingfrontend	nn	Du kan opprette ei ny organisasjon ved å skrive inn 9-sifra organisasjonsnummer
>>>>>>> f5932fd3
<|MERGE_RESOLUTION|>--- conflicted
+++ resolved
@@ -923,14 +923,11 @@
 organizer_required	bookingfrontend	nn	Arrangørnamn er påkravd
 time_booking_conflicts	bookingfrontend	nn	Den valde tida er i konflikt med eksisterande bookingar
 purchase_conditions	bookingfrontend	nn	Kjøpsbetingelser
-<<<<<<< HEAD
 validation_phone_norwegian_format	bookingfrontend	nn	Venlegast skriv inn eit gyldig norsk telefonnummer (8 siffer, eventuelt med +47 prefiks)
 files_will_be_lost_on_login	bookingfrontend	nn	Du har valt filer ({{fileNames}}) som vil gå tapt når du loggar inn. Vil du halde fram?
 added_to_cart	bookingfrontend	nn	Lagt i handlekorga
 cart_reminder_message	bookingfrontend	nn	Hugs å fullføre søknaden i handlekorga for at bestillinga skal bli sendt inn.
-=======
 add_organization	bookingfrontend	nn	Legg til organisasjon
 invalid_org_number_format	bookingfrontend	nn	Ugyldig organisasjonsnummer format. Må vere 9 siffer.
 org_not_found	bookingfrontend	nn	Organisasjon ikkje funne i Brønnøysundregistera.
-org_create_hint	bookingfrontend	nn	Du kan opprette ei ny organisasjon ved å skrive inn 9-sifra organisasjonsnummer
->>>>>>> f5932fd3
+org_create_hint	bookingfrontend	nn	Du kan opprette ei ny organisasjon ved å skrive inn 9-sifra organisasjonsnummer