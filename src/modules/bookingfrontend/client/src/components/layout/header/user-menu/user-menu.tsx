'use client'
import React, {FC, useEffect, useState, useMemo} from 'react';
import {useBookingUser, useLogin, useLogout} from "@/service/hooks/api-hooks";
import {Divider, Dropdown} from "@digdir/designsystemet-react";
import { EnterIcon, PersonFillIcon, ChevronDownIcon, TenancyIcon } from "@navikt/aksel-icons";
import {useTrans} from "@/app/i18n/ClientTranslationProvider";
import {phpGWLink} from "@/service/util";
import Link from "next/link";
import {useSearchParams} from "next/navigation";
import {useQueryClient} from "@tanstack/react-query";
import UserCreationModal from "@/components/user/creation-modal/user-creation-modal";

interface UserMenuProps {
}

const UserMenu: FC<UserMenuProps> = (props) => {
    const [lastClickHistory, setLastClickHistory] = useState<string>();
    const [showCreationModal, setShowCreationModal] = useState(false);
    const t = useTrans();
    const bookingUserQ = useBookingUser();
    const {data: bookingUser, isLoading, refetch} = bookingUserQ;
    const searchparams = useSearchParams();
    const queryClient = useQueryClient();

    const login = useLogin();
    const logout = useLogout();

    useEffect(() => {
        const clickHistory = searchparams.get('click_history');
        if (clickHistory !== lastClickHistory) {
            setLastClickHistory(clickHistory!);
            queryClient.invalidateQueries({queryKey: ['bookingUser']})
        }
    }, [searchparams, queryClient]);

<<<<<<< HEAD
    // Filter active delegates
    const activeDelegates = useMemo(() => {
        return bookingUser?.delegates?.filter(delegate => delegate.active) || [];
    }, [bookingUser?.delegates]);
=======
    // Show creation modal for first-time users
    useEffect(() => {
        if (!isLoading && bookingUser?.is_logged_in && bookingUser?.needs_profile_creation && !showCreationModal) {
            setShowCreationModal(true);
        } else if (bookingUser?.is_logged_in && !bookingUser?.needs_profile_creation && showCreationModal) {
			setShowCreationModal(false);
		}
    }, [bookingUser, isLoading, showCreationModal]);
>>>>>>> 2a3ac8c5


    const handleLogin = async () => {
        try {
            await login.mutateAsync();
        } catch (error) {
            console.error('Login failed:', error);
        }
    };

    const handleLogout = async () => {
        try {
            await logout.mutateAsync();
        } catch (error) {
            console.error('Logout failed:', error);
        }
    };

    const handleUserCreated = async () => {
        // Refetch user data to get updated information
        await refetch();
        // setShowCreationModal(false);
    };

    const handleCloseModal = () => {
        // For first-time users, redirect to logout instead of just closing
        if (bookingUser?.needs_profile_creation) {
            window.location.href = phpGWLink(['bookingfrontend', 'logout/']);
        } else {
            setShowCreationModal(false);
        }
    };


    if (bookingUser?.is_logged_in) {
<<<<<<< HEAD
        return (<Dropdown.TriggerContext>
            <Dropdown.Trigger variant={'tertiary'} color={'accent'} data-size={'sm'}>
                <PersonFillIcon width="1.875rem" height="1.875rem" /> {bookingUser.name} <ChevronDownIcon fontSize="1.25rem" />
            </Dropdown.Trigger>
            <Dropdown>
                <Dropdown.List>
                    <Dropdown.Item>
                        <Dropdown.Button asChild>
                            <Link href={'/user'}
                                  className={'link-text link-text-unset normal'}>
                                <PersonFillIcon fontSize="1.25rem" /> {t('bookingfrontend.my page')}
                            </Link>
                        </Dropdown.Button>
                    </Dropdown.Item>
                </Dropdown.List>
                <Divider/>
                {activeDelegates.length > 0 && (
                    <>
                        <Dropdown.List>
                            {activeDelegates.map((delegate) => <Dropdown.Item key={delegate.org_id}>
                                <Dropdown.Button asChild>

                                    <Link href={`/organization/${delegate.org_id}`}
=======
        return (
            <>
                <Dropdown.TriggerContext>
                    <Dropdown.Trigger variant={'tertiary'} color={'accent'} data-size={'sm'}>
                        <PersonFillIcon width="1.875rem" height="1.875rem" /> {bookingUser.name || t('bookingfrontend.user')} <ChevronDownIcon fontSize="1.25rem" />
                    </Dropdown.Trigger>
                    <Dropdown>
                        <Dropdown.List>
                            <Dropdown.Item>
                                <Dropdown.Button asChild>
                                    <Link href={'/user'}
>>>>>>> 2a3ac8c5
                                          className={'link-text link-text-unset normal'}>
                                        <PersonFillIcon fontSize="1.25rem" /> {t('bookingfrontend.my page')}
                                    </Link>
                                </Dropdown.Button>
                            </Dropdown.Item>
                        </Dropdown.List>
                        <Divider/>
                        {!!bookingUser.delegates && bookingUser.delegates.length > 0 && (
                            <>
                                <Dropdown.List>
                                    {bookingUser.delegates?.map((delegate) => <Dropdown.Item key={delegate.org_id}>
                                        <Dropdown.Button asChild>

                                            <Link href={phpGWLink('bookingfrontend/', {
                                                menuaction: 'bookingfrontend.uiorganization.show',
                                                id: delegate.org_id
                                            }, false)}
                                                  className={'link-text link-text-unset normal'}>
                                                <TenancyIcon fontSize="1.25rem" /> {delegate.name}
                                            </Link>
                                        </Dropdown.Button>

                                    </Dropdown.Item>)}


                                </Dropdown.List>
                                <Divider/>
                            </>
                        )}

                        <Dropdown.List>

                            <Dropdown.Item>
                                <Dropdown.Button asChild>
                                    <a
                                        href={phpGWLink(['bookingfrontend', 'logout/'])}

                                        className={'link-text link-text-unset normal'}>
                                        {t('common.logout')}
                                    </a>
                                </Dropdown.Button>

                            </Dropdown.Item>
                        </Dropdown.List>
                    </Dropdown>
                </Dropdown.TriggerContext>

                {/* Global user creation modal for first-time users */}
                <UserCreationModal
                    open={showCreationModal}
                    onClose={handleCloseModal}
                    onUserCreated={handleUserCreated}
                />
            </>
        );
    }

    // if(1==1) {
    return (<Dropdown.TriggerContext>
        <Dropdown.Trigger variant={'tertiary'} color={'accent'} data-size={'sm'}>
            <EnterIcon width="1.875rem" height="1.875rem" /> {t('common.login')}
        </Dropdown.Trigger>
        <Dropdown>
            <Dropdown.List>
                <Dropdown.Item>
                    <Dropdown.Button asChild>

                        <a
                            href={phpGWLink(['bookingfrontend', 'login/'], {after: encodeURI(window.location.href.split('bookingfrontend')[1])})}

                            className={'link-text link-text-unset normal'}>
                            <EnterIcon width="1.25rem" height="1.25rem" /> {t('bookingfrontend.private_person')}
                        </a>
                    </Dropdown.Button>
                </Dropdown.Item>
                <Divider/>

                <Dropdown.Item>
                    <Dropdown.Button asChild>

                        <Link href={phpGWLink('/', {
                            menuaction: 'booking.uiapplication.index',
                        }, false)}
                              className={'link-text link-text-unset normal'}>
                            <EnterIcon width="1.25rem" height="1.25rem" /> {t('bookingfrontend.case_officer')}
                        </Link>
                    </Dropdown.Button>
                </Dropdown.Item>
            </Dropdown.List>
        </Dropdown>
    </Dropdown.TriggerContext>)
    // }

    // return (
    //     <Link
    //         href={phpGWLink(['bookingfrontend', 'login/'], {after: encodeURI(window.location.href.split('bookingfrontend')[1])})}
    //         className={'link-text link-text-unset'}>
    //         <Button variant={'tertiary'} color={'accent'} data-size={'sm'}>
    //             <FontAwesomeIcon icon={faSignInAlt}/> {t('common.login')}
    //         </Button>
    //     </Link>
    // );
}

export default UserMenu

<|MERGE_RESOLUTION|>--- conflicted
+++ resolved
@@ -33,12 +33,6 @@
         }
     }, [searchparams, queryClient]);
 
-<<<<<<< HEAD
-    // Filter active delegates
-    const activeDelegates = useMemo(() => {
-        return bookingUser?.delegates?.filter(delegate => delegate.active) || [];
-    }, [bookingUser?.delegates]);
-=======
     // Show creation modal for first-time users
     useEffect(() => {
         if (!isLoading && bookingUser?.is_logged_in && bookingUser?.needs_profile_creation && !showCreationModal) {
@@ -47,7 +41,11 @@
 			setShowCreationModal(false);
 		}
     }, [bookingUser, isLoading, showCreationModal]);
->>>>>>> 2a3ac8c5
+
+    // Filter active delegates
+    const activeDelegates = useMemo(() => {
+        return bookingUser?.delegates?.filter(delegate => delegate.active) || [];
+    }, [bookingUser?.delegates]);
 
 
     const handleLogin = async () => {
@@ -83,31 +81,6 @@
 
 
     if (bookingUser?.is_logged_in) {
-<<<<<<< HEAD
-        return (<Dropdown.TriggerContext>
-            <Dropdown.Trigger variant={'tertiary'} color={'accent'} data-size={'sm'}>
-                <PersonFillIcon width="1.875rem" height="1.875rem" /> {bookingUser.name} <ChevronDownIcon fontSize="1.25rem" />
-            </Dropdown.Trigger>
-            <Dropdown>
-                <Dropdown.List>
-                    <Dropdown.Item>
-                        <Dropdown.Button asChild>
-                            <Link href={'/user'}
-                                  className={'link-text link-text-unset normal'}>
-                                <PersonFillIcon fontSize="1.25rem" /> {t('bookingfrontend.my page')}
-                            </Link>
-                        </Dropdown.Button>
-                    </Dropdown.Item>
-                </Dropdown.List>
-                <Divider/>
-                {activeDelegates.length > 0 && (
-                    <>
-                        <Dropdown.List>
-                            {activeDelegates.map((delegate) => <Dropdown.Item key={delegate.org_id}>
-                                <Dropdown.Button asChild>
-
-                                    <Link href={`/organization/${delegate.org_id}`}
-=======
         return (
             <>
                 <Dropdown.TriggerContext>
@@ -119,7 +92,6 @@
                             <Dropdown.Item>
                                 <Dropdown.Button asChild>
                                     <Link href={'/user'}
->>>>>>> 2a3ac8c5
                                           className={'link-text link-text-unset normal'}>
                                         <PersonFillIcon fontSize="1.25rem" /> {t('bookingfrontend.my page')}
                                     </Link>
@@ -127,16 +99,13 @@
                             </Dropdown.Item>
                         </Dropdown.List>
                         <Divider/>
-                        {!!bookingUser.delegates && bookingUser.delegates.length > 0 && (
+                {activeDelegates.length > 0 && (
                             <>
                                 <Dropdown.List>
-                                    {bookingUser.delegates?.map((delegate) => <Dropdown.Item key={delegate.org_id}>
+                            {activeDelegates.map((delegate) => <Dropdown.Item key={delegate.org_id}>
                                         <Dropdown.Button asChild>
 
-                                            <Link href={phpGWLink('bookingfrontend/', {
-                                                menuaction: 'bookingfrontend.uiorganization.show',
-                                                id: delegate.org_id
-                                            }, false)}
+                                    <Link href={`/organization/${delegate.org_id}`}
                                                   className={'link-text link-text-unset normal'}>
                                                 <TenancyIcon fontSize="1.25rem" /> {delegate.name}
                                             </Link>
