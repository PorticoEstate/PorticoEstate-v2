import React, {Fragment, useMemo, useState} from 'react';
import {
    Badge,
    Button,
    Checkbox,
    Chip,
    Field,
    Label,
    Select, Spinner,
    Tag,
    Textfield,
    ValidationMessage
} from '@digdir/designsystemet-react';
import {DateTime} from 'luxon';
import MobileDialog from '@/components/dialog/mobile-dialog';
import {useTrans} from '@/app/i18n/ClientTranslationProvider';
import {useCurrentBuilding, useTempEvents} from '@/components/building-calendar/calendar-context';
import {useBuilding, useBuildingResources} from '@/service/api/building';
import {FCallTempEvent} from '@/components/building-calendar/building-calendar.types';
import ColourCircle from '@/components/building-calendar/modules/colour-circle/colour-circle';
import styles from './event-crud.module.scss';
import {useForm, Controller} from 'react-hook-form';
import {z} from 'zod';
import {zodResolver} from '@hookform/resolvers/zod';
import {
    useBuildingAgeGroups,
    useBuildingAudience,
    useCreatePartialApplication, useDeletePartialApplication,
    usePartialApplications,
    useUpdatePartialApplication
} from "@/service/hooks/api-hooks";
import {NewPartialApplication, IUpdatePartialApplication, IApplication} from "@/service/types/api/application.types";
import {applicationTimeToLux} from "@/components/layout/header/shopping-cart/shopping-cart-content";

interface EventCrudProps {
    selectedTempEvent?: Partial<FCallTempEvent>;
    building_id: string | number;
    applicationId?: number;
    date_id?: number;
    onClose: () => void;
}

interface EventCrudInnerProps extends EventCrudProps {
    building?: IBuilding;
    buildingResources?: IResource[];
    partials?: { list: IApplication[], total_sum: number };
    audience?: IAudience[];
    agegroups?: IAgeGroup[];
    existingEvent?: IApplication;
}

const eventFormSchema = z.object({
    title: z.string().min(1, 'Title is required'),
    start: z.date(),
    end: z.date(),
    resources: z.array(z.string()).min(1, 'At least one resource must be selected'),
    // Add validation for audience and agegroups
    audience: z.array(z.number()),
    agegroups: z.array(z.object({
        id: z.number(),
        male: z.number().min(0),
        female: z.literal(0), // Since we're only using male counts
        name: z.string(),
        description: z.string().nullable(),
        sort: z.number()
    }))
});

<<<<<<< HEAD
type EventFormData = z.infer<typeof eventFormSchema>;

const EventCrud: React.FC<EventCrudProps> = (props) => {
    const t = useTrans();
    const {data: building} = useBuilding(+props.building_id);
    const {data: buildingResources} = useBuildingResources(props.building_id);
    const {data: partials} = usePartialApplications();
    const [isEditingResources, setIsEditingResources] = useState(false);

    const createMutation = useCreatePartialApplication();
    const deleteMutation = useDeletePartialApplication();
=======

type EventFormData = z.infer<typeof eventFormSchema>;
>>>>>>> bf1855fe

import {FC} from 'react';
import {IAgeGroup, IAudience, IBuilding} from "@/service/types/Building";

<<<<<<< HEAD
    const updateMutation = useUpdatePartialApplication();
=======
interface EventCrudProps {
}
>>>>>>> bf1855fe

const EventCrudWrapper: FC<EventCrudProps> = (props) => {

    const {data: building, isLoading: buildingLoading} = useBuilding(+props.building_id);
    const {data: buildingResources, isLoading: buildingResourcesLoading} = useBuildingResources(props.building_id);
    const {data: partials, isLoading: partialsLoading} = usePartialApplications();
    const {data: audience, isLoading: audienceLoading} = useBuildingAudience(+props.building_id);
    const {data: agegroups, isLoading: agegroupsLoading} = useBuildingAgeGroups(+props.building_id);
    const existingEvent = useMemo(() => {
        const applicationId = props.applicationId || props.selectedTempEvent?.extendedProps?.applicationId;
        if (applicationId === undefined) {
            return null;
        }
        if (!partials) {
            return undefined;
        }
<<<<<<< HEAD
        return partials.list.find(a => a.id === applicationId);
    }, [props.selectedTempEvent, partials, props.applicationId]);
=======
        return partials.list.find(a => a.id === applicationId) || null;
    }, [props.selectedTempEvent, partials, props.applicationId]);

    if (buildingLoading || buildingResourcesLoading || partialsLoading || agegroupsLoading || audienceLoading || existingEvent === undefined) {
        return null
    }
    return (
        <EventCrud agegroups={agegroups} building={building} existingEvent={existingEvent || undefined}
                   audience={audience} buildingResources={buildingResources}
                   partials={partials} {...props}></EventCrud>
    );
}


const EventCrud: React.FC<EventCrudInnerProps> = (props) => {
    const {building, buildingResources, audience, agegroups, partials, existingEvent} = props;
    const t = useTrans();
    const [isEditingResources, setIsEditingResources] = useState(false);
    const createMutation = useCreatePartialApplication();
    const deleteMutation = useDeletePartialApplication();
    const updateMutation = useUpdatePartialApplication();
>>>>>>> bf1855fe


    const defaultStartEnd = useMemo(() => {
        if (!existingEvent?.dates || !props.selectedTempEvent?.id || props.date_id === undefined) {
            return {
                start: props.selectedTempEvent?.start || new Date(),
                end: props.selectedTempEvent?.end || new Date()
            };
        }
        const dateId = props.selectedTempEvent?.id || props.date_id;
        // Find the date entry matching the selectedTempEvent's id
        const dateEntry = existingEvent.dates.find(d => +d.id === +dateId);

        if (!dateEntry) {
            return {
                start: props.selectedTempEvent?.start || new Date(),
                end: props.selectedTempEvent?.end || new Date()
            };
        }

        return {
            start: applicationTimeToLux(dateEntry.from_).toJSDate(),
            end: applicationTimeToLux(dateEntry.to_).toJSDate()
        };
    }, [existingEvent, props.selectedTempEvent, props.date_id]);
    const {
        control,
        handleSubmit,
        watch,
        setValue,
        getValues,
        formState: {errors, isDirty, dirtyFields}
    } = useForm<EventFormData>({
        resolver: zodResolver(eventFormSchema),
        defaultValues: {
            title: existingEvent?.name ?? '',
            start: defaultStartEnd.start,
            end: defaultStartEnd.end,
            resources: existingEvent?.resources?.map((res) => res.id.toString()) ||
                props.selectedTempEvent?.extendedProps?.resources?.map(String) ||
<<<<<<< HEAD
                []
=======
                [],
            audience: existingEvent?.audience || undefined,
            agegroups: agegroups?.map(ag => {
                // const existing = existingEvent?.agegroups.fin
                return ({
                    id: ag.id,
                    male: existingEvent?.agegroups?.find(eag => eag.id === ag.id)?.male || 0,
                    female: 0,
                    name: ag.name,
                    description: ag.description,
                    sort: ag.sort,
                });
            }) || []
>>>>>>> bf1855fe
        }
    });

    console.log(getValues());
    const selectedResources = watch('resources');

    const formatDateForInput = (date: Date) => {
        return DateTime.fromJSDate(date).toFormat('yyyy-MM-dd\'T\'HH:mm');
    };

    const onSubmit = (data: EventFormData) => {
        if (!building || !buildingResources) {
            return;
        }
        if (existingEvent) {
            const updatedApplication: IUpdatePartialApplication = {
                id: existingEvent.id,
                building_id: +props.building_id,
            }
            if (dirtyFields.start || dirtyFields.end) {
                updatedApplication.dates = existingEvent.dates?.map(date => {
                    const dateId = props.selectedTempEvent?.id || props.date_id;
                    if (date.id && dateId && +dateId === +date.id) {
                        return {
                            ...date,
                            from_: data.start.toISOString(),
                            to_: data.end.toISOString()
                        }
                    }
                    return date
                })
            }
            if (dirtyFields.resources) {
                updatedApplication.resources = buildingResources.filter(res => data.resources.some(selected => (+selected === res.id)))
            }
            if (dirtyFields.title) {
                updatedApplication.name = data.title
            }
            if (dirtyFields.audience) {
                updatedApplication.audience = data.audience;
            }
            if (dirtyFields.agegroups) {
                updatedApplication.agegroups = data.agegroups.map(ag => ({
                    ...ag,
                    female: 0 // Since we're only tracking male numbers
                }));
            }


            updateMutation.mutate({id: existingEvent.id, application: updatedApplication});
            props.onClose();
            return;
        }

        const newApplication: NewPartialApplication = {
            building_name: building!.name,
            building_id: building!.id,
            dates: [
                {
                    from_: data.start.toISOString(),
                    to_: data.end.toISOString()
                }
            ],
            audience: data.audience,
            agegroups: data.agegroups.map(ag => ({
                ...ag,
                female: 0 // Since we're only tracking male numbers
            })),
            name: data.title,
            resources: data.resources.map(res => (+res)),
            activity_id: buildingResources!.find(a => a.id === +data.resources[0] && !!a.activity_id)?.activity_id || 1

        }

        createMutation.mutate(newApplication);
        props.onClose();
    };

    const handleDelete = () => {
        if (existingEvent) {
            // TODO: fix deleting
            deleteMutation.mutate(existingEvent.id);

            // setTempEvents(prev => {
            //     const newEvents = {...prev};
            //     delete newEvents[selectedTempEvent.id!];
            //     return newEvents;
            // });
        }
        props.onClose();
    };

    const toggleResource = (resourceId: string) => {
        const currentResources = watch('resources');
        const resourceIndex = currentResources.indexOf(resourceId);

        if (resourceIndex === -1) {
            setValue('resources', [...currentResources, resourceId], {shouldDirty: true});
        } else {
            setValue(
                'resources',
                currentResources.filter(id => id !== resourceId),
                {shouldDirty: true}
            );
        }
    };

    const toggleAllResources = () => {
        if (!buildingResources) return;

        const allResourceIds = buildingResources.map(r => String(r.id));
        if (selectedResources.length === buildingResources.length) {
            setValue('resources', [], {shouldDirty: true});
        } else {
            setValue('resources', allResourceIds, {shouldDirty: true});
        }
    };

    const renderResourceList = () => {
        if (!buildingResources) return null;

        if (!isEditingResources) {
            // Show only selected resources with edit button
            return (
                <div className={styles.selectedResourcesList}>
                    <div className={styles.resourcesHeader}>
                        <h4>{t('bookingfrontend.chosen rent object')}</h4>
                        <Button
                            variant="tertiary"
                            data-size="sm"
                            onClick={() => setIsEditingResources(true)}
                        >
                            {t('common.edit')}
                        </Button>
                    </div>
                    <div style={{
                        display: 'flex',
                        gap: '0.5rem'
                    }}>

                        <div style={{
                            display: 'flex',
                            flexWrap: 'wrap',
                            gap: '0.5rem'
                        }}>
                            {buildingResources
                                .filter(resource => selectedResources.includes(String(resource.id)))
                                .map(resource => (
                                    <Tag
                                        data-color={'neutral'} data-size={"md"} key={resource.id}
                                        className={styles.selectedResourceItem}>
                                        <ColourCircle resourceId={resource.id} size="medium"/>
                                        <span className={styles.resourceName}>{resource.name}</span>
                                    </Tag>
                                ))}

                        </div>
                        {/*<Button*/}
                        {/*    variant="tertiary"*/}
                        {/*    data-size="sm"*/}
                        {/*    onClick={() => setIsEditingResources(true)}*/}
                        {/*    icon={true}*/}
                        {/*>*/}
                        {/*    <FontAwesomeIcon icon={faPen}/>*/}
                        {/*</Button>*/}
                    </div>


                </div>
            );
        }

        // Show all resources with checkboxes when editing
        return (
            <div className={styles.resourceList}>
                <div className={styles.resourcesHeader}>
                    <h4>{t('bookingfrontend.choose resources')}</h4>
                    <Button
                        variant="tertiary"
                        data-size="sm"
                        onClick={() => setIsEditingResources(false)}
                    >
                        {t('common.done')}
                    </Button>
                </div>
                {/*<Checkbox*/}
                {/*    value="select-all"*/}
                {/*    id="resource-all"*/}
                {/*    label={`${t('common.select all')} ${t('bookingfrontend.resources').toLowerCase()}`}*/}
                {/*    checked={buildingResources && selectedResources.length === buildingResources.length}*/}
                {/*    onChange={toggleAllResources}*/}
                {/*    className={styles.resourceCheckbox}*/}
                {/*/>*/}
                <div style={{
                    display: 'flex',
                    gap: '0.5rem'
                }}>

                    <div style={{
                        display: 'flex',
                        flexWrap: 'wrap',
                        gap: '0.5rem'
                    }}>
                        {buildingResources.map(resource => (
                            // <div key={resource.id} className={styles.resourceItem}>
                            <Chip.Checkbox
                                value={String(resource.id)}
                                id={`resource-${resource.id}`}
                                key={resource.id}
                                data-color={'brand1'}
                                data-size={"md"}
                                checked={selectedResources.includes(String(resource.id))}
                                onChange={() => toggleResource(String(resource.id))}
                                className={styles.resourceItem}
                            >
                                <ColourCircle resourceId={resource.id} size="medium"/>
                                <span>{resource.name}</span>
                            </Chip.Checkbox>
                            // </div>
                        ))}
                    </div>
                </div>
            </div>
        );
    };

    return (
        <form onSubmit={handleSubmit(onSubmit)}>
            <MobileDialog
                open={true}
                onClose={props.onClose}
                size={'hd'}
                title={
                    <div className={styles.dialogHeader}>
                        <h3>{existingEvent ? t('bookingfrontend.edit application') : t('bookingfrontend.new application')}</h3>
                    </div>
                }
                footer={<Fragment>
                    {existingEvent && (
                        <Button
                            variant="tertiary"
                            color="danger"
                            onClick={handleDelete}
                            type="button"
                        >
                            {t('common.delete')}
                        </Button>
                    )}
                    <Button
                        variant="primary"
                        type="submit"
                        disabled={!(isDirty || !existingEvent)}
                    >
                        {t('common.save')}
                    </Button>
                </Fragment>}
            >
                <section className={styles.eventForm}>
                    <div className={`${styles.formGroup}`}>
                        <Controller
                            name="title"
                            control={control}
                            render={({field}) => (
                                <Textfield
                                    label={t('bookingfrontend.title')}
                                    {...field}
                                    error={errors.title?.message}
                                    placeholder={t('bookingfrontend.enter_title')}
                                />
                            )}
                        />
                    </div>

                    <div className={styles.dateTimeGroup}>
                        <div className={styles.dateTimeInput}>
                            <Controller
                                name="start"
                                control={control}
                                render={({field: {value, onChange, ...field}}) => (
                                    <>
                                        <label>{t('common.start')}</label>
                                        <input
                                            type="datetime-local"
                                            {...field}
                                            value={formatDateForInput(value)}
                                            onChange={e => onChange(new Date(e.target.value))}
                                        />
                                        {errors.start &&
                                            <span className={styles.error}>{errors.start.message}</span>}
                                    </>
                                )}
                            />
                        </div>
                        <div className={styles.dateTimeInput}>
                            <Controller
                                name="end"
                                control={control}
                                render={({field: {value, onChange, ...field}}) => (
                                    <>
                                        <label>{t('common.end')}</label>
                                        <input
                                            type="datetime-local"
                                            {...field}
                                            value={formatDateForInput(value)}
                                            onChange={e => onChange(new Date(e.target.value))}
                                        />
                                        {errors.end &&
                                            <span className={styles.error}>{errors.end.message}</span>}
                                    </>
                                )}
                            />
                        </div>
                    </div>

                    <div className={`${styles.formGroup} ${styles.wide}`}>
                        {renderResourceList()}
                        {errors.resources && (
                            <span className={styles.error}>{errors.resources.message}</span>
                        )}
                    </div>
                    <div className={`${styles.formGroup}`}>
                        <div className={styles.resourcesHeader}>
                            <h4>{t('bookingfrontend.target audience')}</h4>
                        </div>
                        <Controller
                            name="audience"
                            control={control}
                            defaultValue={existingEvent?.audience || []}
                            render={({field}) => (
                                <Field>
                                    <Select
                                        required
                                        {...field}
                                        value={field.value?.[0]}
                                        onChange={(event) => field.onChange([(Number(event.target.value))])}
                                        aria-invalid={!!errors.audience}
                                    >
                                        <Select.Option value="" disabled selected={!field.value?.[0]}>
                                            {t('bookingfrontend.choose target audience')}
                                        </Select.Option>
                                        {audience?.map(item => (
                                            <Select.Option key={item.id} value={item.id}>
                                                {item.name}
                                            </Select.Option>
                                        ))}
                                    </Select>
                                    {errors.audience && (
                                        <ValidationMessage>
                                            {errors.audience.message}
                                        </ValidationMessage>
                                    )}
                                </Field>
                            )}
                        />
                    </div>

                    <div className={`${styles.formGroup}`} style={{gridColumn: 1}}>
                        <div className={styles.resourcesHeader}>
                            <h4>{t('bookingfrontend.estimated number of participants')}</h4>
                        </div>

                        {agegroups?.map((agegroup, index) => (
                            <Fragment key={agegroup.id}>
                                {/* Visible male count input */}
                                <Controller
                                    name={`agegroups.${index}.male`}
                                    control={control}
                                    defaultValue={existingEvent?.agegroups?.find(ag => ag.id === agegroup.id)?.male || 0}
                                    render={({field}) => (
                                        <Textfield
                                            type="number"
                                            label={agegroup.name}
                                            {...field}
                                            value={field.value}
                                            min={0}
                                            description={agegroup.description}
                                            onChange={(e) => field.onChange(Number(e.target.value))}
                                            error={errors.agegroups?.[index]?.male?.message}
                                        />
                                    )}
                                />
                                {/* Hidden fields for other required data */}
                                <Controller
                                    name={`agegroups.${index}.id`}
                                    control={control}
                                    defaultValue={agegroup.id}
                                    render={({field}) => <input type="hidden" {...field} />}
                                />
                                <Controller
                                    name={`agegroups.${index}.female`}
                                    control={control}
                                    defaultValue={0}
                                    render={({field}) => <input type="hidden" {...field} />}
                                />
                                <Controller
                                    name={`agegroups.${index}.name`}
                                    control={control}
                                    defaultValue={agegroup.name}
                                    render={({field}) => <input type="hidden" {...field} />}
                                />
                                <Controller
                                    name={`agegroups.${index}.description`}
                                    control={control}
                                    defaultValue={agegroup.description || ''}
                                    render={({field}) => <input type="hidden" {...field} value={field.value || ''} />}
                                />
                                <Controller
                                    name={`agegroups.${index}.sort`}
                                    control={control}
                                    defaultValue={agegroup.sort}
                                    render={({field}) => <input type="hidden" {...field} />}
                                />
                            </Fragment>
                        ))}
                    </div>
                </section>
            </MobileDialog>
        </form>
    );
};

export default EventCrudWrapper;<|MERGE_RESOLUTION|>--- conflicted
+++ resolved
@@ -66,32 +66,14 @@
     }))
 });
 
-<<<<<<< HEAD
+
 type EventFormData = z.infer<typeof eventFormSchema>;
-
-const EventCrud: React.FC<EventCrudProps> = (props) => {
-    const t = useTrans();
-    const {data: building} = useBuilding(+props.building_id);
-    const {data: buildingResources} = useBuildingResources(props.building_id);
-    const {data: partials} = usePartialApplications();
-    const [isEditingResources, setIsEditingResources] = useState(false);
-
-    const createMutation = useCreatePartialApplication();
-    const deleteMutation = useDeletePartialApplication();
-=======
-
-type EventFormData = z.infer<typeof eventFormSchema>;
->>>>>>> bf1855fe
 
 import {FC} from 'react';
 import {IAgeGroup, IAudience, IBuilding} from "@/service/types/Building";
 
-<<<<<<< HEAD
-    const updateMutation = useUpdatePartialApplication();
-=======
 interface EventCrudProps {
 }
->>>>>>> bf1855fe
 
 const EventCrudWrapper: FC<EventCrudProps> = (props) => {
 
@@ -108,10 +90,6 @@
         if (!partials) {
             return undefined;
         }
-<<<<<<< HEAD
-        return partials.list.find(a => a.id === applicationId);
-    }, [props.selectedTempEvent, partials, props.applicationId]);
-=======
         return partials.list.find(a => a.id === applicationId) || null;
     }, [props.selectedTempEvent, partials, props.applicationId]);
 
@@ -133,7 +111,6 @@
     const createMutation = useCreatePartialApplication();
     const deleteMutation = useDeletePartialApplication();
     const updateMutation = useUpdatePartialApplication();
->>>>>>> bf1855fe
 
 
     const defaultStartEnd = useMemo(() => {
@@ -174,9 +151,6 @@
             end: defaultStartEnd.end,
             resources: existingEvent?.resources?.map((res) => res.id.toString()) ||
                 props.selectedTempEvent?.extendedProps?.resources?.map(String) ||
-<<<<<<< HEAD
-                []
-=======
                 [],
             audience: existingEvent?.audience || undefined,
             agegroups: agegroups?.map(ag => {
@@ -190,7 +164,6 @@
                     sort: ag.sort,
                 });
             }) || []
->>>>>>> bf1855fe
         }
     });
 
