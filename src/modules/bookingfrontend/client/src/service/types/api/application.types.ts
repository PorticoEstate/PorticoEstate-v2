import {IShortResource} from "@/service/pecalendar.types";

export interface IApplication {
    id: number;
    id_string: string;
    active: number;
    display_in_dashboard: number;
    type: string;
    status: string;
    created: string;
    modified: string;
    building_name: string;
    building_id: number;
    frontend_modified: string | null;
    owner_id: number;
    case_officer_id: number | null;
    activity_id: number;
    customer_identifier_type: string;
    customer_ssn: string | null;
    customer_organization_number: string | null;
    name: string;
    secret?: string | null;
    organizer: string;
    homepage: string | null;
    description: string | null;
    equipment: string | null;
    contact_name: string;
    contact_email: string;
    contact_phone: string;
    audience: number[];
    dates: IApplicationDate[];
    resources: IShortResource[];
    orders: IOrder[];
    responsible_street: string;
    responsible_zip_code: string;
    responsible_city: string;
    session_id: string | null;
    agreement_requirements: string | null;
    external_archive_key: string | null;
    customer_organization_name: string | null;
    customer_organization_id: number | null;
    agegroups: IApplicationAgeGroup[];
}


interface IApplicationDate {
    from_: string;
    to_: string;
    id: number;
}


export interface IOrder {
    order_id: number;
    sum: number;
    lines: IOrderLine[];
}

export interface IOrderLine {
    order_id: number;
    status: number;
    parent_mapping_id: number;
    article_mapping_id: number;
    quantity: number;
    unit_price: number;
    overridden_unit_price: number;
    currency: string;
    amount: number;
    unit: string;
    tax_code: number;
    tax: number;
    name: string;
}

interface IApplicationAgeGroup {
    id: number;
    name: string;
    description: string | null;
    sort: number;
    male: number;
    female: number;
}

<<<<<<< HEAD
=======

>>>>>>> bf1855fe
export interface NewPartialApplication extends Pick<IApplication, 'name' | 'building_name' | 'building_id' | 'activity_id'>{
    dates: Array<{
        from_: string;    // ISO date string
        to_: string;      // ISO date string
    }>;
    resources: Array<number>;
    agegroups?: IApplicationAgeGroup[];
    audience?: number[];

}
export interface IUpdatePartialApplication extends Partial<Omit<IApplication, 'dates' | 'resources'>>{
    id: number;
    dates?: Array<{
        id?: number;
        from_: string;    // ISO date string
        to_: string;      // ISO date string
    }>;
    resources?: Array<IShortResource | IResource>;
    agegroups?: IApplicationAgeGroup[];
}<|MERGE_RESOLUTION|>--- conflicted
+++ resolved
@@ -81,10 +81,7 @@
     female: number;
 }
 
-<<<<<<< HEAD
-=======
 
->>>>>>> bf1855fe
 export interface NewPartialApplication extends Pick<IApplication, 'name' | 'building_name' | 'building_id' | 'activity_id'>{
     dates: Array<{
         from_: string;    // ISO date string
