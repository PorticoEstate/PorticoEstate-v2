--- conflicted
+++ resolved
@@ -654,11 +654,8 @@
 max_participants_info	bookingfrontend	no	Max deltakere
 edit_event	bookingfrontend	no	Rediger arrangement
 month	bookingfrontend	no	Måned
-<<<<<<< HEAD
 participant_registration	bookingfrontend	no	Deltakerregistrering
 save	bookingfrontend	no	Save
 view_resources	bookingfrontend	no	Vis ressurses
 organizer	bookingfrontend	no	Arrangør
-=======
 enter_title	bookingfrontend	no	Angi en tittel
->>>>>>> 316d53d4
