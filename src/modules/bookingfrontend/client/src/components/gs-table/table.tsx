'use client';
import {
<<<<<<< HEAD
	useReactTable,
	getCoreRowModel,
	getSortedRowModel,
	FilterFnOption,
	SortingState, RowSelectionState, FilterFn, getFilteredRowModel, VisibilityState,
	getPaginationRowModel
=======
    useReactTable,
    getCoreRowModel,
    getSortedRowModel,
    FilterFnOption,
    SortingState, RowSelectionState, FilterFn, getFilteredRowModel, VisibilityState,
    getPaginationRowModel, ColumnFiltersState
>>>>>>> 42827d53
} from '@tanstack/react-table';
import {useState, useMemo, useEffect, useRef, useCallback} from 'react';
import styles from './table.module.scss';
import type {ColumnDef, TableProps, TableStorageSettings} from './table.types';
import TableRow from "@/components/gs-table/row/table-row";
import TableHeader from "@/components/gs-table/table-header";
import TableUtilityHeader from "@/components/gs-table/subcomponents/table-utility-header";
import {rankItem} from '@tanstack/match-sorter-utils';
import TableSearch from "@/components/gs-table/subcomponents/table-search";
import ColumnToggle from "@/components/gs-table/subcomponents/column-toggle";
import ColumnFilters from "@/components/gs-table/subcomponents/column-filters";
import TablePagination from "./subcomponents/table-pagination";
import TableExport from "@/components/gs-table/subcomponents/table-export";
import {useIsMobile} from "@/service/hooks/is-mobile";
import {Spinner} from "@digdir/designsystemet-react";


// Fuzzy filter function
const fuzzyFilter: FilterFn<any> = (row, columnId, value, addMeta) => {
	// When there's no search term, show all rows
	if (!value || typeof value !== 'string') return true;

	const searchTerm = value.toLowerCase();

	// Get the value of the column
	const cellValue = row.getValue(columnId);

	// Handle different data types
	let textToSearch = '';

	if (typeof cellValue === 'number') {
		textToSearch = cellValue.toString();
	} else if (cellValue instanceof Date) {
		textToSearch = cellValue.toLocaleDateString();
	} else if (typeof cellValue === 'string') {
		textToSearch = cellValue;
	} else if (cellValue === null || cellValue === undefined) {
		return false;
	} else {
		textToSearch = cellValue.toString();
	}

	// Rank the item using match-sorter's rankItem
	const itemRank = rankItem(textToSearch.toLowerCase(), searchTerm);

	// Store the itemRank info
	addMeta({
		itemRank,
	});

	// Return if the item should be filtered in/out
	return itemRank.passed;
};


// Global filter function
const globalFilterFn: FilterFnOption<any> = (row, columnId, filterValue) => {
	const search = filterValue.toLowerCase();
	const value = row.getValue(columnId);

	if (typeof value === 'number') {
		return value.toString().includes(search);
	}

	if (value instanceof Date) {
		return value.toLocaleDateString().toLowerCase().includes(search) ||
			value.toLocaleString().toLowerCase().includes(search);
	}

	if (typeof value === 'string') {
		return value.toLowerCase().includes(search);
	}

	return false;
};

// Column filter function
const columnFilter: FilterFn<any> = (row, columnId, filterValue) => {
    if (!filterValue || filterValue.length === 0) return true;
    
    const cellValue = row.getValue(columnId);
    if (cellValue === null || cellValue === undefined) return false;
    
    return filterValue.includes(String(cellValue));
};

const getStorageKey = (storageId: string | undefined) => {
	if (!storageId) return null;
	return `table-settings-${storageId}`;
};


// Load settings from localStorage
const loadStoredSettings = (storageId: string | undefined): TableStorageSettings | null => {
	if (!storageId) return null;
	const key = getStorageKey(storageId);
	if (!key) return null;

	try {
		const stored = localStorage.getItem(key);
		return stored ? JSON.parse(stored) : null;
	} catch (error) {
		console.warn('Failed to load table settings from localStorage:', error);
		return null;
	}
};

// Save settings to localStorage
const saveSettings = (storageId: string | undefined, settings: TableStorageSettings) => {
	if (!storageId) return null;
	const key = getStorageKey(storageId);
	if (!key) return;

	try {
		localStorage.setItem(key, JSON.stringify(settings));
	} catch (error) {
		console.warn('Failed to save table settings to localStorage:', error);
	}
};

function Table<T>({
<<<<<<< HEAD
					  data,
					  columns,
					  storageId,
					  empty,
					  enableSorting = true,
					  renderExpandedContent,
					  renderRowButton,
					  icon,
					  iconPadding,
					  rowStyle,
					  defaultSort = [],
					  enableRowSelection = false,
					  enableMultiRowSelection = true,
					  onSelectionChange,
					  selectedRows,
					  utilityHeader,
					  enableSearch = false,
					  searchPlaceholder,
					  onSearchChange,
					  defaultColumnVisibility,
					  onColumnVisibilityChange,
					  pageSize: defaultPageSize = 10,
					  enablePagination = true,
					  exportFileName,
					  isLoading = false,
					  disableColumnHiding = false,
				  }: TableProps<T>) {

	const isMobile = useIsMobile();
	const storedSettings = loadStoredSettings(storageId);
	const [sorting, setSorting] = useState<SortingState>(defaultSort);
	const [rowSelection, setRowSelection] = useState<RowSelectionState>({});
	const [globalFilter, setGlobalFilter] = useState('');
	const [columnVisibility, setColumnVisibility] = useState<VisibilityState>(
		storedSettings?.columnVisibility || defaultColumnVisibility || {}
	);
	const [pageSize, setPageSize] = useState(
		storedSettings?.pageSize || defaultPageSize
	);

	useEffect(() => {
		if (!storedSettings?.columnVisibility) {
			const initialVisibility = columns.reduce((acc, column) => {
				if (column.meta?.defaultHidden && (column as any)?.accessorKey) {
					acc[(column as any).accessorKey as string] = false;
				}
				return acc;
			}, {} as VisibilityState);
			setColumnVisibility(initialVisibility);
		}
	}, [columns, storedSettings]);


	useEffect(() => {
		if (storageId) {
			saveSettings(storageId, {
				columnVisibility,
				pageSize,
			});
		}
	}, [columnVisibility, pageSize, storageId]);


	const handleColumnVisibilityChange = (updater: VisibilityState | ((state: VisibilityState) => VisibilityState)) => {
		const newState = typeof updater === 'function' ? updater(columnVisibility) : updater;
		setColumnVisibility(newState);
		onColumnVisibilityChange?.(newState);
	};

	const handlePageSizeChange = (newSize: number) => {
		setPageSize(newSize);
		table.setPageSize(newSize);
	};

	// Add selection column if enabled
	const tableColumns = useMemo(() => {
		if (!enableRowSelection) return columns;

		const selectionColumn: ColumnDef<T> = {
			id: 'select',
			meta: {size: 'icon', smallHideTitle: true},
			header: ({table}) => (
				enableMultiRowSelection ? (
					<input
						type="checkbox"
						checked={table.getIsAllRowsSelected()}
						// indeterminate={table.getIsSomeRowsSelected()}
						onChange={table.getToggleAllRowsSelectedHandler()}
					/>
				) : null
			),
			cell: ({row}) => (
				<input
					type="checkbox"
					checked={row.getIsSelected()}
					disabled={!row.getCanSelect()}
					onChange={row.getToggleSelectedHandler()}
				/>
			),
		};

		return [selectionColumn, ...columns];
	}, [columns, enableRowSelection, enableMultiRowSelection]);


	const table = useReactTable({
		data,
		columns: tableColumns,
		state: {
			sorting,
			rowSelection: selectedRows || rowSelection,
			globalFilter,
			columnVisibility
		},
		onColumnVisibilityChange: handleColumnVisibilityChange,
		filterFns: {
			fuzzy: fuzzyFilter,
		},
		globalFilterFn: fuzzyFilter,
		enableRowSelection,
		enableMultiRowSelection,
		enableGlobalFilter: enableSearch,
		onRowSelectionChange: (updater) => {
			const newSelection =
				typeof updater === 'function'
					? updater(rowSelection)
					: updater;
			setRowSelection(newSelection);
			onSelectionChange?.(newSelection);
		},
		enableSorting,
		onSortingChange: setSorting,
		onGlobalFilterChange: (value) => {
			setGlobalFilter(String(value));
			onSearchChange?.(String(value));
		},
		initialState: {
			pagination: {
				pageSize,
			},
		},
		getCoreRowModel: getCoreRowModel(),
		getSortedRowModel: getSortedRowModel(),
		getFilteredRowModel: getFilteredRowModel(),
		getPaginationRowModel: getPaginationRowModel(),
	});

	const gridTemplateColumns = useMemo(() => {
		const visibleColumns = tableColumns.filter(col => {
			const id = 'id' in col ? col.id : col.accessorKey;
			return columnVisibility[id as string] !== false;
		});
		return visibleColumns
			.map((column) => {
				const size = column.meta?.size || 1;
				if (column.meta?.size === 'icon') {
					return '2.5rem';
				}
				return `${size}fr`;
			})
			.join(' ') + ((!!renderExpandedContent || !!renderRowButton) ? ' 4rem' : '');
	}, [tableColumns, columnVisibility]);

	const combinedUtilityHeader = useMemo(() => ({
		left: (
			<>
				{enableSearch && (
					<TableSearch
						table={table}
						placeholder={searchPlaceholder}
					/>
				)}
				{typeof utilityHeader === 'object' && utilityHeader?.left}
			</>
		),
		right: (
			<>
				{typeof utilityHeader === 'object' && utilityHeader?.right}
				{!!exportFileName && (
					<TableExport
						table={table}
						fileName={exportFileName}
						rowSelection={selectedRows || rowSelection}
					/>
				)}
				{!disableColumnHiding && (
					<ColumnToggle table={table} tableColumns={tableColumns} columnVisibility={columnVisibility}/>
				)}
			</>
		),
	}), [enableSearch, table, searchPlaceholder, utilityHeader, exportFileName, selectedRows, rowSelection, tableColumns, columnVisibility]);

	return (
		<div className={`gs-table ${styles.tableContainer}`} data-is-mobile={isMobile}>
			{!!utilityHeader && (
				<TableUtilityHeader {...combinedUtilityHeader} />
			)}
			<div className={`${styles.table} ${isMobile ? styles.tableMobile : ''}`}
				 style={{gridTemplateColumns: isMobile ? undefined : gridTemplateColumns}}>
				<TableHeader
					headerGroups={table.getHeaderGroups()}
					gridTemplateColumns={isMobile ? undefined : gridTemplateColumns}
					renderExpandedContent={!!renderExpandedContent || !!renderRowButton}
					icon={!!icon}
					iconPadding={iconPadding}
					isMobile={isMobile}
				/>
				{isLoading ? (
					<div className={styles.loadingContainer}>
						<Spinner data-size={'sm'} aria-label={'loading...'}/>
					</div>
				) : data.length === 0 && empty ? (
					empty
				) : (
					table.getRowModel().rows.map(row => (
						<TableRow
							key={row.id}
							row={row}
							gridTemplateColumns={isMobile ? undefined : gridTemplateColumns}
							icon={icon}
							renderExpandedContent={renderExpandedContent}
							renderRowButton={renderRowButton}
							rowStyle={rowStyle}
							isMobile={isMobile}
						/>
					))
				)}
			</div>
			{enablePagination && data.length > 0 && (
				<TablePagination table={table} setPageSize={handlePageSizeChange}/>
			)}
		</div>
	);
=======
                      data,
                      columns,
                      storageId,
                      empty,
                      enableSorting = true,
                      renderExpandedContent,
                      renderRowButton,
                      icon,
                      iconPadding,
                      rowStyle,
                      defaultSort = [],
                      enableRowSelection = false,
                      enableMultiRowSelection = true,
                      onSelectionChange,
                      selectedRows,
                      utilityHeader,
                      enableSearch = false,
                      searchPlaceholder,
                      onSearchChange,
                      defaultColumnVisibility,
                      onColumnVisibilityChange,
                      pageSize: defaultPageSize = 10,
                      enablePagination = true,
                      exportFileName,
                      isLoading = false,
                      enableColumnFilters = false,
                      onColumnFiltersChange
                  }: TableProps<T>) {

    const isMobile = useIsMobile();
    const storedSettings = loadStoredSettings(storageId);
    const [sorting, setSorting] = useState<SortingState>(defaultSort);
    const [rowSelection, setRowSelection] = useState<RowSelectionState>({});
    const [globalFilter, setGlobalFilter] = useState('');
    const [columnVisibility, setColumnVisibility] = useState<VisibilityState>(
        storedSettings?.columnVisibility || defaultColumnVisibility || {}
    );
    const [pageSize, setPageSize] = useState(
        storedSettings?.pageSize || defaultPageSize
    );
    const [columnFilters, setColumnFilters] = useState<Record<string, any>>(
        storedSettings?.columnFilters || {}
    );
    
    const tableRef = useRef<HTMLDivElement>(null);
    const [columnWidths, setColumnWidths] = useState<{ [columnId: string]: number }>({});
    const [hasInitialized, setHasInitialized] = useState(false);
    const [windowWidth, setWindowWidth] = useState(typeof window !== 'undefined' ? window.innerWidth : 0);

    useEffect(() => {
        if (!storedSettings?.columnVisibility) {
            const initialVisibility = columns.reduce((acc, column) => {
                if (column.meta?.defaultHidden) {
                    const columnId = ('id' in column ? column.id : (column as any).accessorKey) as string;
                    acc[columnId] = false;
                }
                return acc;
            }, {} as VisibilityState);
            setColumnVisibility(initialVisibility);
        }
    }, [columns, storedSettings]);


    const handleColumnVisibilityChange = (updater: VisibilityState | ((state: VisibilityState) => VisibilityState)) => {
        const newState = typeof updater === 'function' ? updater(columnVisibility) : updater;
        setColumnVisibility(newState);
        onColumnVisibilityChange?.(newState);
    };

    const handlePageSizeChange = (newSize: number) => {
        setPageSize(newSize);
        table.setPageSize(newSize);
    };

    // Add selection column if enabled and set filter functions
    const tableColumns = useMemo(() => {
        let processedColumns = columns.map(col => {
            // Add filter function for columns that have filter config
            if (col.meta?.filter) {
                return {
                    ...col,
                    filterFn: 'columnFilter' as any
                };
            }
            return col;
        });

        if (!enableRowSelection) return processedColumns;

        const selectionColumn: ColumnDef<T> = {
            id: 'select',
            meta: {size: 'icon', smallHideTitle: true},
            header: ({table}) => (
                enableMultiRowSelection ? (
                    <input
                        type="checkbox"
                        checked={table.getIsAllRowsSelected()}
                        // indeterminate={table.getIsSomeRowsSelected()}
                        onChange={table.getToggleAllRowsSelectedHandler()}
                    />
                ) : null
            ),
            cell: ({row}) => (
                <input
                    type="checkbox"
                    checked={row.getIsSelected()}
                    disabled={!row.getCanSelect()}
                    onChange={row.getToggleSelectedHandler()}
                />
            ),
        };

        return [selectionColumn, ...processedColumns];
    }, [columns, enableRowSelection, enableMultiRowSelection]);

    // Note: Column widths are not loaded from storage - they're measured fresh each time

    // Handle window resize
    useEffect(() => {
        const handleResize = () => {
            const newWidth = window.innerWidth;
            if (Math.abs(newWidth - windowWidth) > 50) { // Only reset if significant change
                setWindowWidth(newWidth);
                setColumnWidths({});
                setHasInitialized(false);
            }
        };

        window.addEventListener('resize', handleResize);
        return () => window.removeEventListener('resize', handleResize);
    }, [windowWidth]);

    // Measure column widths after first render
    const measureColumnWidths = useCallback(() => {
        if (!tableRef.current || hasInitialized || isMobile) return;

        const headerCells = tableRef.current.querySelectorAll('[data-column-id]');
        const newWidths: { [columnId: string]: number } = {};

        headerCells.forEach((cell) => {
            const columnId = cell.getAttribute('data-column-id');
            if (columnId) {
                const rect = cell.getBoundingClientRect();
                newWidths[columnId] = rect.width;
            }
        });

        if (Object.keys(newWidths).length > 0) {
            setColumnWidths(newWidths);
            setHasInitialized(true);
        }
    }, [hasInitialized, isMobile]);

    // Measure widths after data loads
    useEffect(() => {
        if (data.length > 0 && !hasInitialized && !isMobile) {
            const timer = setTimeout(measureColumnWidths, 100);
            return () => clearTimeout(timer);
        }
    }, [data, measureColumnWidths, hasInitialized, isMobile]);

    // Reset initialization when columns change
    useEffect(() => {
        const currentColumnIds = tableColumns.map(col => 'id' in col ? col.id : col.accessorKey).join(',');
        if (hasInitialized) {
            setHasInitialized(false);
            setColumnWidths({});
        }
    }, [tableColumns]);

    // Reset initialization when column visibility changes
    useEffect(() => {
        if (hasInitialized) {
            setHasInitialized(false);
            setColumnWidths({});
        }
    }, [columnVisibility]);

    const handleColumnFiltersChange = (newFilters: Record<string, any>) => {
        setColumnFilters(newFilters);
        onColumnFiltersChange?.(newFilters);
    };

    useEffect(() => {
        if (storageId) {
            saveSettings(storageId, {
                columnVisibility,
                pageSize,
                columnFilters,
            });
        }
    }, [columnVisibility, pageSize, storageId, columnFilters]);


    // Convert column filters to tanstack format
    const tanstackColumnFilters: ColumnFiltersState = useMemo(() => {
        return Object.entries(columnFilters).map(([columnId, values]) => ({
            id: columnId,
            value: values
        }));
    }, [columnFilters]);

    const table = useReactTable({
        data,
        columns: tableColumns,
        state: {
            sorting,
            rowSelection: selectedRows || rowSelection,
            globalFilter,
            columnVisibility,
            columnFilters: tanstackColumnFilters,
        },
        onColumnVisibilityChange: handleColumnVisibilityChange,
        onColumnFiltersChange: (updater) => {
            const newState = typeof updater === 'function' ? updater(tanstackColumnFilters) : updater;
            const newFilters = newState.reduce((acc: Record<string, any>, filter) => {
                acc[filter.id] = filter.value;
                return acc;
            }, {});
            handleColumnFiltersChange(newFilters);
        },
        filterFns: {
            fuzzy: fuzzyFilter,
            columnFilter: columnFilter,
        },
        globalFilterFn: fuzzyFilter,
        enableRowSelection,
        enableMultiRowSelection,
        enableGlobalFilter: enableSearch,
        enableColumnFilters,
        onRowSelectionChange: (updater) => {
            const newSelection =
                typeof updater === 'function'
                    ? updater(rowSelection)
                    : updater;
            setRowSelection(newSelection);
            onSelectionChange?.(newSelection);
        },
        enableSorting,
        onSortingChange: setSorting,
        onGlobalFilterChange: (value) => {
            setGlobalFilter(String(value));
            onSearchChange?.(String(value));
        },
        initialState: {
            pagination: {
                pageSize,
            },
        },
        getCoreRowModel: getCoreRowModel(),
        getSortedRowModel: getSortedRowModel(),
        getFilteredRowModel: getFilteredRowModel(),
        getPaginationRowModel: getPaginationRowModel(),
    });

    const gridTemplateColumns = useMemo(() => {
        const visibleColumns = tableColumns.filter(col => {
            const id = 'id' in col ? col.id : col.accessorKey;
            return columnVisibility[id as string] !== false;
        });

        // Use stored pixel widths if available and initialized
        if (hasInitialized && Object.keys(columnWidths).length > 0 && !isMobile) {
            const widthValues = visibleColumns.map((column) => {
                const id = 'id' in column ? column.id : column.accessorKey;
                const storedWidth = columnWidths[id as string];
                
                if (storedWidth) {
                    return `${storedWidth}px`;
                }
                
                // Fallback to original sizing
                const size = column.meta?.size || 1;
                if (column.meta?.size === 'icon') {
                    return '2.5rem';
                }
                return `${size}fr`;
            });
            
            return widthValues.join(' ') + ((!!renderExpandedContent || !!renderRowButton) ? ' 4rem' : '');
        }

        // Default fractional sizing
        return visibleColumns
            .map((column) => {
                const size = column.meta?.size || 1;
                if (column.meta?.size === 'icon') {
                    return '2.5rem';
                }
                return `${size}fr`;
            })
            .join(' ') + ((!!renderExpandedContent || !!renderRowButton) ? ' 4rem' : '');
    }, [tableColumns, columnVisibility, hasInitialized, columnWidths, isMobile, renderExpandedContent, renderRowButton]);

    const combinedUtilityHeader = useMemo(() => ({
        left: (
            <>
                {enableSearch && (
                    <TableSearch
                        table={table}
                        placeholder={searchPlaceholder}
                    />
                )}
                {typeof utilityHeader === 'object' && utilityHeader?.left}
            </>
        ),
        right: (
            <>
                {typeof utilityHeader === 'object' && utilityHeader?.right}
                {!!exportFileName && (
                    <TableExport
                        table={table}
                        fileName={exportFileName}
                        rowSelection={selectedRows || rowSelection}
                    />
                )}
                {enableColumnFilters && (
                    <ColumnFilters
                        columns={tableColumns}
                        data={data}
                        filters={columnFilters}
                        onFiltersChange={handleColumnFiltersChange}
                    />
                )}
                <ColumnToggle table={table} tableColumns={tableColumns} columnVisibility={columnVisibility}/>
            </>
        ),
    }), [enableSearch, table, searchPlaceholder, utilityHeader, exportFileName, selectedRows, rowSelection, tableColumns, columnVisibility, enableColumnFilters, columnFilters, handleColumnFiltersChange, data]);

    return (
        <div className={`gs-table ${styles.tableContainer}`} data-is-mobile={isMobile} ref={tableRef}>
            {!!utilityHeader && (
                <TableUtilityHeader {...combinedUtilityHeader} />
            )}
            <div className={`${styles.table} ${isMobile ? styles.tableMobile : ''}`}
                 style={{gridTemplateColumns: isMobile ? undefined : gridTemplateColumns}}>
                <TableHeader
                    headerGroups={table.getHeaderGroups()}
                    gridTemplateColumns={isMobile ? undefined : gridTemplateColumns}
                    renderExpandedContent={!!renderExpandedContent || !!renderRowButton}
                    icon={!!icon}
                    iconPadding={iconPadding}
                    isMobile={isMobile}
                />
                {isLoading ? (
                    <div className={styles.loadingContainer}>
                        <Spinner data-size={'sm'} aria-label={'loading...'} />
                    </div>
                ) : data.length === 0 && empty ? (
                    empty
                ) : (
                    table.getRowModel().rows.map(row => (
                        <TableRow
                            key={row.id}
                            row={row}
                            gridTemplateColumns={isMobile ? undefined : gridTemplateColumns}
                            icon={icon}
                            renderExpandedContent={renderExpandedContent}
                            renderRowButton={renderRowButton}
                            rowStyle={rowStyle}
                            isMobile={isMobile}
                        />
                    ))
                )}
            </div>
            {enablePagination && data.length > 0 && (
                <TablePagination table={table} setPageSize={handlePageSizeChange}/>
            )}
        </div>
    );
>>>>>>> 42827d53
}

export default Table;<|MERGE_RESOLUTION|>--- conflicted
+++ resolved
@@ -1,20 +1,11 @@
 'use client';
 import {
-<<<<<<< HEAD
 	useReactTable,
 	getCoreRowModel,
 	getSortedRowModel,
 	FilterFnOption,
 	SortingState, RowSelectionState, FilterFn, getFilteredRowModel, VisibilityState,
-	getPaginationRowModel
-=======
-    useReactTable,
-    getCoreRowModel,
-    getSortedRowModel,
-    FilterFnOption,
-    SortingState, RowSelectionState, FilterFn, getFilteredRowModel, VisibilityState,
     getPaginationRowModel, ColumnFiltersState
->>>>>>> 42827d53
 } from '@tanstack/react-table';
 import {useState, useMemo, useEffect, useRef, useCallback} from 'react';
 import styles from './table.module.scss';
@@ -94,10 +85,10 @@
 // Column filter function
 const columnFilter: FilterFn<any> = (row, columnId, filterValue) => {
     if (!filterValue || filterValue.length === 0) return true;
-    
+
     const cellValue = row.getValue(columnId);
     if (cellValue === null || cellValue === undefined) return false;
-    
+
     return filterValue.includes(String(cellValue));
 };
 
@@ -136,7 +127,6 @@
 };
 
 function Table<T>({
-<<<<<<< HEAD
 					  data,
 					  columns,
 					  storageId,
@@ -163,6 +153,8 @@
 					  exportFileName,
 					  isLoading = false,
 					  disableColumnHiding = false,
+                      enableColumnFilters = false,
+                      onColumnFiltersChange
 				  }: TableProps<T>) {
 
 	const isMobile = useIsMobile();
@@ -176,12 +168,21 @@
 	const [pageSize, setPageSize] = useState(
 		storedSettings?.pageSize || defaultPageSize
 	);
+    const [columnFilters, setColumnFilters] = useState<Record<string, any>>(
+        storedSettings?.columnFilters || {}
+    );
+
+    const tableRef = useRef<HTMLDivElement>(null);
+    const [columnWidths, setColumnWidths] = useState<{ [columnId: string]: number }>({});
+    const [hasInitialized, setHasInitialized] = useState(false);
+    const [windowWidth, setWindowWidth] = useState(typeof window !== 'undefined' ? window.innerWidth : 0);
 
 	useEffect(() => {
 		if (!storedSettings?.columnVisibility) {
 			const initialVisibility = columns.reduce((acc, column) => {
-				if (column.meta?.defaultHidden && (column as any)?.accessorKey) {
-					acc[(column as any).accessorKey as string] = false;
+                if (column.meta?.defaultHidden) {
+                    const columnId = ('id' in column ? column.id : (column as any).accessorKey) as string;
+                    acc[columnId] = false;
 				}
 				return acc;
 			}, {} as VisibilityState);
@@ -190,16 +191,6 @@
 	}, [columns, storedSettings]);
 
 
-	useEffect(() => {
-		if (storageId) {
-			saveSettings(storageId, {
-				columnVisibility,
-				pageSize,
-			});
-		}
-	}, [columnVisibility, pageSize, storageId]);
-
-
 	const handleColumnVisibilityChange = (updater: VisibilityState | ((state: VisibilityState) => VisibilityState)) => {
 		const newState = typeof updater === 'function' ? updater(columnVisibility) : updater;
 		setColumnVisibility(newState);
@@ -211,9 +202,20 @@
 		table.setPageSize(newSize);
 	};
 
-	// Add selection column if enabled
+    // Add selection column if enabled and set filter functions
 	const tableColumns = useMemo(() => {
-		if (!enableRowSelection) return columns;
+        let processedColumns = columns.map(col => {
+            // Add filter function for columns that have filter config
+            if (col.meta?.filter) {
+                return {
+                    ...col,
+                    filterFn: 'columnFilter' as any
+                };
+            }
+            return col;
+        });
+
+        if (!enableRowSelection) return processedColumns;
 
 		const selectionColumn: ColumnDef<T> = {
 			id: 'select',
@@ -238,9 +240,95 @@
 			),
 		};
 
-		return [selectionColumn, ...columns];
+        return [selectionColumn, ...processedColumns];
 	}, [columns, enableRowSelection, enableMultiRowSelection]);
 
+    // Note: Column widths are not loaded from storage - they're measured fresh each time
+
+    // Handle window resize
+    useEffect(() => {
+        const handleResize = () => {
+            const newWidth = window.innerWidth;
+            if (Math.abs(newWidth - windowWidth) > 50) { // Only reset if significant change
+                setWindowWidth(newWidth);
+                setColumnWidths({});
+                setHasInitialized(false);
+            }
+        };
+
+        window.addEventListener('resize', handleResize);
+        return () => window.removeEventListener('resize', handleResize);
+    }, [windowWidth]);
+
+    // Measure column widths after first render
+    const measureColumnWidths = useCallback(() => {
+        if (!tableRef.current || hasInitialized || isMobile) return;
+
+        const headerCells = tableRef.current.querySelectorAll('[data-column-id]');
+        const newWidths: { [columnId: string]: number } = {};
+
+        headerCells.forEach((cell) => {
+            const columnId = cell.getAttribute('data-column-id');
+            if (columnId) {
+                const rect = cell.getBoundingClientRect();
+                newWidths[columnId] = rect.width;
+            }
+        });
+
+        if (Object.keys(newWidths).length > 0) {
+            setColumnWidths(newWidths);
+            setHasInitialized(true);
+        }
+    }, [hasInitialized, isMobile]);
+
+    // Measure widths after data loads
+    useEffect(() => {
+        if (data.length > 0 && !hasInitialized && !isMobile) {
+            const timer = setTimeout(measureColumnWidths, 100);
+            return () => clearTimeout(timer);
+        }
+    }, [data, measureColumnWidths, hasInitialized, isMobile]);
+
+    // Reset initialization when columns change
+    useEffect(() => {
+        const currentColumnIds = tableColumns.map(col => 'id' in col ? col.id : col.accessorKey).join(',');
+        if (hasInitialized) {
+            setHasInitialized(false);
+            setColumnWidths({});
+        }
+    }, [tableColumns]);
+
+    // Reset initialization when column visibility changes
+    useEffect(() => {
+        if (hasInitialized) {
+            setHasInitialized(false);
+            setColumnWidths({});
+        }
+    }, [columnVisibility]);
+
+    const handleColumnFiltersChange = (newFilters: Record<string, any>) => {
+        setColumnFilters(newFilters);
+        onColumnFiltersChange?.(newFilters);
+    };
+
+    useEffect(() => {
+        if (storageId) {
+            saveSettings(storageId, {
+                columnVisibility,
+                pageSize,
+                columnFilters,
+            });
+        }
+    }, [columnVisibility, pageSize, storageId, columnFilters]);
+
+
+    // Convert column filters to tanstack format
+    const tanstackColumnFilters: ColumnFiltersState = useMemo(() => {
+        return Object.entries(columnFilters).map(([columnId, values]) => ({
+            id: columnId,
+            value: values
+        }));
+    }, [columnFilters]);
 
 	const table = useReactTable({
 		data,
@@ -249,16 +337,27 @@
 			sorting,
 			rowSelection: selectedRows || rowSelection,
 			globalFilter,
-			columnVisibility
+            columnVisibility,
+            columnFilters: tanstackColumnFilters,
 		},
 		onColumnVisibilityChange: handleColumnVisibilityChange,
+        onColumnFiltersChange: (updater) => {
+            const newState = typeof updater === 'function' ? updater(tanstackColumnFilters) : updater;
+            const newFilters = newState.reduce((acc: Record<string, any>, filter) => {
+                acc[filter.id] = filter.value;
+                return acc;
+            }, {});
+            handleColumnFiltersChange(newFilters);
+        },
 		filterFns: {
 			fuzzy: fuzzyFilter,
+            columnFilter: columnFilter,
 		},
 		globalFilterFn: fuzzyFilter,
 		enableRowSelection,
 		enableMultiRowSelection,
 		enableGlobalFilter: enableSearch,
+        enableColumnFilters,
 		onRowSelectionChange: (updater) => {
 			const newSelection =
 				typeof updater === 'function'
@@ -289,6 +388,29 @@
 			const id = 'id' in col ? col.id : col.accessorKey;
 			return columnVisibility[id as string] !== false;
 		});
+
+        // Use stored pixel widths if available and initialized
+        if (hasInitialized && Object.keys(columnWidths).length > 0 && !isMobile) {
+            const widthValues = visibleColumns.map((column) => {
+                const id = 'id' in column ? column.id : column.accessorKey;
+                const storedWidth = columnWidths[id as string];
+
+                if (storedWidth) {
+                    return `${storedWidth}px`;
+                }
+
+                // Fallback to original sizing
+                const size = column.meta?.size || 1;
+                if (column.meta?.size === 'icon') {
+                    return '2.5rem';
+                }
+                return `${size}fr`;
+            });
+
+            return widthValues.join(' ') + ((!!renderExpandedContent || !!renderRowButton) ? ' 4rem' : '');
+        }
+
+        // Default fractional sizing
 		return visibleColumns
 			.map((column) => {
 				const size = column.meta?.size || 1;
@@ -298,7 +420,7 @@
 				return `${size}fr`;
 			})
 			.join(' ') + ((!!renderExpandedContent || !!renderRowButton) ? ' 4rem' : '');
-	}, [tableColumns, columnVisibility]);
+    }, [tableColumns, columnVisibility, hasInitialized, columnWidths, isMobile, renderExpandedContent, renderRowButton]);
 
 	const combinedUtilityHeader = useMemo(() => ({
 		left: (
@@ -322,15 +444,23 @@
 						rowSelection={selectedRows || rowSelection}
 					/>
 				)}
+				{enableColumnFilters && (
+					<ColumnFilters
+						columns={tableColumns}
+						data={data}
+						filters={columnFilters}
+						onFiltersChange={handleColumnFiltersChange}
+					/>
+				)}
 				{!disableColumnHiding && (
 					<ColumnToggle table={table} tableColumns={tableColumns} columnVisibility={columnVisibility}/>
 				)}
 			</>
 		),
-	}), [enableSearch, table, searchPlaceholder, utilityHeader, exportFileName, selectedRows, rowSelection, tableColumns, columnVisibility]);
+    }), [enableSearch, table, searchPlaceholder, utilityHeader, exportFileName, selectedRows, rowSelection, tableColumns, columnVisibility, enableColumnFilters, columnFilters, handleColumnFiltersChange, data]);
 
 	return (
-		<div className={`gs-table ${styles.tableContainer}`} data-is-mobile={isMobile}>
+        <div className={`gs-table ${styles.tableContainer}`} data-is-mobile={isMobile} ref={tableRef}>
 			{!!utilityHeader && (
 				<TableUtilityHeader {...combinedUtilityHeader} />
 			)}
@@ -370,378 +500,6 @@
 			)}
 		</div>
 	);
-=======
-                      data,
-                      columns,
-                      storageId,
-                      empty,
-                      enableSorting = true,
-                      renderExpandedContent,
-                      renderRowButton,
-                      icon,
-                      iconPadding,
-                      rowStyle,
-                      defaultSort = [],
-                      enableRowSelection = false,
-                      enableMultiRowSelection = true,
-                      onSelectionChange,
-                      selectedRows,
-                      utilityHeader,
-                      enableSearch = false,
-                      searchPlaceholder,
-                      onSearchChange,
-                      defaultColumnVisibility,
-                      onColumnVisibilityChange,
-                      pageSize: defaultPageSize = 10,
-                      enablePagination = true,
-                      exportFileName,
-                      isLoading = false,
-                      enableColumnFilters = false,
-                      onColumnFiltersChange
-                  }: TableProps<T>) {
-
-    const isMobile = useIsMobile();
-    const storedSettings = loadStoredSettings(storageId);
-    const [sorting, setSorting] = useState<SortingState>(defaultSort);
-    const [rowSelection, setRowSelection] = useState<RowSelectionState>({});
-    const [globalFilter, setGlobalFilter] = useState('');
-    const [columnVisibility, setColumnVisibility] = useState<VisibilityState>(
-        storedSettings?.columnVisibility || defaultColumnVisibility || {}
-    );
-    const [pageSize, setPageSize] = useState(
-        storedSettings?.pageSize || defaultPageSize
-    );
-    const [columnFilters, setColumnFilters] = useState<Record<string, any>>(
-        storedSettings?.columnFilters || {}
-    );
-    
-    const tableRef = useRef<HTMLDivElement>(null);
-    const [columnWidths, setColumnWidths] = useState<{ [columnId: string]: number }>({});
-    const [hasInitialized, setHasInitialized] = useState(false);
-    const [windowWidth, setWindowWidth] = useState(typeof window !== 'undefined' ? window.innerWidth : 0);
-
-    useEffect(() => {
-        if (!storedSettings?.columnVisibility) {
-            const initialVisibility = columns.reduce((acc, column) => {
-                if (column.meta?.defaultHidden) {
-                    const columnId = ('id' in column ? column.id : (column as any).accessorKey) as string;
-                    acc[columnId] = false;
-                }
-                return acc;
-            }, {} as VisibilityState);
-            setColumnVisibility(initialVisibility);
-        }
-    }, [columns, storedSettings]);
-
-
-    const handleColumnVisibilityChange = (updater: VisibilityState | ((state: VisibilityState) => VisibilityState)) => {
-        const newState = typeof updater === 'function' ? updater(columnVisibility) : updater;
-        setColumnVisibility(newState);
-        onColumnVisibilityChange?.(newState);
-    };
-
-    const handlePageSizeChange = (newSize: number) => {
-        setPageSize(newSize);
-        table.setPageSize(newSize);
-    };
-
-    // Add selection column if enabled and set filter functions
-    const tableColumns = useMemo(() => {
-        let processedColumns = columns.map(col => {
-            // Add filter function for columns that have filter config
-            if (col.meta?.filter) {
-                return {
-                    ...col,
-                    filterFn: 'columnFilter' as any
-                };
-            }
-            return col;
-        });
-
-        if (!enableRowSelection) return processedColumns;
-
-        const selectionColumn: ColumnDef<T> = {
-            id: 'select',
-            meta: {size: 'icon', smallHideTitle: true},
-            header: ({table}) => (
-                enableMultiRowSelection ? (
-                    <input
-                        type="checkbox"
-                        checked={table.getIsAllRowsSelected()}
-                        // indeterminate={table.getIsSomeRowsSelected()}
-                        onChange={table.getToggleAllRowsSelectedHandler()}
-                    />
-                ) : null
-            ),
-            cell: ({row}) => (
-                <input
-                    type="checkbox"
-                    checked={row.getIsSelected()}
-                    disabled={!row.getCanSelect()}
-                    onChange={row.getToggleSelectedHandler()}
-                />
-            ),
-        };
-
-        return [selectionColumn, ...processedColumns];
-    }, [columns, enableRowSelection, enableMultiRowSelection]);
-
-    // Note: Column widths are not loaded from storage - they're measured fresh each time
-
-    // Handle window resize
-    useEffect(() => {
-        const handleResize = () => {
-            const newWidth = window.innerWidth;
-            if (Math.abs(newWidth - windowWidth) > 50) { // Only reset if significant change
-                setWindowWidth(newWidth);
-                setColumnWidths({});
-                setHasInitialized(false);
-            }
-        };
-
-        window.addEventListener('resize', handleResize);
-        return () => window.removeEventListener('resize', handleResize);
-    }, [windowWidth]);
-
-    // Measure column widths after first render
-    const measureColumnWidths = useCallback(() => {
-        if (!tableRef.current || hasInitialized || isMobile) return;
-
-        const headerCells = tableRef.current.querySelectorAll('[data-column-id]');
-        const newWidths: { [columnId: string]: number } = {};
-
-        headerCells.forEach((cell) => {
-            const columnId = cell.getAttribute('data-column-id');
-            if (columnId) {
-                const rect = cell.getBoundingClientRect();
-                newWidths[columnId] = rect.width;
-            }
-        });
-
-        if (Object.keys(newWidths).length > 0) {
-            setColumnWidths(newWidths);
-            setHasInitialized(true);
-        }
-    }, [hasInitialized, isMobile]);
-
-    // Measure widths after data loads
-    useEffect(() => {
-        if (data.length > 0 && !hasInitialized && !isMobile) {
-            const timer = setTimeout(measureColumnWidths, 100);
-            return () => clearTimeout(timer);
-        }
-    }, [data, measureColumnWidths, hasInitialized, isMobile]);
-
-    // Reset initialization when columns change
-    useEffect(() => {
-        const currentColumnIds = tableColumns.map(col => 'id' in col ? col.id : col.accessorKey).join(',');
-        if (hasInitialized) {
-            setHasInitialized(false);
-            setColumnWidths({});
-        }
-    }, [tableColumns]);
-
-    // Reset initialization when column visibility changes
-    useEffect(() => {
-        if (hasInitialized) {
-            setHasInitialized(false);
-            setColumnWidths({});
-        }
-    }, [columnVisibility]);
-
-    const handleColumnFiltersChange = (newFilters: Record<string, any>) => {
-        setColumnFilters(newFilters);
-        onColumnFiltersChange?.(newFilters);
-    };
-
-    useEffect(() => {
-        if (storageId) {
-            saveSettings(storageId, {
-                columnVisibility,
-                pageSize,
-                columnFilters,
-            });
-        }
-    }, [columnVisibility, pageSize, storageId, columnFilters]);
-
-
-    // Convert column filters to tanstack format
-    const tanstackColumnFilters: ColumnFiltersState = useMemo(() => {
-        return Object.entries(columnFilters).map(([columnId, values]) => ({
-            id: columnId,
-            value: values
-        }));
-    }, [columnFilters]);
-
-    const table = useReactTable({
-        data,
-        columns: tableColumns,
-        state: {
-            sorting,
-            rowSelection: selectedRows || rowSelection,
-            globalFilter,
-            columnVisibility,
-            columnFilters: tanstackColumnFilters,
-        },
-        onColumnVisibilityChange: handleColumnVisibilityChange,
-        onColumnFiltersChange: (updater) => {
-            const newState = typeof updater === 'function' ? updater(tanstackColumnFilters) : updater;
-            const newFilters = newState.reduce((acc: Record<string, any>, filter) => {
-                acc[filter.id] = filter.value;
-                return acc;
-            }, {});
-            handleColumnFiltersChange(newFilters);
-        },
-        filterFns: {
-            fuzzy: fuzzyFilter,
-            columnFilter: columnFilter,
-        },
-        globalFilterFn: fuzzyFilter,
-        enableRowSelection,
-        enableMultiRowSelection,
-        enableGlobalFilter: enableSearch,
-        enableColumnFilters,
-        onRowSelectionChange: (updater) => {
-            const newSelection =
-                typeof updater === 'function'
-                    ? updater(rowSelection)
-                    : updater;
-            setRowSelection(newSelection);
-            onSelectionChange?.(newSelection);
-        },
-        enableSorting,
-        onSortingChange: setSorting,
-        onGlobalFilterChange: (value) => {
-            setGlobalFilter(String(value));
-            onSearchChange?.(String(value));
-        },
-        initialState: {
-            pagination: {
-                pageSize,
-            },
-        },
-        getCoreRowModel: getCoreRowModel(),
-        getSortedRowModel: getSortedRowModel(),
-        getFilteredRowModel: getFilteredRowModel(),
-        getPaginationRowModel: getPaginationRowModel(),
-    });
-
-    const gridTemplateColumns = useMemo(() => {
-        const visibleColumns = tableColumns.filter(col => {
-            const id = 'id' in col ? col.id : col.accessorKey;
-            return columnVisibility[id as string] !== false;
-        });
-
-        // Use stored pixel widths if available and initialized
-        if (hasInitialized && Object.keys(columnWidths).length > 0 && !isMobile) {
-            const widthValues = visibleColumns.map((column) => {
-                const id = 'id' in column ? column.id : column.accessorKey;
-                const storedWidth = columnWidths[id as string];
-                
-                if (storedWidth) {
-                    return `${storedWidth}px`;
-                }
-                
-                // Fallback to original sizing
-                const size = column.meta?.size || 1;
-                if (column.meta?.size === 'icon') {
-                    return '2.5rem';
-                }
-                return `${size}fr`;
-            });
-            
-            return widthValues.join(' ') + ((!!renderExpandedContent || !!renderRowButton) ? ' 4rem' : '');
-        }
-
-        // Default fractional sizing
-        return visibleColumns
-            .map((column) => {
-                const size = column.meta?.size || 1;
-                if (column.meta?.size === 'icon') {
-                    return '2.5rem';
-                }
-                return `${size}fr`;
-            })
-            .join(' ') + ((!!renderExpandedContent || !!renderRowButton) ? ' 4rem' : '');
-    }, [tableColumns, columnVisibility, hasInitialized, columnWidths, isMobile, renderExpandedContent, renderRowButton]);
-
-    const combinedUtilityHeader = useMemo(() => ({
-        left: (
-            <>
-                {enableSearch && (
-                    <TableSearch
-                        table={table}
-                        placeholder={searchPlaceholder}
-                    />
-                )}
-                {typeof utilityHeader === 'object' && utilityHeader?.left}
-            </>
-        ),
-        right: (
-            <>
-                {typeof utilityHeader === 'object' && utilityHeader?.right}
-                {!!exportFileName && (
-                    <TableExport
-                        table={table}
-                        fileName={exportFileName}
-                        rowSelection={selectedRows || rowSelection}
-                    />
-                )}
-                {enableColumnFilters && (
-                    <ColumnFilters
-                        columns={tableColumns}
-                        data={data}
-                        filters={columnFilters}
-                        onFiltersChange={handleColumnFiltersChange}
-                    />
-                )}
-                <ColumnToggle table={table} tableColumns={tableColumns} columnVisibility={columnVisibility}/>
-            </>
-        ),
-    }), [enableSearch, table, searchPlaceholder, utilityHeader, exportFileName, selectedRows, rowSelection, tableColumns, columnVisibility, enableColumnFilters, columnFilters, handleColumnFiltersChange, data]);
-
-    return (
-        <div className={`gs-table ${styles.tableContainer}`} data-is-mobile={isMobile} ref={tableRef}>
-            {!!utilityHeader && (
-                <TableUtilityHeader {...combinedUtilityHeader} />
-            )}
-            <div className={`${styles.table} ${isMobile ? styles.tableMobile : ''}`}
-                 style={{gridTemplateColumns: isMobile ? undefined : gridTemplateColumns}}>
-                <TableHeader
-                    headerGroups={table.getHeaderGroups()}
-                    gridTemplateColumns={isMobile ? undefined : gridTemplateColumns}
-                    renderExpandedContent={!!renderExpandedContent || !!renderRowButton}
-                    icon={!!icon}
-                    iconPadding={iconPadding}
-                    isMobile={isMobile}
-                />
-                {isLoading ? (
-                    <div className={styles.loadingContainer}>
-                        <Spinner data-size={'sm'} aria-label={'loading...'} />
-                    </div>
-                ) : data.length === 0 && empty ? (
-                    empty
-                ) : (
-                    table.getRowModel().rows.map(row => (
-                        <TableRow
-                            key={row.id}
-                            row={row}
-                            gridTemplateColumns={isMobile ? undefined : gridTemplateColumns}
-                            icon={icon}
-                            renderExpandedContent={renderExpandedContent}
-                            renderRowButton={renderRowButton}
-                            rowStyle={rowStyle}
-                            isMobile={isMobile}
-                        />
-                    ))
-                )}
-            </div>
-            {enablePagination && data.length > 0 && (
-                <TablePagination table={table} setPageSize={handlePageSizeChange}/>
-            )}
-        </div>
-    );
->>>>>>> 42827d53
 }
 
 export default Table;