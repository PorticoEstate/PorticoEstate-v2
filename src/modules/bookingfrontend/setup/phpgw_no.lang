--- conflicted
+++ resolved
@@ -906,9 +906,6 @@
 field_wild_required	bookingfrontend	no	{{field}} er påkrevd
 field_wild_invalid	bookingfrontend	no	{{field}} har ugyldig format
 create_user_account	bookingfrontend	no	Opprett brukerkonto
-<<<<<<< HEAD
 recurring_login_link_text	bookingfrontend	no	For å lage en gjentakende booking, vennligst <linkTag>Logg inn</linkTag>. Dette krever at du er delegat for en organisasjon.
 no_organizations_for_recurring	bookingfrontend	no	Du har ingen organisasjoner tilgjengelig for gjentakende bookinger.
-=======
-you_must_confirm_all_documents	bookingfrontend	no	Du må bekrefte at du har lest alle forskriftsdokumenter
->>>>>>> cd3620b3
+you_must_confirm_all_documents	bookingfrontend	no	Du må bekrefte at du har lest alle forskriftsdokumenter