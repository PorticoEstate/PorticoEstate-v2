%1 bookings were updated.	bookingfrontend	no	%1 interntildelinger ble oppdatert.
%1 bookings will be updated.	bookingfrontend	no	%1 interntildelinger vil bli oppdatert.
-- select an activity --	bookingfrontend	no	Velg en aktivitet
1 week	bookingfrontend	no	1 uke
2 weeks	bookingfrontend	no	2 uker
3 weeks	bookingfrontend	no	3 uker
4 weeks	bookingfrontend	no	4 uker
_organization	bookingfrontend	no	Organisasjon
A Case officer will review your application as soon as possible.	bookingfrontend	no	En saksbehandler vil behandle søknaden så fort som mulig.
About Aktive kommune	bookingfrontend	no	Om Aktiv kommune
About the service	bookingfrontend	no	Om tjenesten
accept application	bookingfrontend	no	Godta søknaden
accepted	bookingfrontend	no	Akseptert
Access denied	bookingfrontend	no	Ingen tilgang
account	bookingfrontend	no	Bruker
Account Codes	bookingfrontend	no	konterings-streng
account status	bookingfrontend	no	Kontostatus
actions	bookingfrontend	no	Handling
active	bookingfrontend	no	Aktiv
active applications	bookingfrontend	no	Aktive søknader
Activities (2018)	bookingfrontend	no	Tilrettelagt for
activity	bookingfrontend	no	Aktivitet
activity_id	bookingfrontend	no	Aktivitet
add a comment	bookingfrontend	no	Legg til en kommentar
add another date	bookingfrontend	no	Legg til dato
Add application	bookingfrontend	no	Legg til søknad
add boundary	bookingfrontend	no	Legg til rammetid
add comment	bookingfrontend	no	Legg til kommentar
add document	bookingfrontend	no	Legg til dokument
Add group	bookingfrontend	no	Ny gruppe
add new event	bookingfrontend	no	Legg til arrangement
add permission	bookingfrontend	no	Legg til rettighet
add_date	bookingfrontend	no	Legg til dato
add_rent_object	bookingfrontend	no	Legg til leieobjekt
add_rental_period	bookingfrontend	no	Legg til leieperiode
added %1 users	booking	no	La til %1 brukere
additional_information	bookingfrontend	no	Tilleggsinformasjon (valgfritt)
address	bookingfrontend	no	Besøksadresse
admin 1	bookingfrontend	no	Bookingansvarlig 1
admin 2	bookingfrontend	no	Bookingansvarlig 2
admins	bookingfrontend	no	Bookingansvarlige
again	booking	no	Igjen
age group	bookingfrontend	no	Aldersgruppe
agegroup	bookingfrontend	no	Aldersgruppe
Agegroups kan not be larger than 9999 peoples	bookingfrontend	no	Estimert antall deltakere kan ikke være større en 9999 personer
all_day	bookingfrontend	no	Hele dagen
allocation	bookingfrontend	no	Tildeling
Allocation deleted on	bookingfrontend	no	Tildeling slette på
allocation show	bookingfrontend	no	Tildeling
allocations	bookingfrontend	no	Tildelinger
allocations colliding with existing bookings or allocations (%1)	bookingfrontend	no	Dobbel-booking som IKKE lagres
Allocations deleted on	bookingfrontend	no	Tildelinger slette på
allocations that can be created (%1)	bookingfrontend	no	Tildelinger som kan lages
amount	bookingfrontend	no	Antall enheter
anonymous password	bookingfrontend	no	Anonymt passord
anonymous user	bookingfrontend	no	Anonym bruker
application	bookingfrontend	no	Søknad
application add	bookingfrontend	no	Legg til søknad
Application basket	bookingfrontend	no	Søknadskurv
Application cart	bookingfrontend	no	Handlekurv
<<<<<<< HEAD
=======
application_documents	bookingfrontend	no	Søknadsdokumenter
>>>>>>> 183d554c
application_registered_confirmation	bookingfrontend	no	Søknaden har blitt sendt inn, og en bekreftelse har blitt sendt til deg på e-post.
applications	bookingfrontend	no	Søknader
applications.description	bookingfrontend	no	Se og administrer dine søknader
applications_overview	bookingfrontend	no	Her er en oversikt over dine søknader som er klar for innsending og godkjennelse.
applications_ready_for_submission	bookingfrontend	no	Søknader klar for innsending
Apply filter	bookingfrontend	no	Aktiver filter
Apply for time	bookingfrontend	no	Søk om tid
apr	bookingfrontend	no	april
archived	bookingfrontend	no	Arkivert
Article	bookingfrontend	no	Artikkel
articles	bookingfrontend	no	Tileggstjenester
Associated bookings	bookingfrontend	no	Tilhørende tildelinger/arrangementer
attachment	bookingfrontend	no	Vedlegg
audience	bookingfrontend	no	Målgruppe
aug	bookingfrontend	no	august
available	bookingfrontend	no	Ledig
back	bookingfrontend	no	Tilbake
Back to user list	booking	no	Tilbake til brukerlisten
back_to_start	bookingfrontend	no	Tilbake til start
beta_version	bookingfrontend	no	Betaversjon
billing	bookingfrontend	no	Fakturering
billing_information	bookingfrontend	no	Fakturainformasjon
billing_information_contact_person	bookingfrontend	no	Fakturainformasjon til kontaktperson
Book resource	bookingfrontend	no	Søknad
bookable resources	bookingfrontend	no	Bookbare ressurser
booking	bookingfrontend	no	Interntildeling
Booking and allocations deleted on	bookingfrontend	no	Interntildeling og tildeling er slettet på
Booking Cancel information	bookingfrontend	no	Hvis du skal avbestille interntildeling på valgt dato, velg Avbestill-knappen nederst. Skal tiden bli vist som ledig i kalenderen krysser du av for slett tildeling.
Booking Cancel information2	bookingfrontend	no	Skal du avbestille flere kan du velge Ut sesong eller Avbestill til og velg en dato, du kan også velge intervall (f.eks. annen hver uke).
Booking Delete information	bookingfrontend	no	Hvis du skal slette interntildeling på valgt dato, velg Slett-knappen nederst.
Booking Delete information2	bookingfrontend	no	Skal du slette flere kan du velge Ut sesong eller Slett til og velg en dato, du kan også velge intervall (f.eks. annen hver uke).
Booking Delete information3	bookingfrontend	no	Skal tiden bli vist som ledig i kalenderen krysser du av for slett tildeling.
Booking deleted on	bookingfrontend	no	Interntildeling er slettet på
booking district	bookingfrontend	no	Område
booking name	bookingfrontend	no	Navn på interntildeling
booking show	bookingfrontend	no	Interntildeling
booking_calendar	bookingfrontend	no	Bookingkalender
booking_categories	bookingfrontend	no	Booking kategorier
booking_unavailable	bookingfrontend	no	Bestilling ikke tilgjengelig
bookingfrontend host	bookingfrontend	no	Bookingfrontend vert
bookingfrontend settings	bookingfrontend	no	Bookingfrontend innstillinger
bookings	bookingfrontend	no	Interntildelinger
Bookings and allocations deleted on	bookingfrontend	no	Interntildelinger og tildelinger er slettet på
Bookings deleted on	bookingfrontend	no	Interntildelinger er slettet på
Bookings that can be created	bookingfrontend	no	Interntildelinger som kan lages
boundaries	bookingfrontend	no	Rammetid
building	bookingfrontend	no	Bygg/anlegg
Building information	bookingfrontend	no	Informasjon
building name	bookingfrontend	no	Navn på bygg/anlegg
Building or facility name	bookingfrontend	no	Bygning/anleggsnavn
building schedule	bookingfrontend	no	Kalender
Building users	bookingfrontend	no	Brukere av bygg/anlegg
buildings	bookingfrontend	no	Bygg/anlegg
bygning	bookingfrontend	no	Bygg/anlegg
calendar view	bookingfrontend	no	Dags-/ukesvisning
calendar_resources	bookingfrontend	no	Kalender ressurser
calendar_view	bookingfrontend	no	Kalender
Can not create a booking in the past	bookingfrontend	no	Du kan ikke opprette en interntildeling i fortiden.
Can not repeat from a date in the past	bookingfrontend	no	Du kan ikke repetere fra en dato i fortiden.
cancel	bookingfrontend	no	Avbryt
Cancel allocation	bookingfrontend	no	Avbestill tildelinger
Cancel allocation also	bookingfrontend	no	Avbestill følgende
Cancel allocations	bookingfrontend	no	Avbestill tildelinger
Cancel booking	bookingfrontend	no	Avbestill
Cancel bookings	bookingfrontend	no	Avbestill bookinger
cancel event	bookingfrontend	no	Avbestill
Cancel information	bookingfrontend	no	Hvis du kun skal avbestille tildeling på valgt dato, velg Avbestill-knappen nederst og tiden blir vist som ledig i kalenderen, og kan tildeles andre klubber/org.
Cancel information2	bookingfrontend	no	Skal du Avbestille flere kan du velge Ut sesong eller Slett til og velg en dato, du kan også velge intervall (f.eks. annen hver uke).
Cancel until	bookingfrontend	no	Avbestill til
Cancelation of allocation from	bookingfrontend	no	Avbestilling av tildeling fra
Cancelation of booking and allocation from	bookingfrontend	no	Avbestilling av interntildeling og tildeling fra
Cancelation of booking from	bookingfrontend	no	Avbestilling fra
Cancelation of bookings and allocations from	bookingfrontend	no	Avbestilling av interntildelinger og tildelinger fra
Cancelation of bookings from	bookingfrontend	no	Avbestilling av interntildelinger fra
cancelled	bookingfrontend	no	Avbestilt
Cannot change end time	bookingfrontend	no	Endring av sluttidspunkt feilet. Sluttdato kan ikke være før startdato
Cannot change start time	bookingfrontend	no	Endring av startidspunkt feilet. Startdato kan ikke være senere enn sluttdato
case officer	bookingfrontend	no	Saksbehandler
case_officer	bookingfrontend	no	Saksbehandler
category	bookingfrontend	no	Kategori
Change organization	common	no	Bytt organisasjon
Change the allocation	bookingfrontend	no	Endre tildeling
Check calendar	bookingfrontend	no	Sjekk kalender
check_spam_filter	bookingfrontend	no	Vi gjør oppmerksom på at e-postsvar blir automatisk generert og derfor noen ganger vil ende i spamfilter/nettsøppel.
choose a date	bookingfrontend	no	Velg dato
Choose another building	bookingfrontend	no	Velg annet anlegg
Choose atleast one object	bookingfrontend	no	Velg minst ett leieobjekt
Choose categories	bookingfrontend	no	Velg kategorier
Choose date	bookingfrontend	no	Velg dato
Choose date-range	bookingfrontend	no	Velg dato
choose file	bookingfrontend	no	Velg dokument
choose rent object	bookingfrontend	no	Velg leieobjekt
choose rent object and rentperiod	bookingfrontend	no	Velg leieobjekt og leieperiode
choose rent period	bookingfrontend	no	Velg leieperiode
Choose resources	bookingfrontend	no	Velg lokaler
choose target audience	bookingfrontend	no	Velg målgruppe for arrangement / aktiviteten
choose_a	bookingfrontend	no	Velg fakturatype
chosen rent object	bookingfrontend	no	Valgte ressurser
chosen rent period	bookingfrontend	no	Valgte leieperioder
city	bookingfrontend	no	Poststed
clear	bookingfrontend	no	Tøm
click to sort ascending	bookingfrontend	no	Klikk for å sortere stigende
click to sort descending	bookingfrontend	no	Klikk for å sortere synkende
clock_short	bookingfrontend	no	Kl
Close	bookingfrontend	no	Lukke
close_dialog	bookingfrontend	no	Lukk dialog
close_message	bookingfrontend	no	Lukk melding
collect users	booking	no	Samle brukere
Collects users from all applications and events	booking	no	Samler brukere fra alle søknader og arrangementer
comment	bookingfrontend	no	Kommentar
comments	bookingfrontend	no	Kommentarer
Complete applications	bookingfrontend	no	Fullfør søknad
complete applications	bookingfrontend	no	Fullfør søknad
complete_applications	bookingfrontend	no	Fullfør søknad
Confirm e-mail address	bookingfrontend	no	Bekreft e-postadressen
confirm_email	bookingfrontend	no	Bekreft e-post
confirm_this_document	bookingfrontend	no	Bekreft dette dokumentet
CONFIRMED	bookingfrontend	no	BEKREFTET
contact	bookingfrontend	no	Kontakt
contact 1	bookingfrontend	no	Kontakt 1
contact 2	bookingfrontend	no	Kontakt 2
contact information	bookingfrontend	no	Kontaktinformasjon
Contact information name is to long. max 50 characters	bookingfrontend	no	Navn i kontakt informasjon er for langt. Maksimalt 50 tegn
contact person	bookingfrontend	no	Kontaktperson
contact_and_invoice	bookingfrontend	no	Kontakt og faktura
contact_email	bookingfrontend	no	E-post
contact_name	bookingfrontend	no	Navn
contact_phone	bookingfrontend	no	Telefon
contacts[0][email] contains an invalid email	bookingfrontend	no	Ugyldig epost under ansvarlig gruppeleder 1
contacts[1][email] contains an invalid email	bookingfrontend	no	Ugyldig epost under ansvarlig gruppeleder 2
continue	bookingfrontend	no	Fortsett
cookie domain for sessions	bookingfrontend	no	Cookiedomene for sesjoner
copy_application	bookingfrontend	no	Kopier søknad
cost	bookingfrontend	no	Pris
cost is set	booking	no	Ny pris er angitt
Could not delete allocation due to a booking still use it	bookingfrontend	no	Kunne ikke slette denne tildelingen på grunn av at en interntildeling forsatt bruker den
Could not find application id. Contact case officer with allocation id	bookingfrontend	no	Kunne ikke finne tihørende søknad. For å øke tid må du kontakte saksbehandler med tildeling:
create	bookingfrontend	no	Lagre
Create new booking	bookingfrontend	no	Lag ny interntildeling
created	bookingfrontend	no	Opprettet
currency	bookingfrontend	no	NOK
current activities	bookingfrontend	no	Aktiviteter
custom login url	bookingfrontend	no	Egendefinert logg inn url
custom login url parameter	bookingfrontend	no	Egendefinert logg inn url parametre
customer identifier type is required	bookingfrontend	no	Vennligst oppgi identifikasjon
Customer number	bookingfrontend	no	Referansenummer
customer_identifier_type	bookingfrontend	no	Fakturainformasjon
customer_organization_number is invalid	bookingfrontend	no	Organisasjonsnummer er ugyldig
customer_ssn contains an invalid Norwegian social security number (6 or 11 digits)	bookingfrontend	no	Fødselsdato/fødselsnummer er ikke gyldig. Nummeret må bestå av 6 eller 11 siffer
daily_rate	bookingfrontend	no	Dagspris
dashboard	bookingfrontend	no	Skrivebord
Date	bookingfrontend	no	Dato
Date of birth or SSN	bookingfrontend	no	Fødselsdato eller fødselsnummer
dates	bookingfrontend	no	Fra/Til
day	bookingfrontend	no	Dag
day of the week	bookingfrontend	no	Ukedag
days	bookingfrontend	no	Dager
dec	bookingfrontend	no	desember
Decrease of from time overlap with existing booking	bookingfrontend	no	Kan ikke endre dato. Starttidspunkt overlapper med eksisterende interntildeling
Decrease of to time overlap with existing booking	bookingfrontend	no	Kan ikke endre dato. Sluttidspunkt overlapper med eksisterende interntildeling
delegate from	bookingfrontend	no	Delegert fra
delegate from.description	bookingfrontend	no	Administrer delegasjoner fra organisasjoner
delete	bookingfrontend	no	Slett
Delete Event	bookingfrontend	no	Slett arrangement
Delete information	bookingfrontend	no	Hvis du kun skal slette tildeling på valgt dato, velg Slett-knappen nederst og tiden blir vist som ledig i kalenderen, og kan tildeles andre klubber/org.
Delete information2	bookingfrontend	no	Skal du slette flere kan du velge Ut sesong eller Slett til og velg en dato, du kan også velge intervall (f.eks. annen hver uke).
delete_rentobject	bookingfrontend	no	Slette leieobjekt
delete_rentobject_body	bookingfrontend	no	Er du sikker på du vil slette dette utleieobjektet fra handlekurven?
Deleted on	bookingfrontend	no	Avbestilling i
description	bookingfrontend	no	Beskrivelse
description not available	bookingfrontend	no	Beskrivelse ikke tilgjengelig
deselect_all	bookingfrontend	no	Velg ingen
district	bookingfrontend	no	Område
Do you really want to collect users	booking	no	Vil du virkelig samle brukere?
do you really want to collect users again	booking	no	Vil du virkelig samle brukere igjen?
Do you want to delete application?	bookingfrontend	no	Er du sikker på at du vil slette søknad fra handlekurv?
document	bookingfrontend	no	Dokument
document name	bookingfrontend	no	Dokumentnavn
documents	bookingfrontend	no	Dokumenter
download to your calendar	bookingfrontend	no	Last ned til din kalender
drawing	bookingfrontend	no	Tegning
E-mail address	bookingfrontend	no	E-postadresse
each	bookingfrontend	no	Stk
edit	bookingfrontend	no	Rediger
edit agegroup group	bookingfrontend	no	Rediger aldersgruppe
edit allocation	bookingfrontend	no	Rediger tildeling
Edit allocation information	bookingfrontend	no	Skal du berre endra tildeling på valt dato, vel Endre-knappen nede for å vise tida som ledig og tiden blir vist som ledig i kalenderen, og kan tildeles andre klubber/org.
Edit allocation information2	bookingfrontend	no	Skal du endra fleire kan du velge 'Ut sesong' eller 'Endre til' og velg en dato, du kan også velge intervall (f.eks. annankvar veke).
edit application	bookingfrontend	no	Rediger søknad
edit Audience group	bookingfrontend	no	Rediger målgruppe
edit booking	bookingfrontend	no	Rediger interntildeling
edit data	bookingfrontend	no	Endre data
edit event	bookingfrontend	no	Rediger arrangement
Edit Events	bookingfrontend	no	Rediger arrangement
Edit Group	bookingfrontend	no	Rediger gruppe
edit organization	bookingfrontend	no	Rediger organisasjon
Edit System Message	bookingfrontend	no	Rediger systemmelding
Edit until	bookingfrontend	no	Endre til
edit_event	bookingfrontend	no	Rediger arrangement
editer	bookingfrontend	no	Rediger
empty_cart	bookingfrontend	no	Du har ingenting i handlekurven
end_time	bookingfrontend	no	Slutt tidspunkt
end_time_in_past	bookingfrontend	no	Sluttidspunktet kan ikke være i fortiden
end_time_must_be_after_start_time	bookingfrontend	no	Sluttidspunktet må være etter starttidspunktet
end_time_outside_business_hours	bookingfrontend	no	Sluttidspunktet må være innenfor åpningstider
enter_team_organization_name	bookingfrontend	no	Skriv navn på lag/organisasjon
enter_title	bookingfrontend	no	Angi en tittel
enter_your_comment_here	bookingfrontend	no	Skriv inn kommentaren din her
entity %1 has been saved	bookingfrontend	no	Post %1 er lagret
entity %1 has been updated	bookingfrontend	no	Post %1 er oppdatert
equipment	bookingfrontend	no	Utstyr
equipment name	bookingfrontend	no	Navn på utstyr
Equipment text	bookingfrontend	no	I feltet under skriver du inn om du har spesielle behov tilknyttet aktiviteten
estimated number of participants	bookingfrontend	no	Estimert antall deltakere
event	bookingfrontend	no	Arrangement
Event Delete Information	bookingfrontend	no	Fjerning av arrangement er permanent
Event Delete Information2	bookingfrontend	no	Arrangement blir satt inaktivt
event show	bookingfrontend	no	Arrangement
Event was created	booking	no	Arrangementet ble opprettet
Event/activity description	bookingfrontend	no	Kort beskrivelse av arrangementet / aktiviteten
Event/activity homepage	bookingfrontend	no	Hjemmeside for arrangementet / aktiviteten
event_building	bookingfrontend	no	Arrangement / bygning
event_title	bookingfrontend	no	Tittel på arrangementet
event_type	bookingfrontend	no	Arrangementstype
events	bookingfrontend	no	Arrangementer
events_allocations	bookingfrontend	no	Arrangementer/Tildelinger
every	bookingfrontend	no	hver
executiveofficer	bookingfrontend	no	Saksbehandler
expired for edit	bookingfrontend	no	Utløpt
Facilities	bookingfrontend	no	Fasiliteter
facilities	bookingfrontend	no	Fasiliteter
failed_to_add_comment	bookingfrontend	no	Kunne ikke legge til kommentar
feb	bookingfrontend	no	februar
female	bookingfrontend	no	Kvinne
fetching data	bookingfrontend	no	Henter data
Field %1 is required	bookingfrontend	no	Feltet '%1' må fylles ut
Field %1: Invalid format	bookingfrontend	no	Feltet '%1': ugyldig format
filnavn	bookingfrontend	no	Dokument
filter	bookingfrontend	no	Filter
Find available	bookingfrontend	no	Finn tilgjengelig
Find available resources	bookingfrontend	no	Søk etter leieobjekter
find_event_or_activity	bookingfrontend	no	Finn arrangement eller aktivitet
find_team_or_organization	bookingfrontend	no	Finn lag eller organisasjon
Follow status	bookingfrontend	no	Du kan følge med på status under Min side --> Søknader
footer info	bookingfrontend	no	Footer informasjon
footer privacy link	bookingfrontend	no	Footer: Lenke til personvern
for allocations until	bookingfrontend	no	for tildelinger frem til:
for remaining season	bookingfrontend	no	for gjenværende sesong
For rent	bookingfrontend	no	Til leie
found %1 results	bookingfrontend	no	%1 treff
found none	booking	no	Fant ingen
fr	bookingfrontend	no	fr.
free	bookingfrontend	no	Ledig
from	bookingfrontend	no	Fra
From time	bookingfrontend	no	Fra kl
from_date	bookingfrontend	no	Fra dato
generate allocations	bookingfrontend	no	Lag tildeling
generate allocations from week template	bookingfrontend	no	Lag tildelninger fra ukeplan
get name from external source	bookingfrontend	no	Hent navn fra ekstern kilde (som Gule Sider)
Go back	bookingfrontend	no	Tilbake
Go back to calendar	bookingfrontend	no	Tilbake til kalender
go back to the template week	bookingfrontend	no	Gå tilbake til ukeplan
Go to allocation	bookingfrontend	no	Gå til tildeling
google tracker id	bookingfrontend	no	Goggle sporer id
group	bookingfrontend	no	Gruppe/Lag
Group shortname	bookingfrontend	no	Kortnavn
group_id	bookingfrontend	no	Gruppe/Lag
Happening in Bergen	bookingfrontend	no	Dette skjer i Bergen kommune
history	bookingfrontend	no	Historikk
history and comments (%1)	bookingfrontend	no	Historikk (%1)
hms document	bookingfrontend	no	HMS dokument
home_page	bookingfrontend	no	Til forsiden
homepage	bookingfrontend	no	Hjemmeside
hour	bookingfrontend	no	Time
hourly_rate	bookingfrontend	no	Timepris
hours	bookingfrontend	no	Timer
how many?	bookingfrontend	no	Hvor mange?
I am feeling lucky	bookingfrontend	no	Jeg prøver lykken
id	bookingfrontend	no	ID
if same as framework leave empty	bookingfrontend	no	la stå tomt dersom det er det samme som for rammeverket
In order to send the invoice we need information about either customer organization number or norwegian social security number	bookingfrontend	no	For å kunne sende en eventuell faktura trenger vi opplysninger om organisasjonsnr. eller fødselsnr. Organisasjonsnr. finner du her: www.brreg.no
inactivate	bookingfrontend	no	Inaktivert
inactive	bookingfrontend	no	Inaktiv
Information about the event	bookingfrontend	no	Informasjon om arrangementet
Information about the event (edit)	bookingfrontend	no	Informasjon om arrangementet
Internal Customer	bookingfrontend	no	Intern kunde
Interval	bookingfrontend	no	intervall
invalid date	common	no	Ugyldig dato
Invalid from date	bookingfrontend	no	Ugyldig fradato
invoice	bookingfrontend	no	Faktura
invoice information	bookingfrontend	no	Fakturainformasjon
Invoice Instruction	bookingfrontend	no	Topptekst til faktura
invoice.description	bookingfrontend	no	Se dine fakturaer
invoiced	bookingfrontend	no	Fakturert
It is currently not possible to rent anything here	bookingfrontend	no	NB! Det er for tiden ikke mulig å leie noe her
jan	bookingfrontend	no	januar
jul	bookingfrontend	no	juli
jun	bookingfrontend	no	juni
kg	bookingfrontend	no	Kg
last login	bookingfrontend	no	Siste innlogging
last modified	bookingfrontend	no	Sist endret
last password change	bookingfrontend	no	Siste passordendring
Layout	bookingfrontend	no	Frontend design
leased	bookingfrontend	no	Opptatt
Lengt of name is to long, max %1 characters long	bookingfrontend	no	Navn er for langt, maksimalt %1 tegn
Lengt of shortname is to long, max 11 characters long	bookingfrontend	no	Kortnavn er for langt, maksimalt 11 tegn
Link to website	bookingfrontend	no	Link til hjemmeside
list_view	bookingfrontend	no	Liste
Loading...	bookingfrontend	no	Laster inn….
loading_cart	bookingfrontend	no	Laster handlekurv
loading_resource_info	bookingfrontend	no	Laster ressurs info
loading_user	bookingfrontend	no	Laster bruker
loading_user_info	bookingfrontend	no	Laster brukerinfo
location	bookingfrontend	no	Lokale
locations	bookingfrontend	no	Lokaler
log off	bookingfrontend	no	Logg ut
log on	bookingfrontend	no	Innlogging for lag/ organisasjoner
login	common	no	Logg inn
login apikey	bookingfrontend	no	Login apikey
login header key	bookingfrontend	no	Innloggingsoverskrift:
login header regular expression	bookingfrontend	no	Innloggingsoverskrift vanlig uttrykk
login role id	bookingfrontend	no	Login Rolle-ID
login soap client encoding	bookingfrontend	no	Login soap klient tegnsett
login soap client location	bookingfrontend	no	Login soap klient location
login soap client login	bookingfrontend	no	Login soap klient login
login soap client password	bookingfrontend	no	Login soap klient passord
login soap client proxy host	bookingfrontend	no	Login soap klient proxyserver
login soap client proxy port	bookingfrontend	no	Login soap klient proxyport
login soap client uri	bookingfrontend	no	Login soap klient uri
login soap client wsdl	bookingfrontend	no	Login soap klient wsdl
login webservicehost	bookingfrontend	no	Login webservicehost
logout	common	no	Logg ut
m	bookingfrontend	no	Meter
m2	bookingfrontend	no	Kvadratmeter
male	bookingfrontend	no	Mann
manual	bookingfrontend	no	Manual
manual	common	no	Brukerveiledning
mar	bookingfrontend	no	mars
Mass update	bookingfrontend	no	Masseoppdatering
max_participants	bookingfrontend	no	Maks {{count}} deltakere
may	bookingfrontend	no	mai
Message	bookingfrontend	no	Beskjed
metadata settings	bookingfrontend	no	Metadata innstillinger
meter	bookingfrontend	no	Meter
Minimum 8 digits	bookingfrontend	no	Minimum 8 tall
minute	bookingfrontend	no	Minutt
minute_rate	bookingfrontend	no	Minuttpris
Missing rights	bookingfrontend	no	Mangler rettigheter
mo	bookingfrontend	no	man
modified	bookingfrontend	no	Endret
month	bookingfrontend	no	Måned
more	bookingfrontend	no	flere
more info	bookingfrontend	no	Mer informasjon
more_filters	bookingfrontend	no	Flere filter
multiple_time_slots	bookingfrontend	no	Flere tidspunkt
my page	bookingfrontend	no	Min side
name	bookingfrontend	no	Navn
Name for event/activity	bookingfrontend	no	Navn på arrangementet / aktiviteten
Needed for the return from the external logout	bookingfrontend	no	Nødvendig for retur fra ekstern logg ut
new	bookingfrontend	no	Ny
new activity	bookingfrontend	no	Ny aktivitet
new age group	bookingfrontend	no	Ny aldersgruppe
new allocation	bookingfrontend	no	Ny tildeling
new application	bookingfrontend	no	Ny søknad
new audience group	bookingfrontend	no	Ny målgruppe
new booking	bookingfrontend	no	Ny interntildeling
new booking application	bookingfrontend	no	Ny søknad
new building	bookingfrontend	no	Nytt bygg/anlegg
new building permission	bookingfrontend	no	Nye rettigheter bygg/anlegg
new contact	bookingfrontend	no	Ny kontakt
new document	bookingfrontend	no	Nye dokumenter
new equipment	bookingfrontend	no	Nytt utstyr
new event	bookingfrontend	no	Ny arrangement
new group	bookingfrontend	no	Ny gruppe
New message	bookingfrontend	no	Ny melding
new organization	bookingfrontend	no	Opprett ny organisasjon/bedrift
new resource	bookingfrontend	no	Ny ressurs
new root permission	bookingfrontend	no	Nye systemrettigheter
new season	bookingfrontend	no	Ny sesong
new season permission	bookingfrontend	no	Nye rettigheter sesong
New system message	bookingfrontend	no	Ny systemmelding
Next step	bookingfrontend	no	Gå videre
No available options	bookingfrontend	no	Ingen tilgjengelige valg
no Data.	bookingfrontend	no	Ingen treff
no description yet	bookingfrontend	no	Beskrivelse mangler
no parents	bookingfrontend	no	Ingen overordnet
no records found.	bookingfrontend	no	Ingen funnet!
No rent object chosen	bookingfrontend	no	Ingen leieobjekter er valgt
No valid identification returned from login	common	no	Ingen gyldig identifikasjon returnert fra innlogging.
no_documents_to_accept	bookingfrontend	no	Det er ingen dokumenter å godkjenne for denne søknaden.
no_history_available	bookingfrontend	no	Ingen historikk tilgjengelig
no_overlap	bookingfrontend	no	{{res}} tillater ikke overlappende bookinger.
no_resources_found	bookingfrontend	no	Ingen ressurser funnet for den valgte datoen
nov	bookingfrontend	no	november
number of participants	bookingfrontend	no	Antall deltakere
number of participants is required	bookingfrontend	no	Vennligst registrer antall deltakere
Object No.	bookingfrontend	no	objektnummer
oct	bookingfrontend	no	oktober
of	bookingfrontend	no	av
officer	bookingfrontend	no	Saksbehandler
Official organization	bookingfrontend	no	Registrert i Brønnøysund
old	bookingfrontend	no	Gammel
optional	booking	no	(Valgfritt)
orders_articles	bookingfrontend	no	Bestillinger/Artikler
organization	bookingfrontend	no	Organisasjon/bedrift
organization index	bookingfrontend	no	Organisasjonsoversikt
organization number	bookingfrontend	no	Organisasjonnummer
Organization shortname	bookingfrontend	no	Kortnavn
organization type	bookingfrontend	no	Organisasjonstype
organization_calendar	bookingfrontend	no	Organisasjonskalender
organizations	bookingfrontend	no	Organisasjoner
organizer	bookingfrontend	no	Arrangør
organizer/responsible seeker	bookingfrontend	no	Navn på arrangør eller ansvarlig søker
other	bookingfrontend	no	Annet
Out season	bookingfrontend	no	Ut denne sesongen
Overlaps other organizations allocation	bookingfrontend	no	Overlapper med en annen organisasjons tildeling
Overlaps with existing allocation	bookingfrontend	no	Overlapper med eksisterende tildeling
Overlaps with existing booking	bookingfrontend	no	Overlapper med eksisterende interntildeling
Overlaps with existing event	bookingfrontend	no	Overlapper med eksisterende arrangement
ownership	bookingfrontend	no	Eierskap
parent activity	bookingfrontend	no	Overordnet kategori
parent id	bookingfrontend	no	Overordnet id
part of town	common	no	Navn på område
Part of town (2018)	bookingfrontend	no	Bydel
participants	bookingfrontend	no	Deltakere
Pending	bookingfrontend	no	Under behandling
permissions	bookingfrontend	no	Rettigheter
personal	bookingfrontend	no	Personlig
personal group	bookingfrontend	no	Ikke registrert i Brønnøysund
phone	bookingfrontend	no	Telefon
Phone is already registered	bookingfrontend	no	Telefonnummeret er allerede registrert
picture	bookingfrontend	no	Bilde
Pictures	bookingfrontend	no	Bilder
Place	bookingfrontend	no	Sted
planning	bookingfrontend	no	Planlegging
Please check your Spam Filter if you are missing mail.	bookingfrontend	no	Vi gjør oppmerksom på at e-postsvar blir automatisk generert og derfor noen ganger vil ende i spamfilter/nettsøppel.
please choose at least 1 resource	common	no	Vennligst velg minst en ressurs
please choose at least 1 target audience	bookingfrontend	no	Vennligst oppgi målgruppe
please enter a building name	bookingfrontend	no	Angi et bygningsnavn
please enter a contact email	bookingfrontend	no	Vennligst skriv inn epostadresse
please enter a contact name	bookingfrontend	no	Vennligst registrer navn på kontaktperson
please enter a descripction	bookingfrontend	no	Vennligst angi en beskrivelse
Please enter correct numbers for the event	bookingfrontend	no	Vennlist oppgi korrekt deltakertall
Please fill all fields	bookingfrontend	no	Vennligst fyll ut alle obligatoriske felt!
please select an activity	bookingfrontend	no	Velg en aktivitet
Please update the data and click the Next-button.	bookingfrontend	no	Vennligst oppdater dataene og klikk på Neste-knappen.
please wait	bookingfrontend	no	Vent litt...
please_accept_terms	bookingfrontend	no	Vennligst godta vilkårene
please_correct_errors_before_proceeding	bookingfrontend	no	Vennligst rett feilene nedenfor før du går videre til neste trinn
please_enter_event_name	bookingfrontend	no	Vennligst skriv inn navnet på arrangementet/aktiviteten
please_enter_organizer	bookingfrontend	no	Vennligst skriv inn arrangør/ansvarlig søker
please_enter_participants	bookingfrontend	no	Vennligst skriv inn estimert antall deltakere
please_fill_all_date_and_time_fields	bookingfrontend	no	Vennligst fyll ut alle dato- og tidsfelt
please_select_at_least_one_date_and_time	bookingfrontend	no	Vennligst velg minst én dato og tidspunkt
please_select_at_least_one_resource	bookingfrontend	no	Vennligst velg minst én ressurs
please_select_target_audience	bookingfrontend	no	Vennligst velg en målgruppe
postal city	bookingfrontend	no	Poststed
prev	bookingfrontend	no	Forrige
preview	bookingfrontend	no	Forhåndsvisning
Previous step	bookingfrontend	no	Gå tilbake
price	bookingfrontend	no	Pris
price list	bookingfrontend	no	Prisliste
price_unit	bookingfrontend	no	Pris pr enhet
primary admin	bookingfrontend	no	Kontaktperson 1
primary contact	bookingfrontend	no	Kontaktperson 1
Print as PDF	bookingfrontend	no	Skriv ut som PDF
Privacy	bookingfrontend	no	Personvern
Privacy statement	bookingfrontend	no	Personvern
Private event	bookingfrontend	no	Privat arrangement
private_event	bookingfrontend	no	Privatperson
private_person	bookingfrontend	no	Privatperson
Project No.	bookingfrontend	no	Prosjektnummer
Public schedule	bookingfrontend	no	Publikumsbading
published	bookingfrontend	no	Publisert
quantity limit (%1) exceeded for %2: maximum %3 times within a period of %4 days	bookingfrontend	no	Antallsbegrensning (%1) overskredet for %2: maks %3 ganger innenfor en periode på %4 dager
Recurring allocation cancelation	bookingfrontend	no	Avbestill i intervall
Recurring allocation edit	bookingfrontend	no	Endre i intervall
Recurring booking	bookingfrontend	no	Gjenta interntildeling
Redirect is computed if url ends with	bookingfrontend	no	Omdirigering blir kalkulert hvis url slutter med
registration	bookingfrontend	no	Registrering
regulation	bookingfrontend	no	Reglement
reject application	bookingfrontend	no	Avslå søknad
rejected	bookingfrontend	no	Avvist
remote authentication	bookingfrontend	no	Ekstern autentisering
remove date	bookingfrontend	no	Fjern dato
remove_application	bookingfrontend	no	Fjern søknad
rent	bookingfrontend	no	Leie
rent object	bookingfrontend	no	Leieobjekt
rent period	bookingfrontend	no	Leieperiode
rent_premises_facilities_equipment	bookingfrontend	no	Lei lokale, anlegg eller utstyr
rental_resources	bookingfrontend	no	Utleieressurser
Repeat until	bookingfrontend	no	Gjenta til
Report numbers	bookingfrontend	no	Rapporter deltakertall
Request for changed time	bookingfrontend	no	Forespørsel om å endre tid er registrert
Request for equipment	bookingfrontend	no	Ønske om nødvendig utstyr på tildeling:
Request for equipment has been sent	bookingfrontend	no	Ønske om nødvendig utstyr er sendt til saksbehandler
Request to increase time on existing booking	bookingfrontend	no	Ønske om å øke tildelt tid på tildeling:
reserved	bookingfrontend	no	Reservert
reset	bookingfrontend	no	Nullstill
Reset filter	bookingfrontend	no	Nullstill søk
Reset filters	bookingfrontend	no	Nullstill filter
resource	bookingfrontend	no	Ressurs
resource name	bookingfrontend	no	Navn på ressurs
resource schedule	bookingfrontend	no	Ressurskalender
resource type	bookingfrontend	no	Type
resource_already_being_booked	bookingfrontend	no	Ressursen er allerede i ferd med å bli booket av en annen bruker
resource_already_booked	bookingfrontend	no	Dette tidspunktet er ikke tilgjengelig. Ressursen er allerede reservert for denne tiden.
resource_overlap_detected	bookingfrontend	no	Ressurs-overlapping oppdaget. Vennligst velg annen tid eller ressurser.
resources	bookingfrontend	no	Ressurser
Resources type	bookingfrontend	no	Lokaler
responsible applicant	bookingfrontend	no	Ansvarlig søker
Responsible Code	bookingfrontend	no	Ansvarssted
responsible_city	bookingfrontend	no	Poststed
responsible_street	bookingfrontend	no	Gateadresse
responsible_zip_code	bookingfrontend	no	Postnummer
role	bookingfrontend	no	Rolle
root permissions	bookingfrontend	no	Systemrettigheter
Sa	bookingfrontend	no	lør
saved data	bookingfrontend	no	Lagrede data
schedule	bookingfrontend	no	Ukeplan
Search available resources	bookingfrontend	no	Søk etter tilgjengelige lokaler
Search building, resource, organization	bookingfrontend	no	Søk anlegg, lokale, organisasjon
search events	bookingfrontend	no	Søk arrangementer
Search results	bookingfrontend	no	Søkeresultat
search_activities	bookingfrontend	no	Søk aktiviteter
search_clear_filters	bookingfrontend	no	Nullstill filtre
search_facilities	bookingfrontend	no	Søk fasiliteter
search_for_like_minded_people	bookingfrontend	no	Er du på jakt etter noen som er interessert i det samme som deg? Søk på navn til lag eller organisasjon, eller filtrer på aktivitet eller område
search_no_events_match	bookingfrontend	no	Ingen arrangementer matcher søket ditt
search_no_organizations_match	bookingfrontend	no	Ingen organisasjoner matcher søket ditt
search_no_resources_match	bookingfrontend	no	Ingen ressurser matcher søket ditt
search_organizations	bookingfrontend	no	Søk organisasjoner
search_use_filters_to_search	bookingfrontend	no	Bruk filtre for å finne ressurser
season	bookingfrontend	no	Sesong
season name	bookingfrontend	no	Navn på sesong
seasons	bookingfrontend	no	Sesonger
secondary admin	bookingfrontend	no	Kontaktperson 2
See	bookingfrontend	no	Se
see_less_filters	bookingfrontend	no	Se mindre filtre
see_more_filters	bookingfrontend	no	Se flere filtre
select a building first	bookingfrontend	no	Velg først bygg/anlegg
select a grooup	bookingfrontend	no	Velg en gruppe
Select a group	bookingfrontend	no	Velg Gruppe/Lag
select category...	bookingfrontend	no	Velg en kategori
select date	bookingfrontend	no	Velg dato
select method	bookingfrontend	no	Velg metode
select role...	bookingfrontend	no	Velg rolle
select_all	bookingfrontend	no	Velg alle
select_main_application_note	bookingfrontend	no	Velg hvilken søknad som skal være hovedsøknaden. Dette hjelper saksbehandleren å få bedre oversikt når søknadene skal behandles.
select_organization	bookingfrontend	no	Velg eller søk etter organisasjon
selected	bookingfrontend	no	Valgt
selected_time_must_be_in_future	bookingfrontend	no	Det valgte tidspunktet må være i fremtiden
Send	bookingfrontend	no	Send
Send message	bookingfrontend	no	Send melding
Send message to case officer for building	bookingfrontend	no	Melding til saksbehandler for anlegget
sep	bookingfrontend	no	september
Service	bookingfrontend	no	Tjeneste
settings	bookingfrontend	no	Innstillinger
Short description. For public events, activities and training under the direction of organizations and clubs, this information will be displayed on the internet	bookingfrontend	no	Gi en kort beskrivelse av arrangementet. For åpne arrangement, aktiviteter og trening i regi av organisasjoner og klubber vises denne informasjonen på internett
Show more results	bookingfrontend	no	Last inn flere resultater
show only active	bookingfrontend	no	Skjul
show_less	bookingfrontend	no	Vis mindre
show_more	bookingfrontend	no	Vis mer
show_only_available	bookingfrontend	no	Vis kun tilgjengelige
show_organizations	bookingfrontend	no	Vis organisasjoner
showing items	bookingfrontend	no	Viser
showing items {startRecord} - {endRecord} of {totalRecords}	bookingfrontend	no	Viser {startRecord} - {endRecord} av {totalRecords}
site title	bookingfrontend	no	Tittel på siden
social security number	bookingfrontend	no	Fødselsnummer (11 siffer)
something_went_wrong	bookingfrontend	no	Noe gikk galt!
square meter	bookingfrontend	no	Kvadratmeter
Ssn	bookingfrontend	no	Fødselsnummer (11 siffer)
SSN not registred	common	no	Du er ikke registrert i Frivillighetsregisteret eller organisasjonen mangler organisasjonsnummer i AktivKommune
start_time	bookingfrontend	no	Start tidspunkt
start_time_in_past	bookingfrontend	no	Starttidspunktet kan ikke være i fortiden
start_time_must_be_before_end_time	bookingfrontend	no	Starttiden må være tidligere enn sluttiden
start_time_outside_business_hours	bookingfrontend	no	Starttidspunktet må være innenfor åpningstider
status	bookingfrontend	no	Status
street	bookingfrontend	no	Gate
su	bookingfrontend	no	søn
submit	bookingfrontend	no	Lagre
submit_application	bookingfrontend	no	Send inn søknad
Successfully changed end time	bookingfrontend	no	Endring av sluttidspunkt er vellykket. Nytt sluttidspunkt for tildeling er:
Successfully changed start time	bookingfrontend	no	Endring av startidspunkt er vellykket. Nytt startidspunkt for tildeling er:
successfully created (%1) allocations:	bookingfrontend	no	(%1) tildelinger lagret
summary	bookingfrontend	no	Oppsummering
surname	bookingfrontend	no	Etternavn
system feedback	bookingfrontend	no	System tilbakemelding
System message	bookingfrontend	no	Systemmelding
System messages	bookingfrontend	no	Systemmeldinger
target audience	bookingfrontend	no	Målgruppe
target_audience	bookingfrontend	no	Målgruppe
team leader 1	bookingfrontend	no	Ansvarlig gruppeleder 1
team leader 2	bookingfrontend	no	Ansvarlig gruppeleder 2
team leaders	bookingfrontend	no	Ansvarlige gruppeledere
telephone	bookingfrontend	no	Telefon
terms and conditions	bookingfrontend	no	Juridiske betingelser
test organization	bookingfrontend	no	Test organisasjon
th	bookingfrontend	no	tor
Thank you	bookingfrontend	no	Takk
The booking uses resources not in the containing allocation	bookingfrontend	no	Interntildelingen bruker ressurser som ikke finnes i gitt tildeling
The data was successfully updated	bookingfrontend	no	Dataene ble oppdatert uten feil
The e-mail addresses you entered do not match	bookingfrontend	no	E-postadressene er ikke like
The user has accepted the document under point 8.	bookingfrontend	no	Brukeren har akseptert dokumentene under punkt 8.
The user has accepted the following documents	bookingfrontend	no	Brukeren har akseptert følgende dokument:
this application is not within a valid season	bookingfrontend	no	Denne søknaden er utenfor gyldig åpningstid
This booking is not connected to a season	bookingfrontend	no	Denne interntildelingen er ikke koblet mot en sesong
This booking is outside the organization's allocated time	bookingfrontend	no	Denne interntildelingen ligger utenfor organisasjonens tildelte tid
Tilsynsvakt email	bookingfrontend	no	Epost til tilsynsvakt
Tilsynsvakt name	bookingfrontend	no	Navn på tilsynsvakt
Tilsynsvakt telephone	bookingfrontend	no	Telefonnummer til tilsynsvakt
Time is set wrong	bookingfrontend	no	Et av klokkeslettene er feil
timeslot_resources	bookingfrontend	no	Tidsslot ressurser
timeslot_resources_description	bookingfrontend	no	Velg enkelt en tid
title	bookingfrontend	no	Tittel
to	bookingfrontend	no	Til
To application site	bookingfrontend	no	Til bestilling
To borrow premises you must verify that you have read terms and conditions	bookingfrontend	no	For å kunne låne lokaler må du først bekrefte at du har lest de juridiske betingelser
To cancel allocation use this link	bookingfrontend	no	For å slette tildelingen: bruk lenken
To cancel booking use this link	bookingfrontend	no	For å slette interntildelingen: bruk lenken
To time	bookingfrontend	no	Til kl
to_date	bookingfrontend	no	Til dato
total	bookingfrontend	no	Total
Town part	bookingfrontend	no	Område/bydel
try_again	bookingfrontend	no	Prøv igjen
tu	bookingfrontend	no	tir
type	bookingfrontend	no	Type
Unable to fill report	bookingfrontend	no	Greide ikke å fylle ut rapport
unit	bookingfrontend	no	Enhet
unit cost	bookingfrontend	no	Enhetspris
Unit No.	bookingfrontend	no	fagavdelingsnummer
Unit Prefix	bookingfrontend	no	fagavdelingskode (for buntnummer)
Upcomming Events	bookingfrontend	no	Kommende arrangement
Update	bookingfrontend	no	Oppdater
update results	bookingfrontend	no	Oppdater resultater
Upload Attachment	bookingfrontend	no	Last opp vedlegg som kan gi nyttig informasjon om søknaden
upload document	bookingfrontend	no	Last opp dokument
url to external logout	bookingfrontend	no	Url for ekstern logg ut
use cookies to pass sessionid	bookingfrontend	no	Bruk cookie til å håndtere sesjoner
use_filters_to_find_rental_objects	bookingfrontend	no	Bruk filtrene til å finne de leieobjekter som du ønsker å leie
use_filters_to_find_todays_events	bookingfrontend	no	Bruk filtrene til å finne ut hva som skjer i dag, eller til helgen
Used buildings	bookingfrontend	no	Bygg/anlegg som brukes
Used buildings (2018)	bookingfrontend	no	Anlegg som brukes
User	bookingfrontend	no	Bruker
user	bookingfrontend	no	Bruker
User has changed field for equipment	bookingfrontend	no	Endring av felt for nødvendig utstyr:
User has made a request to alter time on existing booking	bookingfrontend	no	Ønsker å endre tiden for booking. Ny tid:
User has made a request to cancel event	bookingfrontend	no	Kunde har avbestilt arrangement.
uustatus	bookingfrontend	no	Tilgjengeleghetserklæring
validate	bookingfrontend	no	Kontrollér
version	bookingfrontend	no	Versjon
version_choice	bookingfrontend	no	Versjon valg
View all events	bookingfrontend	no	Se alle arrangement
view allocation	bookingfrontend	no	Vis tildeling
view booking	bookingfrontend	no	Vis interntildeling
view event	bookingfrontend	no	Vis arrangement
view_all_images	bookingfrontend	no	Vis alle bilder
view_my_applications	bookingfrontend	no	Vis mine søknader
vipps_amount	bookingfrontend	no	Beløp
vipps_applications_approved	bookingfrontend	no	Søknadene dine er godkjent
vipps_back_to_checkout	bookingfrontend	no	Tilbake til kassen
vipps_check_again	bookingfrontend	no	Sjekk igjen
vipps_checking_payment	bookingfrontend	no	Sjekker betalingsstatus
vipps_init_failed	bookingfrontend	no	Kunne ikke starte Vipps-betaling
vipps_no_payment_id	bookingfrontend	no	Ingen betalings-ID oppgitt
vipps_not_configured	bookingfrontend	no	Vipps-betaling er ikke riktig konfigurert
vipps_payment_cancelled	bookingfrontend	no	Betaling avbrutt
vipps_payment_completed	bookingfrontend	no	Bookingen din er fullført via Vipps-betaling
vipps_payment_error	bookingfrontend	no	Betalingsfeil
vipps_payment_id	bookingfrontend	no	Betalings-ID
vipps_payment_pending	bookingfrontend	no	Betaling pågår
vipps_payment_successful	bookingfrontend	no	Betaling vellykket
vipps_processing_payment	bookingfrontend	no	Behandler betalingen din...
vipps_redirecting_shortly	bookingfrontend	no	Omdirigerer deg snart...
vipps_try_again	bookingfrontend	no	Prøv igjen
we	bookingfrontend	no	ons
week	bookingfrontend	no	uke
week template	bookingfrontend	no	Ukeplan
what	bookingfrontend	no	Hva
what_is_aktiv_kommune	bookingfrontend	no	Hva er Aktiv kommune?
when	bookingfrontend	no	Når
When clicking the Next-button you will be presented to a list of bookings that will be updated.	bookingfrontend	no	Etter at du har klikket på Neste-knappen vil du få oversikt over hvilke bookinger som kommer til å bli oppdatert.
when?	bookingfrontend	no	Når?
where	bookingfrontend	no	Hvor
where?	bookingfrontend	no	Hvor?
which_version_do_you_want	bookingfrontend	no	Hvilken versjon ønsker du?
who	bookingfrontend	no	Hvem
who?	bookingfrontend	no	Hvem?
why	bookingfrontend	no	Hvorfor
why?	bookingfrontend	no	Hvorfor?
You are now about to update all bookings from this date and to the end of the season.	bookingfrontend	no	Du er nå i ferd med å oppdatere alle bookinger fra dagens dato og ut sesongen.
You can't cancel event that has started, for help contacts site admin	bookingfrontend	no	Du kan ikke slette arrangement som er over
You can't change resources to the event, for that contact administrator	bookingfrontend	no	Du kan ikke forandre på ressurser, ta i så fall kontakt med systemadministrator
You can't extend the event, for that contact administrator	bookingfrontend	no	Du kan ikke øke lengden på arrangementet, for det må du kontakte administrator
You cant edit a booking that is older than 2 weeks	bookingfrontend	no	Du kan ikke redigere en booking som er eldre en 2 uker.
you must accept to follow all terms and conditions of lease first	common	no	Du må bekrefte at du har lest juridiske betingelser
You must accept to follow all terms and conditions of lease first.	bookingfrontend	no	Du må akseptere alle juridiske betingelser først
Your application has now been processed and a confirmation email has been sent to you.	bookingfrontend	no	Søknaden er godkjent, og en bekreftelse har blitt sendt til deg på e-post.
Your application has now been registered and a confirmation email has been sent to you.	bookingfrontend	no	Søknaden har blitt sendt inn, og en bekreftelse har blitt sendt til deg på e-post.
Your applications have now been processed and confirmation emails have been sent to you.	bookingfrontend	no	Søknadene er godkjent, og en bekreftelse har blitt sendt til deg på e-post.
your_applications	bookingfrontend	no	Dine søknader
<<<<<<< HEAD
zip code	bookingfrontend	no	Postnummer
show_organizations	bookingfrontend	no	Vis organisasjoner
personal	bookingfrontend	no	Personlig
=======
zip code	bookingfrontend	no	Postnummer
>>>>>>> 183d554c
<|MERGE_RESOLUTION|>--- conflicted
+++ resolved
@@ -58,10 +58,7 @@
 application add	bookingfrontend	no	Legg til søknad
 Application basket	bookingfrontend	no	Søknadskurv
 Application cart	bookingfrontend	no	Handlekurv
-<<<<<<< HEAD
-=======
 application_documents	bookingfrontend	no	Søknadsdokumenter
->>>>>>> 183d554c
 application_registered_confirmation	bookingfrontend	no	Søknaden har blitt sendt inn, og en bekreftelse har blitt sendt til deg på e-post.
 applications	bookingfrontend	no	Søknader
 applications.description	bookingfrontend	no	Se og administrer dine søknader
@@ -763,10 +760,4 @@
 Your application has now been registered and a confirmation email has been sent to you.	bookingfrontend	no	Søknaden har blitt sendt inn, og en bekreftelse har blitt sendt til deg på e-post.
 Your applications have now been processed and confirmation emails have been sent to you.	bookingfrontend	no	Søknadene er godkjent, og en bekreftelse har blitt sendt til deg på e-post.
 your_applications	bookingfrontend	no	Dine søknader
-<<<<<<< HEAD
-zip code	bookingfrontend	no	Postnummer
-show_organizations	bookingfrontend	no	Vis organisasjoner
-personal	bookingfrontend	no	Personlig
-=======
-zip code	bookingfrontend	no	Postnummer
->>>>>>> 183d554c
+zip code	bookingfrontend	no	Postnummer