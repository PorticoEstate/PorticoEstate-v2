%1 bookings were updated.	bookingfrontend	no	%1 interntildelinger ble oppdatert.
%1 bookings will be updated.	bookingfrontend	no	%1 interntildelinger vil bli oppdatert.
-- select an activity --	bookingfrontend	no	Velg en aktivitet
1 week	bookingfrontend	no	1 uke
2 weeks	bookingfrontend	no	2 uker
3 weeks	bookingfrontend	no	3 uker
4 weeks	bookingfrontend	no	4 uker
_organization	bookingfrontend	no	Organisasjon
A Case officer will review your application as soon as possible.	bookingfrontend	no	En saksbehandler vil behandle søknaden så fort som mulig.
About Aktive kommune	bookingfrontend	no	Om Aktiv kommune
About the service	bookingfrontend	no	Om tjenesten
accept application	bookingfrontend	no	Godta søknaden
accepted	bookingfrontend	no	Akseptert
Access denied	bookingfrontend	no	Ingen tilgang
account	bookingfrontend	no	Bruker
Account Codes	bookingfrontend	no	konterings-streng
account status	bookingfrontend	no	Kontostatus
actions	bookingfrontend	no	Handling
active	bookingfrontend	no	Aktiv
active applications	bookingfrontend	no	Aktive søknader
Activities (2018)	bookingfrontend	no	Tilrettelagt for
activity	bookingfrontend	no	Aktivitet
activity_id	bookingfrontend	no	Aktivitet
add a comment	bookingfrontend	no	Legg til en kommentar
add another date	bookingfrontend	no	Legg til dato
Add application	bookingfrontend	no	Legg til søknad
add boundary	bookingfrontend	no	Legg til rammetid
add comment	bookingfrontend	no	Legg til kommentar
add document	bookingfrontend	no	Legg til dokument
Add group	bookingfrontend	no	Ny gruppe
add new event	bookingfrontend	no	Legg til arrangement
add permission	bookingfrontend	no	Legg til rettighet
add_date	bookingfrontend	no	Legg til dato
add_rent_object	bookingfrontend	no	Legg til leieobjekt
add_rental_period	bookingfrontend	no	Legg til leieperiode
added %1 users	booking	no	La til %1 brukere
additional_information	bookingfrontend	no	Tilleggsinformasjon (valgfritt)
address	bookingfrontend	no	Besøksadresse
admin 1	bookingfrontend	no	Bookingansvarlig 1
admin 2	bookingfrontend	no	Bookingansvarlig 2
admins	bookingfrontend	no	Bookingansvarlige
again	booking	no	Igjen
age group	bookingfrontend	no	Aldersgruppe
agegroup	bookingfrontend	no	Aldersgruppe
Agegroups kan not be larger than 9999 peoples	bookingfrontend	no	Estimert antall deltakere kan ikke være større en 9999 personer
all_day	bookingfrontend	no	Hele dagen
allocation	bookingfrontend	no	Tildeling
Allocation deleted on	bookingfrontend	no	Tildeling slette på
allocation show	bookingfrontend	no	Tildeling
allocations	bookingfrontend	no	Tildelinger
allocations colliding with existing bookings or allocations (%1)	bookingfrontend	no	Dobbel-booking som IKKE lagres
Allocations deleted on	bookingfrontend	no	Tildelinger slette på
allocations that can be created (%1)	bookingfrontend	no	Tildelinger som kan lages
amount	bookingfrontend	no	Antall enheter
anonymous password	bookingfrontend	no	Anonymt passord
anonymous user	bookingfrontend	no	Anonym bruker
application	bookingfrontend	no	Søknad
application add	bookingfrontend	no	Legg til søknad
Application basket	bookingfrontend	no	Søknadskurv
Application cart	bookingfrontend	no	Handlekurv
application_documents	bookingfrontend	no	Søknadsdokumenter
application_registered_confirmation	bookingfrontend	no	Søknaden har blitt sendt inn, og en bekreftelse har blitt sendt til deg på e-post.
applications	bookingfrontend	no	Søknader
applications.description	bookingfrontend	no	Se og administrer dine søknader
applications_overview	bookingfrontend	no	Her er en oversikt over dine søknader som er klar for innsending og godkjennelse.
applications_ready_for_submission	bookingfrontend	no	Søknader klar for innsending
Apply filter	bookingfrontend	no	Aktiver filter
Apply for time	bookingfrontend	no	Søk om tid
apr	bookingfrontend	no	april
archived	bookingfrontend	no	Arkivert
Article	bookingfrontend	no	Artikkel
articles	bookingfrontend	no	Tileggstjenester
Associated bookings	bookingfrontend	no	Tilhørende tildelinger/arrangementer
attachment	bookingfrontend	no	Vedlegg
audience	bookingfrontend	no	Målgruppe
aug	bookingfrontend	no	august
available	bookingfrontend	no	Ledig
back	bookingfrontend	no	Tilbake
Back to user list	booking	no	Tilbake til brukerlisten
back_to_start	bookingfrontend	no	Tilbake til start
beta_version	bookingfrontend	no	Betaversjon
billing	bookingfrontend	no	Fakturering
billing_information	bookingfrontend	no	Fakturainformasjon
billing_information_contact_person	bookingfrontend	no	Fakturainformasjon til kontaktperson
Book resource	bookingfrontend	no	Søknad
bookable resources	bookingfrontend	no	Bookbare ressurser
booking	bookingfrontend	no	Interntildeling
Booking and allocations deleted on	bookingfrontend	no	Interntildeling og tildeling er slettet på
Booking Cancel information	bookingfrontend	no	Hvis du skal avbestille interntildeling på valgt dato, velg Avbestill-knappen nederst. Skal tiden bli vist som ledig i kalenderen krysser du av for slett tildeling.
Booking Cancel information2	bookingfrontend	no	Skal du avbestille flere kan du velge Ut sesong eller Avbestill til og velg en dato, du kan også velge intervall (f.eks. annen hver uke).
Booking Delete information	bookingfrontend	no	Hvis du skal slette interntildeling på valgt dato, velg Slett-knappen nederst.
Booking Delete information2	bookingfrontend	no	Skal du slette flere kan du velge Ut sesong eller Slett til og velg en dato, du kan også velge intervall (f.eks. annen hver uke).
Booking Delete information3	bookingfrontend	no	Skal tiden bli vist som ledig i kalenderen krysser du av for slett tildeling.
Booking deleted on	bookingfrontend	no	Interntildeling er slettet på
booking district	bookingfrontend	no	Område
booking name	bookingfrontend	no	Navn på interntildeling
booking show	bookingfrontend	no	Interntildeling
booking_calendar	bookingfrontend	no	Bookingkalender
booking_categories	bookingfrontend	no	Booking kategorier
booking_unavailable	bookingfrontend	no	Bestilling ikke tilgjengelig
bookingfrontend host	bookingfrontend	no	Bookingfrontend vert
bookingfrontend settings	bookingfrontend	no	Bookingfrontend innstillinger
bookings	bookingfrontend	no	Interntildelinger
Bookings and allocations deleted on	bookingfrontend	no	Interntildelinger og tildelinger er slettet på
Bookings deleted on	bookingfrontend	no	Interntildelinger er slettet på
Bookings that can be created	bookingfrontend	no	Interntildelinger som kan lages
boundaries	bookingfrontend	no	Rammetid
building	bookingfrontend	no	Bygg/anlegg
Building information	bookingfrontend	no	Informasjon
building name	bookingfrontend	no	Navn på bygg/anlegg
Building or facility name	bookingfrontend	no	Bygning/anleggsnavn
building schedule	bookingfrontend	no	Kalender
Building users	bookingfrontend	no	Brukere av bygg/anlegg
buildings	bookingfrontend	no	Bygg/anlegg
bygning	bookingfrontend	no	Bygg/anlegg
calendar view	bookingfrontend	no	Dags-/ukesvisning
calendar_resources	bookingfrontend	no	Kalender ressurser
calendar_view	bookingfrontend	no	Kalender
calendar_view_disabled	bookingfrontend	no	Kalendervisning er deaktivert
Can not create a booking in the past	bookingfrontend	no	Du kan ikke opprette en interntildeling i fortiden.
Can not repeat from a date in the past	bookingfrontend	no	Du kan ikke repetere fra en dato i fortiden.
cancel	bookingfrontend	no	Avbryt
Cancel allocation	bookingfrontend	no	Avbestill tildelinger
Cancel allocation also	bookingfrontend	no	Avbestill følgende
Cancel allocations	bookingfrontend	no	Avbestill tildelinger
Cancel booking	bookingfrontend	no	Avbestill
Cancel bookings	bookingfrontend	no	Avbestill bookinger
cancel event	bookingfrontend	no	Avbestill
Cancel information	bookingfrontend	no	Hvis du kun skal avbestille tildeling på valgt dato, velg Avbestill-knappen nederst og tiden blir vist som ledig i kalenderen, og kan tildeles andre klubber/org.
Cancel information2	bookingfrontend	no	Skal du Avbestille flere kan du velge Ut sesong eller Slett til og velg en dato, du kan også velge intervall (f.eks. annen hver uke).
Cancel until	bookingfrontend	no	Avbestill til
Cancelation of allocation from	bookingfrontend	no	Avbestilling av tildeling fra
Cancelation of booking and allocation from	bookingfrontend	no	Avbestilling av interntildeling og tildeling fra
Cancelation of booking from	bookingfrontend	no	Avbestilling fra
Cancelation of bookings and allocations from	bookingfrontend	no	Avbestilling av interntildelinger og tildelinger fra
Cancelation of bookings from	bookingfrontend	no	Avbestilling av interntildelinger fra
cancelled	bookingfrontend	no	Avbestilt
Cannot change end time	bookingfrontend	no	Endring av sluttidspunkt feilet. Sluttdato kan ikke være før startdato
Cannot change start time	bookingfrontend	no	Endring av startidspunkt feilet. Startdato kan ikke være senere enn sluttdato
case officer	bookingfrontend	no	Saksbehandler
case_officer	bookingfrontend	no	Saksbehandler
category	bookingfrontend	no	Kategori
Change organization	common	no	Bytt organisasjon
Change the allocation	bookingfrontend	no	Endre tildeling
Check calendar	bookingfrontend	no	Sjekk kalender
check_spam_filter	bookingfrontend	no	Vi gjør oppmerksom på at e-postsvar blir automatisk generert og derfor noen ganger vil ende i spamfilter/nettsøppel.
choose a date	bookingfrontend	no	Velg dato
Choose another building	bookingfrontend	no	Velg annet anlegg
Choose atleast one object	bookingfrontend	no	Velg minst ett leieobjekt
Choose categories	bookingfrontend	no	Velg kategorier
Choose date	bookingfrontend	no	Velg dato
Choose date-range	bookingfrontend	no	Velg dato
choose file	bookingfrontend	no	Velg dokument
choose rent object	bookingfrontend	no	Velg leieobjekt
choose rent object and rentperiod	bookingfrontend	no	Velg leieobjekt og leieperiode
choose rent period	bookingfrontend	no	Velg leieperiode
Choose resources	bookingfrontend	no	Velg lokaler
choose target audience	bookingfrontend	no	Velg målgruppe for arrangement / aktiviteten
choose_a	bookingfrontend	no	Velg fakturatype
chosen rent object	bookingfrontend	no	Valgte ressurser
chosen rent period	bookingfrontend	no	Valgte leieperioder
city	bookingfrontend	no	Poststed
clear	bookingfrontend	no	Tøm
click to sort ascending	bookingfrontend	no	Klikk for å sortere stigende
click to sort descending	bookingfrontend	no	Klikk for å sortere synkende
clock_short	bookingfrontend	no	Kl
Close	bookingfrontend	no	Lukke
close_dialog	bookingfrontend	no	Lukk dialog
close_message	bookingfrontend	no	Lukk melding
collect users	booking	no	Samle brukere
Collects users from all applications and events	booking	no	Samler brukere fra alle søknader og arrangementer
comment	bookingfrontend	no	Kommentar
comments	bookingfrontend	no	Kommentarer
Complete applications	bookingfrontend	no	Fullfør søknad
complete applications	bookingfrontend	no	Fullfør søknad
complete_applications	bookingfrontend	no	Fullfør søknad
Confirm e-mail address	bookingfrontend	no	Bekreft e-postadressen
confirm_email	bookingfrontend	no	Bekreft e-post
confirm_this_document	bookingfrontend	no	Bekreft dette dokumentet
CONFIRMED	bookingfrontend	no	BEKREFTET
contact	bookingfrontend	no	Kontakt
contact 1	bookingfrontend	no	Kontakt 1
contact 2	bookingfrontend	no	Kontakt 2
contact information	bookingfrontend	no	Kontaktinformasjon
Contact information name is to long. max 50 characters	bookingfrontend	no	Navn i kontakt informasjon er for langt. Maksimalt 50 tegn
contact person	bookingfrontend	no	Kontaktperson
contact_and_invoice	bookingfrontend	no	Kontakt og faktura
contact_email	bookingfrontend	no	E-post
contact_name	bookingfrontend	no	Navn
contact_phone	bookingfrontend	no	Telefon
contacts[0][email] contains an invalid email	bookingfrontend	no	Ugyldig epost under ansvarlig gruppeleder 1
contacts[1][email] contains an invalid email	bookingfrontend	no	Ugyldig epost under ansvarlig gruppeleder 2
continue	bookingfrontend	no	Fortsett
cookie domain for sessions	bookingfrontend	no	Cookiedomene for sesjoner
copy_application	bookingfrontend	no	Kopier søknad
cost	bookingfrontend	no	Pris
cost is set	booking	no	Ny pris er angitt
Could not delete allocation due to a booking still use it	bookingfrontend	no	Kunne ikke slette denne tildelingen på grunn av at en interntildeling forsatt bruker den
Could not find application id. Contact case officer with allocation id	bookingfrontend	no	Kunne ikke finne tihørende søknad. For å øke tid må du kontakte saksbehandler med tildeling:
create	bookingfrontend	no	Lagre
Create new booking	bookingfrontend	no	Lag ny interntildeling
created	bookingfrontend	no	Opprettet
currency	bookingfrontend	no	NOK
current activities	bookingfrontend	no	Aktiviteter
custom login url	bookingfrontend	no	Egendefinert logg inn url
custom login url parameter	bookingfrontend	no	Egendefinert logg inn url parametre
customer identifier type is required	bookingfrontend	no	Vennligst oppgi identifikasjon
Customer number	bookingfrontend	no	Referansenummer
customer_identifier_type	bookingfrontend	no	Fakturainformasjon
customer_organization_number is invalid	bookingfrontend	no	Organisasjonsnummer er ugyldig
customer_ssn contains an invalid Norwegian social security number (6 or 11 digits)	bookingfrontend	no	Fødselsdato/fødselsnummer er ikke gyldig. Nummeret må bestå av 6 eller 11 siffer
daily_rate	bookingfrontend	no	Dagspris
dashboard	bookingfrontend	no	Skrivebord
Date	bookingfrontend	no	Dato
Date of birth or SSN	bookingfrontend	no	Fødselsdato eller fødselsnummer
dates	bookingfrontend	no	Fra/Til
day	bookingfrontend	no	Dag
day of the week	bookingfrontend	no	Ukedag
days	bookingfrontend	no	Dager
dec	bookingfrontend	no	desember
Decrease of from time overlap with existing booking	bookingfrontend	no	Kan ikke endre dato. Starttidspunkt overlapper med eksisterende interntildeling
Decrease of to time overlap with existing booking	bookingfrontend	no	Kan ikke endre dato. Sluttidspunkt overlapper med eksisterende interntildeling
delegate from	bookingfrontend	no	Delegert fra
delegate from.description	bookingfrontend	no	Administrer delegasjoner fra organisasjoner
delete	bookingfrontend	no	Slett
Delete Event	bookingfrontend	no	Slett arrangement
Delete information	bookingfrontend	no	Hvis du kun skal slette tildeling på valgt dato, velg Slett-knappen nederst og tiden blir vist som ledig i kalenderen, og kan tildeles andre klubber/org.
Delete information2	bookingfrontend	no	Skal du slette flere kan du velge Ut sesong eller Slett til og velg en dato, du kan også velge intervall (f.eks. annen hver uke).
delete_rentobject	bookingfrontend	no	Slette leieobjekt
delete_rentobject_body	bookingfrontend	no	Er du sikker på du vil slette dette utleieobjektet fra handlekurven?
Deleted on	bookingfrontend	no	Avbestilling i
description	bookingfrontend	no	Beskrivelse
description not available	bookingfrontend	no	Beskrivelse ikke tilgjengelig
deselect_all	bookingfrontend	no	Velg ingen
district	bookingfrontend	no	Område
Do you really want to collect users	booking	no	Vil du virkelig samle brukere?
do you really want to collect users again	booking	no	Vil du virkelig samle brukere igjen?
Do you want to delete application?	bookingfrontend	no	Er du sikker på at du vil slette søknad fra handlekurv?
document	bookingfrontend	no	Dokument
document name	bookingfrontend	no	Dokumentnavn
documents	bookingfrontend	no	Dokumenter
download to your calendar	bookingfrontend	no	Last ned til din kalender
drawing	bookingfrontend	no	Tegning
E-mail address	bookingfrontend	no	E-postadresse
each	bookingfrontend	no	Stk
edit	bookingfrontend	no	Rediger
edit agegroup group	bookingfrontend	no	Rediger aldersgruppe
edit allocation	bookingfrontend	no	Rediger tildeling
Edit allocation information	bookingfrontend	no	Skal du berre endra tildeling på valt dato, vel Endre-knappen nede for å vise tida som ledig og tiden blir vist som ledig i kalenderen, og kan tildeles andre klubber/org.
Edit allocation information2	bookingfrontend	no	Skal du endra fleire kan du velge 'Ut sesong' eller 'Endre til' og velg en dato, du kan også velge intervall (f.eks. annankvar veke).
edit application	bookingfrontend	no	Rediger søknad
edit Audience group	bookingfrontend	no	Rediger målgruppe
edit booking	bookingfrontend	no	Rediger interntildeling
edit data	bookingfrontend	no	Endre data
edit event	bookingfrontend	no	Rediger arrangement
Edit Events	bookingfrontend	no	Rediger arrangement
Edit Group	bookingfrontend	no	Rediger gruppe
edit organization	bookingfrontend	no	Rediger organisasjon
Edit System Message	bookingfrontend	no	Rediger systemmelding
Edit until	bookingfrontend	no	Endre til
edit_event	bookingfrontend	no	Rediger arrangement
editer	bookingfrontend	no	Rediger
empty_cart	bookingfrontend	no	Du har ingenting i handlekurven
end_time	bookingfrontend	no	Slutt tidspunkt
end_time_in_past	bookingfrontend	no	Sluttidspunktet kan ikke være i fortiden
end_time_must_be_after_start_time	bookingfrontend	no	Sluttidspunktet må være etter starttidspunktet
end_time_outside_business_hours	bookingfrontend	no	Sluttidspunktet må være innenfor åpningstider
enter_team_organization_name	bookingfrontend	no	Skriv navn på lag/organisasjon
enter_title	bookingfrontend	no	Angi en tittel
enter_your_comment_here	bookingfrontend	no	Skriv inn kommentaren din her
entity %1 has been saved	bookingfrontend	no	Post %1 er lagret
entity %1 has been updated	bookingfrontend	no	Post %1 er oppdatert
equipment	bookingfrontend	no	Utstyr
equipment name	bookingfrontend	no	Navn på utstyr
Equipment text	bookingfrontend	no	I feltet under skriver du inn om du har spesielle behov tilknyttet aktiviteten
estimated number of participants	bookingfrontend	no	Estimert antall deltakere
event	bookingfrontend	no	Arrangement
Event Delete Information	bookingfrontend	no	Fjerning av arrangement er permanent
Event Delete Information2	bookingfrontend	no	Arrangement blir satt inaktivt
event show	bookingfrontend	no	Arrangement
Event was created	booking	no	Arrangementet ble opprettet
Event/activity description	bookingfrontend	no	Kort beskrivelse av arrangementet / aktiviteten
Event/activity homepage	bookingfrontend	no	Hjemmeside for arrangementet / aktiviteten
event_building	bookingfrontend	no	Arrangement / bygning
event_title	bookingfrontend	no	Tittel på arrangementet
event_type	bookingfrontend	no	Arrangementstype
events	bookingfrontend	no	Arrangementer
events_allocations	bookingfrontend	no	Arrangementer/Tildelinger
every	bookingfrontend	no	hver
executiveofficer	bookingfrontend	no	Saksbehandler
expired for edit	bookingfrontend	no	Utløpt
Facilities	bookingfrontend	no	Fasiliteter
facilities	bookingfrontend	no	Fasiliteter
failed_to_add_comment	bookingfrontend	no	Kunne ikke legge til kommentar
feb	bookingfrontend	no	februar
female	bookingfrontend	no	Kvinne
fetching data	bookingfrontend	no	Henter data
Field %1 is required	bookingfrontend	no	Feltet '%1' må fylles ut
Field %1: Invalid format	bookingfrontend	no	Feltet '%1': ugyldig format
filnavn	bookingfrontend	no	Dokument
filter	bookingfrontend	no	Filter
Find available	bookingfrontend	no	Finn tilgjengelig
Find available resources	bookingfrontend	no	Søk etter leieobjekter
find_event_or_activity	bookingfrontend	no	Finn arrangement eller aktivitet
find_team_or_organization	bookingfrontend	no	Finn lag eller organisasjon
Follow status	bookingfrontend	no	Du kan følge med på status under Min side --> Søknader
footer info	bookingfrontend	no	Footer informasjon
footer privacy link	bookingfrontend	no	Footer: Lenke til personvern
for allocations until	bookingfrontend	no	for tildelinger frem til:
for remaining season	bookingfrontend	no	for gjenværende sesong
For rent	bookingfrontend	no	Til leie
found %1 results	bookingfrontend	no	%1 treff
found none	booking	no	Fant ingen
fr	bookingfrontend	no	fr.
free	bookingfrontend	no	Ledig
from	bookingfrontend	no	Fra
From time	bookingfrontend	no	Fra kl
from_date	bookingfrontend	no	Fra dato
generate allocations	bookingfrontend	no	Lag tildeling
generate allocations from week template	bookingfrontend	no	Lag tildelninger fra ukeplan
get name from external source	bookingfrontend	no	Hent navn fra ekstern kilde (som Gule Sider)
Go back	bookingfrontend	no	Tilbake
Go back to calendar	bookingfrontend	no	Tilbake til kalender
go back to the template week	bookingfrontend	no	Gå tilbake til ukeplan
Go to allocation	bookingfrontend	no	Gå til tildeling
google tracker id	bookingfrontend	no	Goggle sporer id
group	bookingfrontend	no	Gruppe/Lag
Group shortname	bookingfrontend	no	Kortnavn
group_id	bookingfrontend	no	Gruppe/Lag
Happening in Bergen	bookingfrontend	no	Dette skjer i Bergen kommune
history	bookingfrontend	no	Historikk
history and comments (%1)	bookingfrontend	no	Historikk (%1)
hms document	bookingfrontend	no	HMS dokument
home_page	bookingfrontend	no	Til forsiden
homepage	bookingfrontend	no	Hjemmeside
hour	bookingfrontend	no	Time
hourly_rate	bookingfrontend	no	Timepris
hours	bookingfrontend	no	Timer
how many?	bookingfrontend	no	Hvor mange?
I am feeling lucky	bookingfrontend	no	Jeg prøver lykken
id	bookingfrontend	no	ID
if same as framework leave empty	bookingfrontend	no	la stå tomt dersom det er det samme som for rammeverket
In order to send the invoice we need information about either customer organization number or norwegian social security number	bookingfrontend	no	For å kunne sende en eventuell faktura trenger vi opplysninger om organisasjonsnr. eller fødselsnr. Organisasjonsnr. finner du her: www.brreg.no
inactivate	bookingfrontend	no	Inaktivert
inactive	bookingfrontend	no	Inaktiv
Information about the event	bookingfrontend	no	Informasjon om arrangementet
Information about the event (edit)	bookingfrontend	no	Informasjon om arrangementet
Internal Customer	bookingfrontend	no	Intern kunde
Interval	bookingfrontend	no	intervall
invalid date	common	no	Ugyldig dato
Invalid from date	bookingfrontend	no	Ugyldig fradato
invoice	bookingfrontend	no	Faktura
invoice information	bookingfrontend	no	Fakturainformasjon
Invoice Instruction	bookingfrontend	no	Topptekst til faktura
invoice.description	bookingfrontend	no	Se dine fakturaer
invoiced	bookingfrontend	no	Fakturert
It is currently not possible to rent anything here	bookingfrontend	no	NB! Det er for tiden ikke mulig å leie noe her
jan	bookingfrontend	no	januar
jul	bookingfrontend	no	juli
jun	bookingfrontend	no	juni
kg	bookingfrontend	no	Kg
last login	bookingfrontend	no	Siste innlogging
last modified	bookingfrontend	no	Sist endret
last password change	bookingfrontend	no	Siste passordendring
Layout	bookingfrontend	no	Frontend design
leased	bookingfrontend	no	Opptatt
Lengt of name is to long, max %1 characters long	bookingfrontend	no	Navn er for langt, maksimalt %1 tegn
Lengt of shortname is to long, max 11 characters long	bookingfrontend	no	Kortnavn er for langt, maksimalt 11 tegn
Link to website	bookingfrontend	no	Link til hjemmeside
list_view	bookingfrontend	no	Liste
Loading...	bookingfrontend	no	Laster inn….
loading_cart	bookingfrontend	no	Laster handlekurv
loading_resource_info	bookingfrontend	no	Laster ressurs info
loading_user	bookingfrontend	no	Laster bruker
loading_user_info	bookingfrontend	no	Laster brukerinfo
location	bookingfrontend	no	Lokale
locations	bookingfrontend	no	Lokaler
log off	bookingfrontend	no	Logg ut
log on	bookingfrontend	no	Innlogging for lag/ organisasjoner
login	common	no	Logg inn
login apikey	bookingfrontend	no	Login apikey
login header key	bookingfrontend	no	Innloggingsoverskrift:
login header regular expression	bookingfrontend	no	Innloggingsoverskrift vanlig uttrykk
login role id	bookingfrontend	no	Login Rolle-ID
login soap client encoding	bookingfrontend	no	Login soap klient tegnsett
login soap client location	bookingfrontend	no	Login soap klient location
login soap client login	bookingfrontend	no	Login soap klient login
login soap client password	bookingfrontend	no	Login soap klient passord
login soap client proxy host	bookingfrontend	no	Login soap klient proxyserver
login soap client proxy port	bookingfrontend	no	Login soap klient proxyport
login soap client uri	bookingfrontend	no	Login soap klient uri
login soap client wsdl	bookingfrontend	no	Login soap klient wsdl
login webservicehost	bookingfrontend	no	Login webservicehost
logout	common	no	Logg ut
m	bookingfrontend	no	Meter
m2	bookingfrontend	no	Kvadratmeter
male	bookingfrontend	no	Mann
manual	bookingfrontend	no	Manual
manual	common	no	Brukerveiledning
mar	bookingfrontend	no	mars
Mass update	bookingfrontend	no	Masseoppdatering
max_participants	bookingfrontend	no	Maks {{count}} deltakere
may	bookingfrontend	no	mai
Message	bookingfrontend	no	Beskjed
metadata settings	bookingfrontend	no	Metadata innstillinger
meter	bookingfrontend	no	Meter
Minimum 8 digits	bookingfrontend	no	Minimum 8 tall
minute	bookingfrontend	no	Minutt
minute_rate	bookingfrontend	no	Minuttpris
Missing rights	bookingfrontend	no	Mangler rettigheter
mo	bookingfrontend	no	man
modified	bookingfrontend	no	Endret
month	bookingfrontend	no	Måned
more	bookingfrontend	no	flere
more info	bookingfrontend	no	Mer informasjon
more_filters	bookingfrontend	no	Flere filter
multiple_time_slots	bookingfrontend	no	Flere tidspunkt
my page	bookingfrontend	no	Min side
name	bookingfrontend	no	Navn
Name for event/activity	bookingfrontend	no	Navn på arrangementet / aktiviteten
Needed for the return from the external logout	bookingfrontend	no	Nødvendig for retur fra ekstern logg ut
new	bookingfrontend	no	Ny
new activity	bookingfrontend	no	Ny aktivitet
new age group	bookingfrontend	no	Ny aldersgruppe
new allocation	bookingfrontend	no	Ny tildeling
new application	bookingfrontend	no	Ny søknad
new audience group	bookingfrontend	no	Ny målgruppe
new booking	bookingfrontend	no	Ny interntildeling
new booking application	bookingfrontend	no	Ny søknad
new building	bookingfrontend	no	Nytt bygg/anlegg
new building permission	bookingfrontend	no	Nye rettigheter bygg/anlegg
new contact	bookingfrontend	no	Ny kontakt
new document	bookingfrontend	no	Nye dokumenter
new equipment	bookingfrontend	no	Nytt utstyr
new event	bookingfrontend	no	Ny arrangement
new group	bookingfrontend	no	Ny gruppe
New message	bookingfrontend	no	Ny melding
new organization	bookingfrontend	no	Opprett ny organisasjon/bedrift
new resource	bookingfrontend	no	Ny ressurs
new root permission	bookingfrontend	no	Nye systemrettigheter
new season	bookingfrontend	no	Ny sesong
new season permission	bookingfrontend	no	Nye rettigheter sesong
New system message	bookingfrontend	no	Ny systemmelding
Next step	bookingfrontend	no	Gå videre
No available options	bookingfrontend	no	Ingen tilgjengelige valg
no Data.	bookingfrontend	no	Ingen treff
no description yet	bookingfrontend	no	Beskrivelse mangler
no parents	bookingfrontend	no	Ingen overordnet
no records found.	bookingfrontend	no	Ingen funnet!
No rent object chosen	bookingfrontend	no	Ingen leieobjekter er valgt
No valid identification returned from login	common	no	Ingen gyldig identifikasjon returnert fra innlogging.
no_documents_to_accept	bookingfrontend	no	Det er ingen dokumenter å godkjenne for denne søknaden.
no_history_available	bookingfrontend	no	Ingen historikk tilgjengelig
no_overlap	bookingfrontend	no	{{res}} tillater ikke overlappende bookinger.
no_resources_found	bookingfrontend	no	Ingen ressurser funnet for den valgte datoen
nov	bookingfrontend	no	november
number of participants	bookingfrontend	no	Antall deltakere
number of participants is required	bookingfrontend	no	Vennligst registrer antall deltakere
Object No.	bookingfrontend	no	objektnummer
oct	bookingfrontend	no	oktober
of	bookingfrontend	no	av
officer	bookingfrontend	no	Saksbehandler
Official organization	bookingfrontend	no	Registrert i Brønnøysund
old	bookingfrontend	no	Gammel
optional	booking	no	(Valgfritt)
orders_articles	bookingfrontend	no	Bestillinger/Artikler
organization	bookingfrontend	no	Organisasjon/bedrift
organization index	bookingfrontend	no	Organisasjonsoversikt
organization number	bookingfrontend	no	Organisasjonnummer
Organization shortname	bookingfrontend	no	Kortnavn
organization type	bookingfrontend	no	Organisasjonstype
organization_calendar	bookingfrontend	no	Organisasjonskalender
organizations	bookingfrontend	no	Organisasjoner
organizer	bookingfrontend	no	Arrangør
organizer/responsible seeker	bookingfrontend	no	Navn på arrangør eller ansvarlig søker
other	bookingfrontend	no	Annet
Out season	bookingfrontend	no	Ut denne sesongen
Overlaps other organizations allocation	bookingfrontend	no	Overlapper med en annen organisasjons tildeling
Overlaps with existing allocation	bookingfrontend	no	Overlapper med eksisterende tildeling
Overlaps with existing booking	bookingfrontend	no	Overlapper med eksisterende interntildeling
Overlaps with existing event	bookingfrontend	no	Overlapper med eksisterende arrangement
ownership	bookingfrontend	no	Eierskap
parent activity	bookingfrontend	no	Overordnet kategori
parent id	bookingfrontend	no	Overordnet id
part of town	common	no	Navn på område
Part of town (2018)	bookingfrontend	no	Bydel
participants	bookingfrontend	no	Deltakere
Pending	bookingfrontend	no	Under behandling
permissions	bookingfrontend	no	Rettigheter
personal	bookingfrontend	no	Personlig
personal group	bookingfrontend	no	Ikke registrert i Brønnøysund
phone	bookingfrontend	no	Telefon
Phone is already registered	bookingfrontend	no	Telefonnummeret er allerede registrert
picture	bookingfrontend	no	Bilde
Pictures	bookingfrontend	no	Bilder
Place	bookingfrontend	no	Sted
planning	bookingfrontend	no	Planlegging
Please check your Spam Filter if you are missing mail.	bookingfrontend	no	Vi gjør oppmerksom på at e-postsvar blir automatisk generert og derfor noen ganger vil ende i spamfilter/nettsøppel.
please choose at least 1 resource	common	no	Vennligst velg minst en ressurs
please choose at least 1 target audience	bookingfrontend	no	Vennligst oppgi målgruppe
please enter a building name	bookingfrontend	no	Angi et bygningsnavn
please enter a contact email	bookingfrontend	no	Vennligst skriv inn epostadresse
please enter a contact name	bookingfrontend	no	Vennligst registrer navn på kontaktperson
please enter a descripction	bookingfrontend	no	Vennligst angi en beskrivelse
Please enter correct numbers for the event	bookingfrontend	no	Vennlist oppgi korrekt deltakertall
Please fill all fields	bookingfrontend	no	Vennligst fyll ut alle obligatoriske felt!
please select an activity	bookingfrontend	no	Velg en aktivitet
Please update the data and click the Next-button.	bookingfrontend	no	Vennligst oppdater dataene og klikk på Neste-knappen.
please wait	bookingfrontend	no	Vent litt...
please_accept_terms	bookingfrontend	no	Vennligst godta vilkårene
please_correct_errors_before_proceeding	bookingfrontend	no	Vennligst rett feilene nedenfor før du går videre til neste trinn
please_enter_event_name	bookingfrontend	no	Vennligst skriv inn navnet på arrangementet/aktiviteten
please_enter_organizer	bookingfrontend	no	Vennligst skriv inn arrangør/ansvarlig søker
please_enter_participants	bookingfrontend	no	Vennligst skriv inn estimert antall deltakere
please_fill_all_date_and_time_fields	bookingfrontend	no	Vennligst fyll ut alle dato- og tidsfelt
please_select_at_least_one_date_and_time	bookingfrontend	no	Vennligst velg minst én dato og tidspunkt
please_select_at_least_one_resource	bookingfrontend	no	Vennligst velg minst én ressurs
please_select_target_audience	bookingfrontend	no	Vennligst velg en målgruppe
postal city	bookingfrontend	no	Poststed
prev	bookingfrontend	no	Forrige
preview	bookingfrontend	no	Forhåndsvisning
Previous step	bookingfrontend	no	Gå tilbake
price	bookingfrontend	no	Pris
price list	bookingfrontend	no	Prisliste
price_unit	bookingfrontend	no	Pris pr enhet
primary admin	bookingfrontend	no	Kontaktperson 1
primary contact	bookingfrontend	no	Kontaktperson 1
Print as PDF	bookingfrontend	no	Skriv ut som PDF
Privacy	bookingfrontend	no	Personvern
Privacy statement	bookingfrontend	no	Personvern
Private event	bookingfrontend	no	Privat arrangement
private_event	bookingfrontend	no	Privatperson
private_person	bookingfrontend	no	Privatperson
Project No.	bookingfrontend	no	Prosjektnummer
Public schedule	bookingfrontend	no	Publikumsbading
published	bookingfrontend	no	Publisert
quantity limit (%1) exceeded for %2: maximum %3 times within a period of %4 days	bookingfrontend	no	Antallsbegrensning (%1) overskredet for %2: maks %3 ganger innenfor en periode på %4 dager
Recurring allocation cancelation	bookingfrontend	no	Avbestill i intervall
Recurring allocation edit	bookingfrontend	no	Endre i intervall
Recurring booking	bookingfrontend	no	Gjenta interntildeling
Redirect is computed if url ends with	bookingfrontend	no	Omdirigering blir kalkulert hvis url slutter med
registration	bookingfrontend	no	Registrering
regulation	bookingfrontend	no	Reglement
reject application	bookingfrontend	no	Avslå søknad
rejected	bookingfrontend	no	Avvist
remote authentication	bookingfrontend	no	Ekstern autentisering
remove date	bookingfrontend	no	Fjern dato
remove_application	bookingfrontend	no	Fjern søknad
rent	bookingfrontend	no	Leie
rent object	bookingfrontend	no	Leieobjekt
rent period	bookingfrontend	no	Leieperiode
rent_premises_facilities_equipment	bookingfrontend	no	Lei lokale, anlegg eller utstyr
rental_resources	bookingfrontend	no	Utleieressurser
Repeat until	bookingfrontend	no	Gjenta til
Report numbers	bookingfrontend	no	Rapporter deltakertall
Request for changed time	bookingfrontend	no	Forespørsel om å endre tid er registrert
Request for equipment	bookingfrontend	no	Ønske om nødvendig utstyr på tildeling:
Request for equipment has been sent	bookingfrontend	no	Ønske om nødvendig utstyr er sendt til saksbehandler
Request to increase time on existing booking	bookingfrontend	no	Ønske om å øke tildelt tid på tildeling:
reserved	bookingfrontend	no	Reservert
reset	bookingfrontend	no	Nullstill
Reset filter	bookingfrontend	no	Nullstill søk
Reset filters	bookingfrontend	no	Nullstill filter
resource	bookingfrontend	no	Ressurs
resource name	bookingfrontend	no	Navn på ressurs
resource schedule	bookingfrontend	no	Ressurskalender
resource type	bookingfrontend	no	Type
resource_already_being_booked	bookingfrontend	no	Ressursen er allerede i ferd med å bli booket av en annen bruker
resource_already_booked	bookingfrontend	no	Dette tidspunktet er ikke tilgjengelig. Ressursen er allerede reservert for denne tiden.
resource_overlap_detected	bookingfrontend	no	Ressurs-overlapping oppdaget. Vennligst velg annen tid eller ressurser.
resources	bookingfrontend	no	Ressurser
Resources type	bookingfrontend	no	Lokaler
responsible applicant	bookingfrontend	no	Ansvarlig søker
Responsible Code	bookingfrontend	no	Ansvarssted
responsible_city	bookingfrontend	no	Poststed
responsible_street	bookingfrontend	no	Gateadresse
responsible_zip_code	bookingfrontend	no	Postnummer
role	bookingfrontend	no	Rolle
root permissions	bookingfrontend	no	Systemrettigheter
Sa	bookingfrontend	no	lør
saved data	bookingfrontend	no	Lagrede data
schedule	bookingfrontend	no	Ukeplan
Search available resources	bookingfrontend	no	Søk etter tilgjengelige lokaler
Search building, resource, organization	bookingfrontend	no	Søk anlegg, lokale, organisasjon
search events	bookingfrontend	no	Søk arrangementer
Search results	bookingfrontend	no	Søkeresultat
search_activities	bookingfrontend	no	Søk aktiviteter
search_clear_filters	bookingfrontend	no	Nullstill filtre
search_facilities	bookingfrontend	no	Søk fasiliteter
search_for_like_minded_people	bookingfrontend	no	Er du på jakt etter noen som er interessert i det samme som deg? Søk på navn til lag eller organisasjon, eller filtrer på aktivitet eller område
search_no_events_match	bookingfrontend	no	Ingen arrangementer matcher søket ditt
search_no_organizations_match	bookingfrontend	no	Ingen organisasjoner matcher søket ditt
search_no_resources_match	bookingfrontend	no	Ingen ressurser matcher søket ditt
search_organizations	bookingfrontend	no	Søk organisasjoner
search_use_filters_to_search	bookingfrontend	no	Bruk filtre for å finne ressurser
season	bookingfrontend	no	Sesong
season name	bookingfrontend	no	Navn på sesong
seasons	bookingfrontend	no	Sesonger
secondary admin	bookingfrontend	no	Kontaktperson 2
See	bookingfrontend	no	Se
see_less_filters	bookingfrontend	no	Se mindre filtre
see_more_filters	bookingfrontend	no	Se flere filtre
select a building first	bookingfrontend	no	Velg først bygg/anlegg
select a grooup	bookingfrontend	no	Velg en gruppe
Select a group	bookingfrontend	no	Velg Gruppe/Lag
select category...	bookingfrontend	no	Velg en kategori
select date	bookingfrontend	no	Velg dato
select method	bookingfrontend	no	Velg metode
select role...	bookingfrontend	no	Velg rolle
select_all	bookingfrontend	no	Velg alle
select_main_application_note	bookingfrontend	no	Velg hvilken søknad som skal være hovedsøknaden. Dette hjelper saksbehandleren å få bedre oversikt når søknadene skal behandles.
select_organization	bookingfrontend	no	Velg eller søk etter organisasjon
selected	bookingfrontend	no	Valgt
selected_time_must_be_in_future	bookingfrontend	no	Det valgte tidspunktet må være i fremtiden
Send	bookingfrontend	no	Send
Send message	bookingfrontend	no	Send melding
Send message to case officer for building	bookingfrontend	no	Melding til saksbehandler for anlegget
sep	bookingfrontend	no	september
Service	bookingfrontend	no	Tjeneste
settings	bookingfrontend	no	Innstillinger
Short description. For public events, activities and training under the direction of organizations and clubs, this information will be displayed on the internet	bookingfrontend	no	Gi en kort beskrivelse av arrangementet. For åpne arrangement, aktiviteter og trening i regi av organisasjoner og klubber vises denne informasjonen på internett
Show more results	bookingfrontend	no	Last inn flere resultater
show only active	bookingfrontend	no	Skjul
show_less	bookingfrontend	no	Vis mindre
show_more	bookingfrontend	no	Vis mer
show_only_available	bookingfrontend	no	Vis kun tilgjengelige
show_organizations	bookingfrontend	no	Vis organisasjoner
showing items	bookingfrontend	no	Viser
showing items {startRecord} - {endRecord} of {totalRecords}	bookingfrontend	no	Viser {startRecord} - {endRecord} av {totalRecords}
site title	bookingfrontend	no	Tittel på siden
social security number	bookingfrontend	no	Fødselsnummer (11 siffer)
something_went_wrong	bookingfrontend	no	Noe gikk galt!
square meter	bookingfrontend	no	Kvadratmeter
Ssn	bookingfrontend	no	Fødselsnummer (11 siffer)
SSN not registred	common	no	Du er ikke registrert i Frivillighetsregisteret eller organisasjonen mangler organisasjonsnummer i AktivKommune
start_time	bookingfrontend	no	Start tidspunkt
start_time_in_past	bookingfrontend	no	Starttidspunktet kan ikke være i fortiden
start_time_must_be_before_end_time	bookingfrontend	no	Starttiden må være tidligere enn sluttiden
start_time_outside_business_hours	bookingfrontend	no	Starttidspunktet må være innenfor åpningstider
status	bookingfrontend	no	Status
street	bookingfrontend	no	Gate
su	bookingfrontend	no	søn
submit	bookingfrontend	no	Lagre
submit_application	bookingfrontend	no	Send inn søknad
Successfully changed end time	bookingfrontend	no	Endring av sluttidspunkt er vellykket. Nytt sluttidspunkt for tildeling er:
Successfully changed start time	bookingfrontend	no	Endring av startidspunkt er vellykket. Nytt startidspunkt for tildeling er:
successfully created (%1) allocations:	bookingfrontend	no	(%1) tildelinger lagret
summary	bookingfrontend	no	Oppsummering
surname	bookingfrontend	no	Etternavn
system feedback	bookingfrontend	no	System tilbakemelding
System message	bookingfrontend	no	Systemmelding
System messages	bookingfrontend	no	Systemmeldinger
target audience	bookingfrontend	no	Målgruppe
target_audience	bookingfrontend	no	Målgruppe
team leader 1	bookingfrontend	no	Ansvarlig gruppeleder 1
team leader 2	bookingfrontend	no	Ansvarlig gruppeleder 2
team leaders	bookingfrontend	no	Ansvarlige gruppeledere
telephone	bookingfrontend	no	Telefon
terms and conditions	bookingfrontend	no	Juridiske betingelser
test organization	bookingfrontend	no	Test organisasjon
th	bookingfrontend	no	tor
Thank you	bookingfrontend	no	Takk
The booking uses resources not in the containing allocation	bookingfrontend	no	Interntildelingen bruker ressurser som ikke finnes i gitt tildeling
The data was successfully updated	bookingfrontend	no	Dataene ble oppdatert uten feil
The e-mail addresses you entered do not match	bookingfrontend	no	E-postadressene er ikke like
The user has accepted the document under point 8.	bookingfrontend	no	Brukeren har akseptert dokumentene under punkt 8.
The user has accepted the following documents	bookingfrontend	no	Brukeren har akseptert følgende dokument:
this application is not within a valid season	bookingfrontend	no	Denne søknaden er utenfor gyldig åpningstid
This booking is not connected to a season	bookingfrontend	no	Denne interntildelingen er ikke koblet mot en sesong
This booking is outside the organization's allocated time	bookingfrontend	no	Denne interntildelingen ligger utenfor organisasjonens tildelte tid
Tilsynsvakt email	bookingfrontend	no	Epost til tilsynsvakt
Tilsynsvakt name	bookingfrontend	no	Navn på tilsynsvakt
Tilsynsvakt telephone	bookingfrontend	no	Telefonnummer til tilsynsvakt
Time is set wrong	bookingfrontend	no	Et av klokkeslettene er feil
timeslot_resources	bookingfrontend	no	Tidsslot ressurser
timeslot_resources_description	bookingfrontend	no	Velg enkelt en tid
title	bookingfrontend	no	Tittel
to	bookingfrontend	no	Til
To application site	bookingfrontend	no	Til bestilling
To borrow premises you must verify that you have read terms and conditions	bookingfrontend	no	For å kunne låne lokaler må du først bekrefte at du har lest de juridiske betingelser
To cancel allocation use this link	bookingfrontend	no	For å slette tildelingen: bruk lenken
To cancel booking use this link	bookingfrontend	no	For å slette interntildelingen: bruk lenken
To time	bookingfrontend	no	Til kl
to_date	bookingfrontend	no	Til dato
total	bookingfrontend	no	Total
Town part	bookingfrontend	no	Område/bydel
try_again	bookingfrontend	no	Prøv igjen
tu	bookingfrontend	no	tir
type	bookingfrontend	no	Type
Unable to fill report	bookingfrontend	no	Greide ikke å fylle ut rapport
unit	bookingfrontend	no	Enhet
unit cost	bookingfrontend	no	Enhetspris
Unit No.	bookingfrontend	no	fagavdelingsnummer
Unit Prefix	bookingfrontend	no	fagavdelingskode (for buntnummer)
Upcomming Events	bookingfrontend	no	Kommende arrangement
Update	bookingfrontend	no	Oppdater
update results	bookingfrontend	no	Oppdater resultater
Upload Attachment	bookingfrontend	no	Last opp vedlegg som kan gi nyttig informasjon om søknaden
upload document	bookingfrontend	no	Last opp dokument
url to external logout	bookingfrontend	no	Url for ekstern logg ut
use cookies to pass sessionid	bookingfrontend	no	Bruk cookie til å håndtere sesjoner
use_filters_to_find_rental_objects	bookingfrontend	no	Bruk filtrene til å finne de leieobjekter som du ønsker å leie
use_filters_to_find_todays_events	bookingfrontend	no	Bruk filtrene til å finne ut hva som skjer i dag, eller til helgen
Used buildings	bookingfrontend	no	Bygg/anlegg som brukes
Used buildings (2018)	bookingfrontend	no	Anlegg som brukes
User	bookingfrontend	no	Bruker
user	bookingfrontend	no	Bruker
User has changed field for equipment	bookingfrontend	no	Endring av felt for nødvendig utstyr:
User has made a request to alter time on existing booking	bookingfrontend	no	Ønsker å endre tiden for booking. Ny tid:
User has made a request to cancel event	bookingfrontend	no	Kunde har avbestilt arrangement.
uustatus	bookingfrontend	no	Tilgjengeleghetserklæring
validate	bookingfrontend	no	Kontrollér
version	bookingfrontend	no	Versjon
version_choice	bookingfrontend	no	Versjon valg
View all events	bookingfrontend	no	Se alle arrangement
view allocation	bookingfrontend	no	Vis tildeling
view booking	bookingfrontend	no	Vis interntildeling
view event	bookingfrontend	no	Vis arrangement
view_all_images	bookingfrontend	no	Vis alle bilder
view_my_applications	bookingfrontend	no	Vis mine søknader
vipps_amount	bookingfrontend	no	Beløp
vipps_applications_approved	bookingfrontend	no	Søknadene dine er godkjent
vipps_back_to_checkout	bookingfrontend	no	Tilbake til kassen
vipps_check_again	bookingfrontend	no	Sjekk igjen
vipps_checking_payment	bookingfrontend	no	Sjekker betalingsstatus
vipps_init_failed	bookingfrontend	no	Kunne ikke starte Vipps-betaling
vipps_no_payment_id	bookingfrontend	no	Ingen betalings-ID oppgitt
vipps_not_configured	bookingfrontend	no	Vipps-betaling er ikke riktig konfigurert
vipps_payment_cancelled	bookingfrontend	no	Betaling avbrutt
vipps_payment_completed	bookingfrontend	no	Bookingen din er fullført via Vipps-betaling
vipps_payment_error	bookingfrontend	no	Betalingsfeil
vipps_payment_id	bookingfrontend	no	Betalings-ID
vipps_payment_pending	bookingfrontend	no	Betaling pågår
vipps_payment_successful	bookingfrontend	no	Betaling vellykket
vipps_processing_payment	bookingfrontend	no	Behandler betalingen din...
vipps_redirecting_shortly	bookingfrontend	no	Omdirigerer deg snart...
vipps_try_again	bookingfrontend	no	Prøv igjen
we	bookingfrontend	no	ons
week	bookingfrontend	no	uke
week template	bookingfrontend	no	Ukeplan
what	bookingfrontend	no	Hva
what_is_aktiv_kommune	bookingfrontend	no	Hva er Aktiv kommune?
when	bookingfrontend	no	Når
When clicking the Next-button you will be presented to a list of bookings that will be updated.	bookingfrontend	no	Etter at du har klikket på Neste-knappen vil du få oversikt over hvilke bookinger som kommer til å bli oppdatert.
when?	bookingfrontend	no	Når?
where	bookingfrontend	no	Hvor
where?	bookingfrontend	no	Hvor?
which_version_do_you_want	bookingfrontend	no	Hvilken versjon ønsker du?
who	bookingfrontend	no	Hvem
who?	bookingfrontend	no	Hvem?
why	bookingfrontend	no	Hvorfor
why?	bookingfrontend	no	Hvorfor?
You are now about to update all bookings from this date and to the end of the season.	bookingfrontend	no	Du er nå i ferd med å oppdatere alle bookinger fra dagens dato og ut sesongen.
You can't cancel event that has started, for help contacts site admin	bookingfrontend	no	Du kan ikke slette arrangement som er over
You can't change resources to the event, for that contact administrator	bookingfrontend	no	Du kan ikke forandre på ressurser, ta i så fall kontakt med systemadministrator
You can't extend the event, for that contact administrator	bookingfrontend	no	Du kan ikke øke lengden på arrangementet, for det må du kontakte administrator
You cant edit a booking that is older than 2 weeks	bookingfrontend	no	Du kan ikke redigere en booking som er eldre en 2 uker.
you must accept to follow all terms and conditions of lease first	common	no	Du må bekrefte at du har lest juridiske betingelser
You must accept to follow all terms and conditions of lease first.	bookingfrontend	no	Du må akseptere alle juridiske betingelser først
Your application has now been processed and a confirmation email has been sent to you.	bookingfrontend	no	Søknaden er godkjent, og en bekreftelse har blitt sendt til deg på e-post.
Your application has now been registered and a confirmation email has been sent to you.	bookingfrontend	no	Søknaden har blitt sendt inn, og en bekreftelse har blitt sendt til deg på e-post.
Your applications have now been processed and confirmation emails have been sent to you.	bookingfrontend	no	Søknadene er godkjent, og en bekreftelse har blitt sendt til deg på e-post.
your_applications	bookingfrontend	no	Dine søknader
zip code	bookingfrontend	no	Postnummer
application_registered_single	bookingfrontend	no	Søknaden har blitt sendt inn, og en bekreftelse har blitt sendt til deg på e-post.
application_processed_single	bookingfrontend	no	Søknaden din har blitt behandlet og en bekreftelse har blitt sendt til deg på e-post.
applications_registered_multiple	bookingfrontend	no	Søknadene har blitt sendt inn, og bekreftelser har blitt sendt til deg på e-post.
applications_processed_multiple	bookingfrontend	no	Søknadene dine har blitt behandlet og bekreftelser har blitt sendt til deg på e-post.
case_officer_review_single	bookingfrontend	no	En saksbehandler vil behandle søknaden din så snart som mulig.
case_officer_review_multiple	bookingfrontend	no	En saksbehandler vil behandle søknadene dine så snart som mulig.
vipps_payment_confirmed	bookingfrontend	no	Din Vipps-betaling er bekreftet og søknadene dine er godkjent.
choose_checkout_method	bookingfrontend	no	Velg betalingsmåte
both_buttons_submit_applications	bookingfrontend	no	Begge knappene sender inn søknader
pay_now_with_vipps	bookingfrontend	no	Betal nå med Vipps
pay_later_with_invoice	bookingfrontend	no	Betal senere med faktura
vipps_immediate_payment	bookingfrontend	no	Hele beløpet for direktebookinger betales nå
applications_sent_simultaneously	bookingfrontend	no	Søknader sendes samtidig
invoice_created_for_direct_bookings	bookingfrontend	no	Faktura opprettes for direktebookinger
applications_may_contain_paid_services	bookingfrontend	no	Søknader kan inneholde betalte tilleggstjenester
invoiced_only_if_approved	bookingfrontend	no	Disse faktureres kun hvis søknaden godkjennes
after_submission_title	bookingfrontend	no	Etter innsending
direct_bookings_confirmation_title	bookingfrontend	no	Direktebookinger
payment_completed_and_confirmed	bookingfrontend	no	Betaling er fullført og bekreftet
bookings_are_completed	bookingfrontend	no	Bookingene dine er fullført og bekreftet
applications_for_review_title	bookingfrontend	no	Søknader til saksbehandling
applications_sent_and_will_receive_email	bookingfrontend	no	Søknader er sendt og du vil få svar på e-post
invoice_will_come_if_approved	bookingfrontend	no	Faktura vil bli sendt hvis søknaden godkjennes
payment_if_approved	bookingfrontend	no	Betales hvis søknad godkjennes
pay_now_or_later	bookingfrontend	no	Betal nå eller med faktura
application_title	bookingfrontend	no	Søknadstittel
direct_booking_title	bookingfrontend	no	Tittel direktebestilling
direct_booking	bookingfrontend	no	Direktebestilling
total_incl_vat	bookingfrontend	no	Total inkl. mva
<<<<<<< HEAD
timestamp	bookingfrontend	no	Tidspunkt
no_groups	bookingfrontend	no	Ingen grupper funnet
no_delegates	bookingfrontend	no	Ingen delegater funnet
edit_organization	bookingfrontend	no	Rediger organisasjon
markdown	bookingfrontend	no	Markdown
visual	bookingfrontend	no	Visuell
enter_description_markdown	bookingfrontend	no	Skriv inn beskrivelse i markdown-format
markdown_help_professional	bookingfrontend	no	Bruk verktøylinjen over for å formatere teksten, eller skriv i markdown-syntaks. Klikk forhåndsvisning for å se resultatet.
basic_information	bookingfrontend	no	Grunnleggende informasjon
short_name	bookingfrontend	no	Kort navn
organization_not_found	bookingfrontend	no	Organisasjon ikke funnet
access_denied	bookingfrontend	no	Tilgang nektet
no_permission_edit_organization	bookingfrontend	no	Du har ikke tillatelse til å redigere denne organisasjonen.
confirm_restore_delegate	bookingfrontend	no	Er du sikker på at du vil gjenopprette {{name}} som en aktiv delegat?
confirm_delete_delegate	bookingfrontend	no	Er du sikker på at du vil fjerne {{name}} som delegat? Dette vil oppheve deres tilgang til denne organisasjonen.
group_name	bookingfrontend	no	Gruppenavn
group_shortname	bookingfrontend	no	Kort navn
new_group	bookingfrontend	no	Ny gruppe
edit_group	bookingfrontend	no	Rediger gruppe
delete_group	bookingfrontend	no	Slett gruppe
confirm_delete_group	bookingfrontend	no	Er du sikker på at du vil slette gruppen {name}?
group_contacts	bookingfrontend	no	Gruppekontakter
add_contact	bookingfrontend	no	Legg til kontakt
show_in_portal	bookingfrontend	no	Vis i portal
deactivate_group	bookingfrontend	no	Deaktiver gruppe
activate_group	bookingfrontend	no	Aktiver gruppe
confirm_deactivate_group	bookingfrontend	no	Er du sikker på at du vil deaktivere gruppen {name}?
confirm_activate_group	bookingfrontend	no	Er du sikker på at du vil aktivere gruppen {name}?
fill_from_delegate	bookingfrontend	no	Fyll ut fra delegat
select_delegate	bookingfrontend	no	Velg delegat...
show_inactive	bookingfrontend	no	Vis inaktive
=======
organizer_required	bookingfrontend	no	Arrangørnavn er påkrevd
>>>>>>> 42827d53
<|MERGE_RESOLUTION|>--- conflicted
+++ resolved
@@ -791,7 +791,6 @@
 direct_booking_title	bookingfrontend	no	Tittel direktebestilling
 direct_booking	bookingfrontend	no	Direktebestilling
 total_incl_vat	bookingfrontend	no	Total inkl. mva
-<<<<<<< HEAD
 timestamp	bookingfrontend	no	Tidspunkt
 no_groups	bookingfrontend	no	Ingen grupper funnet
 no_delegates	bookingfrontend	no	Ingen delegater funnet
@@ -823,6 +822,4 @@
 fill_from_delegate	bookingfrontend	no	Fyll ut fra delegat
 select_delegate	bookingfrontend	no	Velg delegat...
 show_inactive	bookingfrontend	no	Vis inaktive
-=======
-organizer_required	bookingfrontend	no	Arrangørnavn er påkrevd
->>>>>>> 42827d53
+organizer_required	bookingfrontend	no	Arrangørnavn er påkrevd