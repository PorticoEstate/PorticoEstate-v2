--- conflicted
+++ resolved
@@ -45,7 +45,6 @@
             - internal
         extra_hosts:
             - "host.docker.internal:host-gateway"
-<<<<<<< HEAD
         depends_on:
             - redis
 
@@ -61,25 +60,6 @@
             - internal
         command: redis-server --appendonly yes
 
-=======
-    websocket:
-        build:
-            context: .
-            dockerfile: Dockerfile.websocket
-        working_dir: /var/www/html
-        volumes:
-        - .:/var/www/html
-        networks:
-        - internal
-        ports:
-        - "8081:8081"
-        environment:
-        - REDIS_URL=redis://redis:6379
-    redis:
-        image: redis:alpine
-        networks:
-        - internal
->>>>>>> bb6d1c2a
     nextjs:
         build:
             dockerfile: ./src/modules/bookingfrontend/client/Dockerfile.nextjs
