%1 bookings were updated.	bookingfrontend	no	%1 interntildelinger ble oppdatert.
%1 bookings will be updated.	bookingfrontend	no	%1 interntildelinger vil bli oppdatert.
-- select an activity --	bookingfrontend	no	Velg en aktivitet
1 week	bookingfrontend	no	1 uke
2 weeks	bookingfrontend	no	2 uker
3 weeks	bookingfrontend	no	3 uker
4 weeks	bookingfrontend	no	4 uker
_organization	bookingfrontend	no	Organisasjon
A Case officer will review your application as soon as possible.	bookingfrontend	no	En saksbehandler vil behandle søknaden så fort som mulig.
About Aktive kommune	bookingfrontend	no	Om Aktiv kommune
About the service	bookingfrontend	no	Om tjenesten
accept application	bookingfrontend	no	Godta søknaden
accepted	bookingfrontend	no	Akseptert
Access denied	bookingfrontend	no	Ingen tilgang
access_denied	bookingfrontend	no	Tilgang nektet
account	bookingfrontend	no	Bruker
Account Codes	bookingfrontend	no	konterings-streng
account status	bookingfrontend	no	Kontostatus
actions	bookingfrontend	no	Handling
activate_group	bookingfrontend	no	Aktiver gruppe
active	bookingfrontend	no	Aktiv
active applications	bookingfrontend	no	Aktive søknader
Activities (2018)	bookingfrontend	no	Tilrettelagt for
activity	bookingfrontend	no	Aktivitet
activity_id	bookingfrontend	no	Aktivitet
add a comment	bookingfrontend	no	Legg til en kommentar
add another date	bookingfrontend	no	Legg til dato
Add application	bookingfrontend	no	Legg til søknad
add boundary	bookingfrontend	no	Legg til rammetid
add comment	bookingfrontend	no	Legg til kommentar
add document	bookingfrontend	no	Legg til dokument
Add group	bookingfrontend	no	Ny gruppe
add new event	bookingfrontend	no	Legg til arrangement
add permission	bookingfrontend	no	Legg til rettighet
add_contact	bookingfrontend	no	Legg til kontakt
add_date	bookingfrontend	no	Legg til dato
add_rent_object	bookingfrontend	no	Legg til leieobjekt
add_rental_period	bookingfrontend	no	Legg til leieperiode
added %1 users	booking	no	La til %1 brukere
additional_information	bookingfrontend	no	Tilleggsinformasjon (valgfritt)
address	bookingfrontend	no	Besøksadresse
admin 1	bookingfrontend	no	Bookingansvarlig 1
admin 2	bookingfrontend	no	Bookingansvarlig 2
admins	bookingfrontend	no	Bookingansvarlige
after_submission_title	bookingfrontend	no	Etter innsending
again	booking	no	Igjen
age group	bookingfrontend	no	Aldersgruppe
agegroup	bookingfrontend	no	Aldersgruppe
Agegroups kan not be larger than 9999 peoples	bookingfrontend	no	Estimert antall deltakere kan ikke være større en 9999 personer
all_day	bookingfrontend	no	Hele dagen
allocation	bookingfrontend	no	Tildeling
Allocation deleted on	bookingfrontend	no	Tildeling slette på
allocation show	bookingfrontend	no	Tildeling
allocations	bookingfrontend	no	Tildelinger
allocations colliding with existing bookings or allocations (%1)	bookingfrontend	no	Dobbel-booking som IKKE lagres
Allocations deleted on	bookingfrontend	no	Tildelinger slette på
allocations that can be created (%1)	bookingfrontend	no	Tildelinger som kan lages
amount	bookingfrontend	no	Antall enheter
anonymous password	bookingfrontend	no	Anonymt passord
anonymous user	bookingfrontend	no	Anonym bruker
application	bookingfrontend	no	Søknad
application add	bookingfrontend	no	Legg til søknad
Application basket	bookingfrontend	no	Søknadskurv
Application cart	bookingfrontend	no	Handlekurv
application_documents	bookingfrontend	no	Søknadsdokumenter
application_processed_single	bookingfrontend	no	Søknaden din har blitt behandlet og en bekreftelse har blitt sendt til deg på e-post.
application_registered_confirmation	bookingfrontend	no	Søknaden har blitt sendt inn, og en bekreftelse har blitt sendt til deg på e-post.
application_registered_single	bookingfrontend	no	Søknaden har blitt sendt inn, og en bekreftelse har blitt sendt til deg på e-post.
application_title	bookingfrontend	no	Søknadstittel
applications	bookingfrontend	no	Søknader
applications.description	bookingfrontend	no	Se og administrer dine søknader
applications_for_review_title	bookingfrontend	no	Søknader til saksbehandling
applications_may_contain_paid_services	bookingfrontend	no	Søknader kan inneholde betalte tilleggstjenester
applications_overview	bookingfrontend	no	Her er en oversikt over dine søknader som er klar for innsending og godkjennelse.
applications_processed_multiple	bookingfrontend	no	Søknadene dine har blitt behandlet og bekreftelser har blitt sendt til deg på e-post.
applications_ready_for_submission	bookingfrontend	no	Søknader klar for innsending
applications_registered_multiple	bookingfrontend	no	Søknadene har blitt sendt inn, og bekreftelser har blitt sendt til deg på e-post.
applications_sent_and_will_receive_email	bookingfrontend	no	Søknader er sendt og du vil få svar på e-post
applications_sent_simultaneously	bookingfrontend	no	Søknader sendes samtidig
Apply filter	bookingfrontend	no	Aktiver filter
Apply for time	bookingfrontend	no	Søk om tid
apr	bookingfrontend	no	april
archived	bookingfrontend	no	Arkivert
Article	bookingfrontend	no	Artikkel
articles	bookingfrontend	no	Tileggstjenester
Associated bookings	bookingfrontend	no	Tilhørende tildelinger/arrangementer
attachment	bookingfrontend	no	Vedlegg
audience	bookingfrontend	no	Målgruppe
aug	bookingfrontend	no	august
available	bookingfrontend	no	Ledig
back	bookingfrontend	no	Tilbake
Back to user list	booking	no	Tilbake til brukerlisten
back_to_start	bookingfrontend	no	Tilbake til start
basic_information	bookingfrontend	no	Grunnleggende informasjon
beta_version	bookingfrontend	no	Betaversjon
billing	bookingfrontend	no	Fakturering
billing_information	bookingfrontend	no	Fakturainformasjon
billing_information_contact_person	bookingfrontend	no	Fakturainformasjon til kontaktperson
Book resource	bookingfrontend	no	Søknad
bookable resources	bookingfrontend	no	Bookbare ressurser
booking	bookingfrontend	no	Interntildeling
Booking and allocations deleted on	bookingfrontend	no	Interntildeling og tildeling er slettet på
Booking Cancel information	bookingfrontend	no	Hvis du skal avbestille interntildeling på valgt dato, velg Avbestill-knappen nederst. Skal tiden bli vist som ledig i kalenderen krysser du av for slett tildeling.
Booking Cancel information2	bookingfrontend	no	Skal du avbestille flere kan du velge Ut sesong eller Avbestill til og velg en dato, du kan også velge intervall (f.eks. annen hver uke).
Booking Delete information	bookingfrontend	no	Hvis du skal slette interntildeling på valgt dato, velg Slett-knappen nederst.
Booking Delete information2	bookingfrontend	no	Skal du slette flere kan du velge Ut sesong eller Slett til og velg en dato, du kan også velge intervall (f.eks. annen hver uke).
Booking Delete information3	bookingfrontend	no	Skal tiden bli vist som ledig i kalenderen krysser du av for slett tildeling.
Booking deleted on	bookingfrontend	no	Interntildeling er slettet på
booking district	bookingfrontend	no	Område
booking name	bookingfrontend	no	Navn på interntildeling
booking show	bookingfrontend	no	Interntildeling
booking_calendar	bookingfrontend	no	Bookingkalender
booking_categories	bookingfrontend	no	Booking kategorier
booking_unavailable	bookingfrontend	no	Bestilling ikke tilgjengelig
bookingfrontend host	bookingfrontend	no	Bookingfrontend vert
bookingfrontend settings	bookingfrontend	no	Bookingfrontend innstillinger
bookings	bookingfrontend	no	Interntildelinger
Bookings and allocations deleted on	bookingfrontend	no	Interntildelinger og tildelinger er slettet på
Bookings deleted on	bookingfrontend	no	Interntildelinger er slettet på
Bookings that can be created	bookingfrontend	no	Interntildelinger som kan lages
bookings_are_completed	bookingfrontend	no	Bookingene dine er fullført og bekreftet
both_buttons_submit_applications	bookingfrontend	no	Begge knappene sender inn søknader
boundaries	bookingfrontend	no	Rammetid
building	bookingfrontend	no	Bygg/anlegg
Building information	bookingfrontend	no	Informasjon
building name	bookingfrontend	no	Navn på bygg/anlegg
Building or facility name	bookingfrontend	no	Bygning/anleggsnavn
building schedule	bookingfrontend	no	Kalender
Building users	bookingfrontend	no	Brukere av bygg/anlegg
buildings	bookingfrontend	no	Bygg/anlegg
bygning	bookingfrontend	no	Bygg/anlegg
calendar view	bookingfrontend	no	Dags-/ukesvisning
calendar_resources	bookingfrontend	no	Kalender ressurser
calendar_view	bookingfrontend	no	Kalender
calendar_view_disabled	bookingfrontend	no	Kalendervisning er deaktivert
Can not create a booking in the past	bookingfrontend	no	Du kan ikke opprette en interntildeling i fortiden.
Can not repeat from a date in the past	bookingfrontend	no	Du kan ikke repetere fra en dato i fortiden.
cancel	bookingfrontend	no	Avbryt
Cancel allocation	bookingfrontend	no	Avbestill tildelinger
Cancel allocation also	bookingfrontend	no	Avbestill følgende
Cancel allocations	bookingfrontend	no	Avbestill tildelinger
Cancel booking	bookingfrontend	no	Avbestill
Cancel bookings	bookingfrontend	no	Avbestill bookinger
cancel event	bookingfrontend	no	Avbestill
Cancel information	bookingfrontend	no	Hvis du kun skal avbestille tildeling på valgt dato, velg Avbestill-knappen nederst og tiden blir vist som ledig i kalenderen, og kan tildeles andre klubber/org.
Cancel information2	bookingfrontend	no	Skal du Avbestille flere kan du velge Ut sesong eller Slett til og velg en dato, du kan også velge intervall (f.eks. annen hver uke).
Cancel until	bookingfrontend	no	Avbestill til
Cancelation of allocation from	bookingfrontend	no	Avbestilling av tildeling fra
Cancelation of booking and allocation from	bookingfrontend	no	Avbestilling av interntildeling og tildeling fra
Cancelation of booking from	bookingfrontend	no	Avbestilling fra
Cancelation of bookings and allocations from	bookingfrontend	no	Avbestilling av interntildelinger og tildelinger fra
Cancelation of bookings from	bookingfrontend	no	Avbestilling av interntildelinger fra
cancelled	bookingfrontend	no	Avbestilt
Cannot change end time	bookingfrontend	no	Endring av sluttidspunkt feilet. Sluttdato kan ikke være før startdato
Cannot change start time	bookingfrontend	no	Endring av startidspunkt feilet. Startdato kan ikke være senere enn sluttdato
case officer	bookingfrontend	no	Saksbehandler
case_officer	bookingfrontend	no	Saksbehandler
case_officer_review_multiple	bookingfrontend	no	En saksbehandler vil behandle søknadene dine så snart som mulig.
case_officer_review_single	bookingfrontend	no	En saksbehandler vil behandle søknaden din så snart som mulig.
category	bookingfrontend	no	Kategori
Change organization	common	no	Bytt organisasjon
Change the allocation	bookingfrontend	no	Endre tildeling
Check calendar	bookingfrontend	no	Sjekk kalender
check_spam_filter	bookingfrontend	no	Vi gjør oppmerksom på at e-postsvar blir automatisk generert og derfor noen ganger vil ende i spamfilter/nettsøppel.
choose a date	bookingfrontend	no	Velg dato
Choose another building	bookingfrontend	no	Velg annet anlegg
Choose atleast one object	bookingfrontend	no	Velg minst ett leieobjekt
Choose categories	bookingfrontend	no	Velg kategorier
Choose date	bookingfrontend	no	Velg dato
Choose date-range	bookingfrontend	no	Velg dato
choose file	bookingfrontend	no	Velg dokument
choose rent object	bookingfrontend	no	Velg leieobjekt
choose rent object and rentperiod	bookingfrontend	no	Velg leieobjekt og leieperiode
choose rent period	bookingfrontend	no	Velg leieperiode
Choose resources	bookingfrontend	no	Velg lokaler
choose target audience	bookingfrontend	no	Velg målgruppe for arrangement / aktiviteten
choose_a	bookingfrontend	no	Velg fakturatype
choose_checkout_method	bookingfrontend	no	Velg betalingsmåte
chosen rent object	bookingfrontend	no	Valgte ressurser
chosen rent period	bookingfrontend	no	Valgte leieperioder
city	bookingfrontend	no	Poststed
clear	bookingfrontend	no	Tøm
click to sort ascending	bookingfrontend	no	Klikk for å sortere stigende
click to sort descending	bookingfrontend	no	Klikk for å sortere synkende
clock_short	bookingfrontend	no	Kl
Close	bookingfrontend	no	Lukke
close_dialog	bookingfrontend	no	Lukk dialog
close_message	bookingfrontend	no	Lukk melding
collect users	booking	no	Samle brukere
Collects users from all applications and events	booking	no	Samler brukere fra alle søknader og arrangementer
comment	bookingfrontend	no	Kommentar
comments	bookingfrontend	no	Kommentarer
Complete applications	bookingfrontend	no	Fullfør søknad
complete applications	bookingfrontend	no	Fullfør søknad
complete_applications	bookingfrontend	no	Fullfør søknad
Confirm e-mail address	bookingfrontend	no	Bekreft e-postadressen
confirm_activate_group	bookingfrontend	no	Er du sikker på at du vil aktivere gruppen {{name}}?
confirm_deactivate_group	bookingfrontend	no	Er du sikker på at du vil deaktivere gruppen {{name}}?
confirm_delete_delegate	bookingfrontend	no	Er du sikker på at du vil fjerne {{name}} som delegat? Dette vil oppheve deres tilgang til denne organisasjonen.
confirm_delete_group	bookingfrontend	no	Er du sikker på at du vil slette gruppen {name}?
confirm_email	bookingfrontend	no	Bekreft e-post
confirm_restore_delegate	bookingfrontend	no	Er du sikker på at du vil gjenopprette {{name}} som en aktiv delegat?
confirm_this_document	bookingfrontend	no	Bekreft dette dokumentet
CONFIRMED	bookingfrontend	no	BEKREFTET
contact	bookingfrontend	no	Kontakt
contact 1	bookingfrontend	no	Kontakt 1
contact 2	bookingfrontend	no	Kontakt 2
contact information	bookingfrontend	no	Kontaktinformasjon
Contact information name is to long. max 50 characters	bookingfrontend	no	Navn i kontakt informasjon er for langt. Maksimalt 50 tegn
contact person	bookingfrontend	no	Kontaktperson
contact_and_invoice	bookingfrontend	no	Kontakt og faktura
contact_email	bookingfrontend	no	E-post
contact_name	bookingfrontend	no	Navn
contact_phone	bookingfrontend	no	Telefon
contacts[0][email] contains an invalid email	bookingfrontend	no	Ugyldig epost under ansvarlig gruppeleder 1
contacts[1][email] contains an invalid email	bookingfrontend	no	Ugyldig epost under ansvarlig gruppeleder 2
continue	bookingfrontend	no	Fortsett
cookie domain for sessions	bookingfrontend	no	Cookiedomene for sesjoner
copy_application	bookingfrontend	no	Kopier søknad
cost	bookingfrontend	no	Pris
cost is set	booking	no	Ny pris er angitt
Could not delete allocation due to a booking still use it	bookingfrontend	no	Kunne ikke slette denne tildelingen på grunn av at en interntildeling forsatt bruker den
Could not find application id. Contact case officer with allocation id	bookingfrontend	no	Kunne ikke finne tihørende søknad. For å øke tid må du kontakte saksbehandler med tildeling:
create	bookingfrontend	no	Lagre
Create new booking	bookingfrontend	no	Lag ny interntildeling
created	bookingfrontend	no	Opprettet
currency	bookingfrontend	no	NOK
current activities	bookingfrontend	no	Aktiviteter
custom login url	bookingfrontend	no	Egendefinert logg inn url
custom login url parameter	bookingfrontend	no	Egendefinert logg inn url parametre
customer identifier type is required	bookingfrontend	no	Vennligst oppgi identifikasjon
Customer number	bookingfrontend	no	Referansenummer
customer_identifier_type	bookingfrontend	no	Fakturainformasjon
customer_organization_number is invalid	bookingfrontend	no	Organisasjonsnummer er ugyldig
customer_ssn contains an invalid Norwegian social security number (6 or 11 digits)	bookingfrontend	no	Fødselsdato/fødselsnummer er ikke gyldig. Nummeret må bestå av 6 eller 11 siffer
daily_rate	bookingfrontend	no	Dagspris
dashboard	bookingfrontend	no	Skrivebord
Date	bookingfrontend	no	Dato
Date of birth or SSN	bookingfrontend	no	Fødselsdato eller fødselsnummer
dates	bookingfrontend	no	Fra/Til
day	bookingfrontend	no	Dag
day of the week	bookingfrontend	no	Ukedag
days	bookingfrontend	no	Dager
deactivate_group	bookingfrontend	no	Deaktiver gruppe
dec	bookingfrontend	no	desember
Decrease of from time overlap with existing booking	bookingfrontend	no	Kan ikke endre dato. Starttidspunkt overlapper med eksisterende interntildeling
Decrease of to time overlap with existing booking	bookingfrontend	no	Kan ikke endre dato. Sluttidspunkt overlapper med eksisterende interntildeling
delegate from	bookingfrontend	no	Delegert fra
delegate from.description	bookingfrontend	no	Administrer delegasjoner fra organisasjoner
delete	bookingfrontend	no	Slett
Delete Event	bookingfrontend	no	Slett arrangement
Delete information	bookingfrontend	no	Hvis du kun skal slette tildeling på valgt dato, velg Slett-knappen nederst og tiden blir vist som ledig i kalenderen, og kan tildeles andre klubber/org.
Delete information2	bookingfrontend	no	Skal du slette flere kan du velge Ut sesong eller Slett til og velg en dato, du kan også velge intervall (f.eks. annen hver uke).
delete_group	bookingfrontend	no	Slett gruppe
delete_rentobject	bookingfrontend	no	Slette leieobjekt
delete_rentobject_body	bookingfrontend	no	Er du sikker på du vil slette dette utleieobjektet fra handlekurven?
Deleted on	bookingfrontend	no	Avbestilling i
description	bookingfrontend	no	Beskrivelse
description not available	bookingfrontend	no	Beskrivelse ikke tilgjengelig
deselect_all	bookingfrontend	no	Velg ingen
direct_booking	bookingfrontend	no	Direktebestilling
direct_booking_title	bookingfrontend	no	Tittel direktebestilling
direct_bookings_confirmation_title	bookingfrontend	no	Direktebookinger
district	bookingfrontend	no	Område
Do you really want to collect users	booking	no	Vil du virkelig samle brukere?
do you really want to collect users again	booking	no	Vil du virkelig samle brukere igjen?
Do you want to delete application?	bookingfrontend	no	Er du sikker på at du vil slette søknad fra handlekurv?
document	bookingfrontend	no	Dokument
document name	bookingfrontend	no	Dokumentnavn
documents	bookingfrontend	no	Dokumenter
download to your calendar	bookingfrontend	no	Last ned til din kalender
drawing	bookingfrontend	no	Tegning
E-mail address	bookingfrontend	no	E-postadresse
each	bookingfrontend	no	Stk
edit	bookingfrontend	no	Rediger
edit agegroup group	bookingfrontend	no	Rediger aldersgruppe
edit allocation	bookingfrontend	no	Rediger tildeling
Edit allocation information	bookingfrontend	no	Skal du berre endra tildeling på valt dato, vel Endre-knappen nede for å vise tida som ledig og tiden blir vist som ledig i kalenderen, og kan tildeles andre klubber/org.
Edit allocation information2	bookingfrontend	no	Skal du endra fleire kan du velge 'Ut sesong' eller 'Endre til' og velg en dato, du kan også velge intervall (f.eks. annankvar veke).
edit application	bookingfrontend	no	Rediger søknad
edit Audience group	bookingfrontend	no	Rediger målgruppe
edit booking	bookingfrontend	no	Rediger interntildeling
edit data	bookingfrontend	no	Endre data
edit event	bookingfrontend	no	Rediger arrangement
Edit Events	bookingfrontend	no	Rediger arrangement
Edit Group	bookingfrontend	no	Rediger gruppe
edit organization	bookingfrontend	no	Rediger organisasjon
Edit System Message	bookingfrontend	no	Rediger systemmelding
Edit until	bookingfrontend	no	Endre til
edit_event	bookingfrontend	no	Rediger arrangement
edit_group	bookingfrontend	no	Rediger gruppe
edit_organization	bookingfrontend	no	Rediger organisasjon
editer	bookingfrontend	no	Rediger
empty_cart	bookingfrontend	no	Du har ingenting i handlekurven
end_time	bookingfrontend	no	Slutt tidspunkt
end_time_in_past	bookingfrontend	no	Sluttidspunktet kan ikke være i fortiden
end_time_must_be_after_start_time	bookingfrontend	no	Sluttidspunktet må være etter starttidspunktet
end_time_outside_business_hours	bookingfrontend	no	Sluttidspunktet må være innenfor åpningstider
enter_description_markdown	bookingfrontend	no	Skriv inn beskrivelse i markdown-format
enter_team_organization_name	bookingfrontend	no	Skriv navn på lag/organisasjon
enter_title	bookingfrontend	no	Angi en tittel
enter_your_comment_here	bookingfrontend	no	Skriv inn kommentaren din her
entity %1 has been saved	bookingfrontend	no	Post %1 er lagret
entity %1 has been updated	bookingfrontend	no	Post %1 er oppdatert
equipment	bookingfrontend	no	Utstyr
equipment name	bookingfrontend	no	Navn på utstyr
Equipment text	bookingfrontend	no	I feltet under skriver du inn om du har spesielle behov tilknyttet aktiviteten
estimated number of participants	bookingfrontend	no	Estimert antall deltakere
event	bookingfrontend	no	Arrangement
Event Delete Information	bookingfrontend	no	Fjerning av arrangement er permanent
Event Delete Information2	bookingfrontend	no	Arrangement blir satt inaktivt
event show	bookingfrontend	no	Arrangement
Event was created	booking	no	Arrangementet ble opprettet
Event/activity description	bookingfrontend	no	Kort beskrivelse av arrangementet / aktiviteten
Event/activity homepage	bookingfrontend	no	Hjemmeside for arrangementet / aktiviteten
event_building	bookingfrontend	no	Arrangement / bygning
event_title	bookingfrontend	no	Tittel på arrangementet
event_type	bookingfrontend	no	Arrangementstype
events	bookingfrontend	no	Arrangementer
events_allocations	bookingfrontend	no	Arrangementer/Tildelinger
every	bookingfrontend	no	hver
executiveofficer	bookingfrontend	no	Saksbehandler
expired for edit	bookingfrontend	no	Utløpt
Facilities	bookingfrontend	no	Fasiliteter
facilities	bookingfrontend	no	Fasiliteter
failed_to_add_comment	bookingfrontend	no	Kunne ikke legge til kommentar
feb	bookingfrontend	no	februar
female	bookingfrontend	no	Kvinne
fetching data	bookingfrontend	no	Henter data
Field %1 is required	bookingfrontend	no	Feltet '%1' må fylles ut
Field %1: Invalid format	bookingfrontend	no	Feltet '%1': ugyldig format
fill_from_delegate	bookingfrontend	no	Fyll ut fra delegat
filnavn	bookingfrontend	no	Dokument
filter	bookingfrontend	no	Filter
Find available	bookingfrontend	no	Finn tilgjengelig
Find available resources	bookingfrontend	no	Søk etter leieobjekter
find_event_or_activity	bookingfrontend	no	Finn arrangement eller aktivitet
find_team_or_organization	bookingfrontend	no	Finn lag eller organisasjon
Follow status	bookingfrontend	no	Du kan følge med på status under Min side --> Søknader
footer info	bookingfrontend	no	Footer informasjon
footer privacy link	bookingfrontend	no	Footer: Lenke til personvern
for allocations until	bookingfrontend	no	for tildelinger frem til:
for remaining season	bookingfrontend	no	for gjenværende sesong
For rent	bookingfrontend	no	Til leie
found %1 results	bookingfrontend	no	%1 treff
found none	booking	no	Fant ingen
fr	bookingfrontend	no	fr.
free	bookingfrontend	no	Ledig
from	bookingfrontend	no	Fra
From time	bookingfrontend	no	Fra kl
from_date	bookingfrontend	no	Fra dato
generate allocations	bookingfrontend	no	Lag tildeling
generate allocations from week template	bookingfrontend	no	Lag tildelninger fra ukeplan
get name from external source	bookingfrontend	no	Hent navn fra ekstern kilde (som Gule Sider)
Go back	bookingfrontend	no	Tilbake
Go back to calendar	bookingfrontend	no	Tilbake til kalender
go back to the template week	bookingfrontend	no	Gå tilbake til ukeplan
Go to allocation	bookingfrontend	no	Gå til tildeling
google tracker id	bookingfrontend	no	Goggle sporer id
group	bookingfrontend	no	Gruppe/Lag
Group shortname	bookingfrontend	no	Kortnavn
group_contacts	bookingfrontend	no	Gruppekontakter
group_id	bookingfrontend	no	Gruppe/Lag
group_name	bookingfrontend	no	Gruppenavn
group_shortname	bookingfrontend	no	Kort navn
Happening in Bergen	bookingfrontend	no	Dette skjer i Bergen kommune
history	bookingfrontend	no	Historikk
history and comments (%1)	bookingfrontend	no	Historikk (%1)
hms document	bookingfrontend	no	HMS dokument
home_page	bookingfrontend	no	Til forsiden
homepage	bookingfrontend	no	Hjemmeside
hour	bookingfrontend	no	Time
hourly_rate	bookingfrontend	no	Timepris
hours	bookingfrontend	no	Timer
how many?	bookingfrontend	no	Hvor mange?
I am feeling lucky	bookingfrontend	no	Jeg prøver lykken
id	bookingfrontend	no	ID
if same as framework leave empty	bookingfrontend	no	la stå tomt dersom det er det samme som for rammeverket
In order to send the invoice we need information about either customer organization number or norwegian social security number	bookingfrontend	no	For å kunne sende en eventuell faktura trenger vi opplysninger om organisasjonsnr. eller fødselsnr. Organisasjonsnr. finner du her: www.brreg.no
inactivate	bookingfrontend	no	Inaktivert
inactive	bookingfrontend	no	Inaktiv
Information about the event	bookingfrontend	no	Informasjon om arrangementet
Information about the event (edit)	bookingfrontend	no	Informasjon om arrangementet
Internal Customer	bookingfrontend	no	Intern kunde
Interval	bookingfrontend	no	intervall
invalid date	common	no	Ugyldig dato
Invalid from date	bookingfrontend	no	Ugyldig fradato
invoice	bookingfrontend	no	Faktura
invoice information	bookingfrontend	no	Fakturainformasjon
Invoice Instruction	bookingfrontend	no	Topptekst til faktura
invoice.description	bookingfrontend	no	Se dine fakturaer
invoice_created_for_direct_bookings	bookingfrontend	no	Faktura opprettes for direktebookinger
invoice_will_come_if_approved	bookingfrontend	no	Faktura vil bli sendt hvis søknaden godkjennes
invoiced	bookingfrontend	no	Fakturert
invoiced_only_if_approved	bookingfrontend	no	Disse faktureres kun hvis søknaden godkjennes
It is currently not possible to rent anything here	bookingfrontend	no	NB! Det er for tiden ikke mulig å leie noe her
jan	bookingfrontend	no	januar
jul	bookingfrontend	no	juli
jun	bookingfrontend	no	juni
kg	bookingfrontend	no	Kg
last login	bookingfrontend	no	Siste innlogging
last modified	bookingfrontend	no	Sist endret
last password change	bookingfrontend	no	Siste passordendring
Layout	bookingfrontend	no	Frontend design
leased	bookingfrontend	no	Opptatt
Lengt of name is to long, max %1 characters long	bookingfrontend	no	Navn er for langt, maksimalt %1 tegn
Lengt of shortname is to long, max 11 characters long	bookingfrontend	no	Kortnavn er for langt, maksimalt 11 tegn
Link to website	bookingfrontend	no	Link til hjemmeside
list_view	bookingfrontend	no	Liste
Loading...	bookingfrontend	no	Laster inn….
loading_cart	bookingfrontend	no	Laster handlekurv
loading_resource_info	bookingfrontend	no	Laster ressurs info
loading_user	bookingfrontend	no	Laster bruker
loading_user_info	bookingfrontend	no	Laster brukerinfo
location	bookingfrontend	no	Lokale
locations	bookingfrontend	no	Lokaler
log off	bookingfrontend	no	Logg ut
log on	bookingfrontend	no	Innlogging for lag/ organisasjoner
login	common	no	Logg inn
login apikey	bookingfrontend	no	Login apikey
login header key	bookingfrontend	no	Innloggingsoverskrift:
login header regular expression	bookingfrontend	no	Innloggingsoverskrift vanlig uttrykk
login role id	bookingfrontend	no	Login Rolle-ID
login soap client encoding	bookingfrontend	no	Login soap klient tegnsett
login soap client location	bookingfrontend	no	Login soap klient location
login soap client login	bookingfrontend	no	Login soap klient login
login soap client password	bookingfrontend	no	Login soap klient passord
login soap client proxy host	bookingfrontend	no	Login soap klient proxyserver
login soap client proxy port	bookingfrontend	no	Login soap klient proxyport
login soap client uri	bookingfrontend	no	Login soap klient uri
login soap client wsdl	bookingfrontend	no	Login soap klient wsdl
login webservicehost	bookingfrontend	no	Login webservicehost
logout	common	no	Logg ut
m	bookingfrontend	no	Meter
m2	bookingfrontend	no	Kvadratmeter
male	bookingfrontend	no	Mann
manual	bookingfrontend	no	Manual
manual	common	no	Brukerveiledning
mar	bookingfrontend	no	mars
markdown	bookingfrontend	no	Markdown
markdown_help_professional	bookingfrontend	no	Bruk verktøylinjen over for å formatere teksten, eller skriv i markdown-syntaks. Klikk forhåndsvisning for å se resultatet.
Mass update	bookingfrontend	no	Masseoppdatering
max_participants	bookingfrontend	no	Maks {{count}} deltakere
may	bookingfrontend	no	mai
Message	bookingfrontend	no	Beskjed
metadata settings	bookingfrontend	no	Metadata innstillinger
meter	bookingfrontend	no	Meter
Minimum 8 digits	bookingfrontend	no	Minimum 8 tall
minute	bookingfrontend	no	Minutt
minute_rate	bookingfrontend	no	Minuttpris
Missing rights	bookingfrontend	no	Mangler rettigheter
mo	bookingfrontend	no	man
modified	bookingfrontend	no	Endret
month	bookingfrontend	no	Måned
more	bookingfrontend	no	flere
more info	bookingfrontend	no	Mer informasjon
more_filters	bookingfrontend	no	Flere filter
multiple_time_slots	bookingfrontend	no	Flere tidspunkt
my page	bookingfrontend	no	Min side
name	bookingfrontend	no	Navn
Name for event/activity	bookingfrontend	no	Navn på arrangementet / aktiviteten
Needed for the return from the external logout	bookingfrontend	no	Nødvendig for retur fra ekstern logg ut
new	bookingfrontend	no	Ny
new activity	bookingfrontend	no	Ny aktivitet
new age group	bookingfrontend	no	Ny aldersgruppe
new allocation	bookingfrontend	no	Ny tildeling
new application	bookingfrontend	no	Ny søknad
new audience group	bookingfrontend	no	Ny målgruppe
new booking	bookingfrontend	no	Ny interntildeling
new booking application	bookingfrontend	no	Ny søknad
new building	bookingfrontend	no	Nytt bygg/anlegg
new building permission	bookingfrontend	no	Nye rettigheter bygg/anlegg
new contact	bookingfrontend	no	Ny kontakt
new document	bookingfrontend	no	Nye dokumenter
new equipment	bookingfrontend	no	Nytt utstyr
new event	bookingfrontend	no	Ny arrangement
new group	bookingfrontend	no	Ny gruppe
New message	bookingfrontend	no	Ny melding
new organization	bookingfrontend	no	Opprett ny organisasjon/bedrift
new resource	bookingfrontend	no	Ny ressurs
new root permission	bookingfrontend	no	Nye systemrettigheter
new season	bookingfrontend	no	Ny sesong
new season permission	bookingfrontend	no	Nye rettigheter sesong
New system message	bookingfrontend	no	Ny systemmelding
new_group	bookingfrontend	no	Ny gruppe
Next step	bookingfrontend	no	Gå videre
No available options	bookingfrontend	no	Ingen tilgjengelige valg
no Data.	bookingfrontend	no	Ingen treff
no description yet	bookingfrontend	no	Beskrivelse mangler
no parents	bookingfrontend	no	Ingen overordnet
no records found.	bookingfrontend	no	Ingen funnet!
No rent object chosen	bookingfrontend	no	Ingen leieobjekter er valgt
No valid identification returned from login	common	no	Ingen gyldig identifikasjon returnert fra innlogging.
no_delegates	bookingfrontend	no	Ingen delegater funnet
no_documents_to_accept	bookingfrontend	no	Det er ingen dokumenter å godkjenne for denne søknaden.
no_groups	bookingfrontend	no	Ingen grupper funnet
no_history_available	bookingfrontend	no	Ingen historikk tilgjengelig
no_overlap	bookingfrontend	no	{{res}} tillater ikke overlappende bookinger.
no_permission_edit_organization	bookingfrontend	no	Du har ikke tillatelse til å redigere denne organisasjonen.
no_resources_found	bookingfrontend	no	Ingen ressurser funnet for den valgte datoen
nov	bookingfrontend	no	november
number of participants	bookingfrontend	no	Antall deltakere
number of participants is required	bookingfrontend	no	Vennligst registrer antall deltakere
Object No.	bookingfrontend	no	objektnummer
oct	bookingfrontend	no	oktober
of	bookingfrontend	no	av
officer	bookingfrontend	no	Saksbehandler
Official organization	bookingfrontend	no	Registrert i Brønnøysund
old	bookingfrontend	no	Gammel
optional	booking	no	(Valgfritt)
orders_articles	bookingfrontend	no	Bestillinger/Artikler
organization	bookingfrontend	no	Organisasjon/bedrift
organization index	bookingfrontend	no	Organisasjonsoversikt
organization number	bookingfrontend	no	Organisasjonnummer
Organization shortname	bookingfrontend	no	Kortnavn
organization type	bookingfrontend	no	Organisasjonstype
organization_calendar	bookingfrontend	no	Organisasjonskalender
organization_not_found	bookingfrontend	no	Organisasjon ikke funnet
organizations	bookingfrontend	no	Organisasjoner
organizer	bookingfrontend	no	Arrangør
organizer/responsible seeker	bookingfrontend	no	Navn på arrangør eller ansvarlig søker
organizer_required	bookingfrontend	no	Arrangørnavn er påkrevd
other	bookingfrontend	no	Annet
Out season	bookingfrontend	no	Ut denne sesongen
outside_opening_hours	bookingfrontend	no	Utenfor åpningstider
Overlaps other organizations allocation	bookingfrontend	no	Overlapper med en annen organisasjons tildeling
Overlaps with existing allocation	bookingfrontend	no	Overlapper med eksisterende tildeling
Overlaps with existing booking	bookingfrontend	no	Overlapper med eksisterende interntildeling
Overlaps with existing event	bookingfrontend	no	Overlapper med eksisterende arrangement
ownership	bookingfrontend	no	Eierskap
parent activity	bookingfrontend	no	Overordnet kategori
parent id	bookingfrontend	no	Overordnet id
part of town	common	no	Navn på område
Part of town (2018)	bookingfrontend	no	Bydel
participants	bookingfrontend	no	Deltakere
pay_later_with_invoice	bookingfrontend	no	Betal senere med faktura
pay_now_or_later	bookingfrontend	no	Betal nå eller med faktura
pay_now_with_vipps	bookingfrontend	no	Betal nå med Vipps
payment_completed_and_confirmed	bookingfrontend	no	Betaling er fullført og bekreftet
payment_if_approved	bookingfrontend	no	Betales hvis søknad godkjennes
Pending	bookingfrontend	no	Under behandling
permissions	bookingfrontend	no	Rettigheter
personal	bookingfrontend	no	Personlig
personal group	bookingfrontend	no	Ikke registrert i Brønnøysund
phone	bookingfrontend	no	Telefon
Phone is already registered	bookingfrontend	no	Telefonnummeret er allerede registrert
picture	bookingfrontend	no	Bilde
Pictures	bookingfrontend	no	Bilder
Place	bookingfrontend	no	Sted
planning	bookingfrontend	no	Planlegging
Please check your Spam Filter if you are missing mail.	bookingfrontend	no	Vi gjør oppmerksom på at e-postsvar blir automatisk generert og derfor noen ganger vil ende i spamfilter/nettsøppel.
please choose at least 1 resource	common	no	Vennligst velg minst en ressurs
please choose at least 1 target audience	bookingfrontend	no	Vennligst oppgi målgruppe
please enter a building name	bookingfrontend	no	Angi et bygningsnavn
please enter a contact email	bookingfrontend	no	Vennligst skriv inn epostadresse
please enter a contact name	bookingfrontend	no	Vennligst registrer navn på kontaktperson
please enter a descripction	bookingfrontend	no	Vennligst angi en beskrivelse
Please enter correct numbers for the event	bookingfrontend	no	Vennlist oppgi korrekt deltakertall
Please fill all fields	bookingfrontend	no	Vennligst fyll ut alle obligatoriske felt!
please select an activity	bookingfrontend	no	Velg en aktivitet
Please update the data and click the Next-button.	bookingfrontend	no	Vennligst oppdater dataene og klikk på Neste-knappen.
please wait	bookingfrontend	no	Vent litt...
please_accept_terms	bookingfrontend	no	Vennligst godta vilkårene
please_correct_errors_before_proceeding	bookingfrontend	no	Vennligst rett feilene nedenfor før du går videre til neste trinn
please_enter_event_name	bookingfrontend	no	Vennligst skriv inn navnet på arrangementet/aktiviteten
please_enter_organizer	bookingfrontend	no	Vennligst skriv inn arrangør/ansvarlig søker
please_enter_participants	bookingfrontend	no	Vennligst skriv inn estimert antall deltakere
please_fill_all_date_and_time_fields	bookingfrontend	no	Vennligst fyll ut alle dato- og tidsfelt
please_select_at_least_one_date_and_time	bookingfrontend	no	Vennligst velg minst én dato og tidspunkt
please_select_at_least_one_resource	bookingfrontend	no	Vennligst velg minst én ressurs
please_select_target_audience	bookingfrontend	no	Vennligst velg en målgruppe
postal city	bookingfrontend	no	Poststed
prev	bookingfrontend	no	Forrige
preview	bookingfrontend	no	Forhåndsvisning
Previous step	bookingfrontend	no	Gå tilbake
price	bookingfrontend	no	Pris
price list	bookingfrontend	no	Prisliste
price_unit	bookingfrontend	no	Pris pr enhet
primary admin	bookingfrontend	no	Kontaktperson 1
primary contact	bookingfrontend	no	Kontaktperson 1
Print as PDF	bookingfrontend	no	Skriv ut som PDF
Privacy	bookingfrontend	no	Personvern
Privacy statement	bookingfrontend	no	Personvern
Private event	bookingfrontend	no	Privat arrangement
private_event	bookingfrontend	no	Privatperson
private_person	bookingfrontend	no	Privatperson
Project No.	bookingfrontend	no	Prosjektnummer
Public schedule	bookingfrontend	no	Publikumsbading
published	bookingfrontend	no	Publisert
quantity limit (%1) exceeded for %2: maximum %3 times within a period of %4 days	bookingfrontend	no	Antallsbegrensning (%1) overskredet for %2: maks %3 ganger innenfor en periode på %4 dager
Recurring allocation cancelation	bookingfrontend	no	Avbestill i intervall
Recurring allocation edit	bookingfrontend	no	Endre i intervall
Recurring booking	bookingfrontend	no	Gjenta interntildeling
Redirect is computed if url ends with	bookingfrontend	no	Omdirigering blir kalkulert hvis url slutter med
registration	bookingfrontend	no	Registrering
regulation	bookingfrontend	no	Reglement
reject application	bookingfrontend	no	Avslå søknad
rejected	bookingfrontend	no	Avvist
remote authentication	bookingfrontend	no	Ekstern autentisering
remove date	bookingfrontend	no	Fjern dato
remove_application	bookingfrontend	no	Fjern søknad
rent	bookingfrontend	no	Leie
rent object	bookingfrontend	no	Leieobjekt
rent period	bookingfrontend	no	Leieperiode
rent_premises_facilities_equipment	bookingfrontend	no	Lei lokale, anlegg eller utstyr
rental_resources	bookingfrontend	no	Utleieressurser
Repeat until	bookingfrontend	no	Gjenta til
Report numbers	bookingfrontend	no	Rapporter deltakertall
Request for changed time	bookingfrontend	no	Forespørsel om å endre tid er registrert
Request for equipment	bookingfrontend	no	Ønske om nødvendig utstyr på tildeling:
Request for equipment has been sent	bookingfrontend	no	Ønske om nødvendig utstyr er sendt til saksbehandler
Request to increase time on existing booking	bookingfrontend	no	Ønske om å øke tildelt tid på tildeling:
reserved	bookingfrontend	no	Reservert
reset	bookingfrontend	no	Nullstill
Reset filter	bookingfrontend	no	Nullstill søk
Reset filters	bookingfrontend	no	Nullstill filter
resource	bookingfrontend	no	Ressurs
resource name	bookingfrontend	no	Navn på ressurs
resource schedule	bookingfrontend	no	Ressurskalender
resource type	bookingfrontend	no	Type
resource_already_being_booked	bookingfrontend	no	Ressursen er allerede i ferd med å bli booket av en annen bruker
resource_already_booked	bookingfrontend	no	Dette tidspunktet er ikke tilgjengelig. Ressursen er allerede reservert for denne tiden.
resource_overlap_detected	bookingfrontend	no	Ressurs-overlapping oppdaget. Vennligst velg annen tid eller ressurser.
resources	bookingfrontend	no	Ressurser
Resources type	bookingfrontend	no	Lokaler
responsible applicant	bookingfrontend	no	Ansvarlig søker
Responsible Code	bookingfrontend	no	Ansvarssted
responsible_city	bookingfrontend	no	Poststed
responsible_street	bookingfrontend	no	Gateadresse
responsible_zip_code	bookingfrontend	no	Postnummer
role	bookingfrontend	no	Rolle
root permissions	bookingfrontend	no	Systemrettigheter
Sa	bookingfrontend	no	lør
saved data	bookingfrontend	no	Lagrede data
schedule	bookingfrontend	no	Ukeplan
Search available resources	bookingfrontend	no	Søk etter tilgjengelige lokaler
Search building, resource, organization	bookingfrontend	no	Søk anlegg, lokale, organisasjon
search events	bookingfrontend	no	Søk arrangementer
Search results	bookingfrontend	no	Søkeresultat
search_activities	bookingfrontend	no	Søk aktiviteter
search_clear_filters	bookingfrontend	no	Nullstill filtre
search_facilities	bookingfrontend	no	Søk fasiliteter
search_for_like_minded_people	bookingfrontend	no	Er du på jakt etter noen som er interessert i det samme som deg? Søk på navn til lag eller organisasjon, eller filtrer på aktivitet eller område
search_no_events_match	bookingfrontend	no	Ingen arrangementer matcher søket ditt
search_no_organizations_match	bookingfrontend	no	Ingen organisasjoner matcher søket ditt
search_no_resources_match	bookingfrontend	no	Ingen ressurser matcher søket ditt
search_organizations	bookingfrontend	no	Søk organisasjoner
search_use_filters_to_search	bookingfrontend	no	Bruk filtre for å finne ressurser
season	bookingfrontend	no	Sesong
season name	bookingfrontend	no	Navn på sesong
seasons	bookingfrontend	no	Sesonger
secondary admin	bookingfrontend	no	Kontaktperson 2
See	bookingfrontend	no	Se
see_less_filters	bookingfrontend	no	Se mindre filtre
see_more_filters	bookingfrontend	no	Se flere filtre
select a building first	bookingfrontend	no	Velg først bygg/anlegg
select a grooup	bookingfrontend	no	Velg en gruppe
Select a group	bookingfrontend	no	Velg Gruppe/Lag
select category...	bookingfrontend	no	Velg en kategori
select date	bookingfrontend	no	Velg dato
select method	bookingfrontend	no	Velg metode
select role...	bookingfrontend	no	Velg rolle
select_all	bookingfrontend	no	Velg alle
select_delegate	bookingfrontend	no	Velg delegat...
select_main_application_note	bookingfrontend	no	Velg hvilken søknad som skal være hovedsøknaden. Dette hjelper saksbehandleren å få bedre oversikt når søknadene skal behandles.
select_organization	bookingfrontend	no	Velg eller søk etter organisasjon
selected	bookingfrontend	no	Valgt
selected_time_must_be_in_future	bookingfrontend	no	Det valgte tidspunktet må være i fremtiden
Send	bookingfrontend	no	Send
Send message	bookingfrontend	no	Send melding
Send message to case officer for building	bookingfrontend	no	Melding til saksbehandler for anlegget
sep	bookingfrontend	no	september
Service	bookingfrontend	no	Tjeneste
settings	bookingfrontend	no	Innstillinger
Short description. For public events, activities and training under the direction of organizations and clubs, this information will be displayed on the internet	bookingfrontend	no	Gi en kort beskrivelse av arrangementet. For åpne arrangement, aktiviteter og trening i regi av organisasjoner og klubber vises denne informasjonen på internett
short_name	bookingfrontend	no	Kort navn
Show more results	bookingfrontend	no	Last inn flere resultater
show only active	bookingfrontend	no	Skjul
show_in_portal	bookingfrontend	no	Vis i portal
show_inactive	bookingfrontend	no	Vis inaktive
show_less	bookingfrontend	no	Vis mindre
show_more	bookingfrontend	no	Vis mer
show_only_available	bookingfrontend	no	Vis kun tilgjengelige
show_organizations	bookingfrontend	no	Vis organisasjoner
showing items	bookingfrontend	no	Viser
showing items {startRecord} - {endRecord} of {totalRecords}	bookingfrontend	no	Viser {startRecord} - {endRecord} av {totalRecords}
site title	bookingfrontend	no	Tittel på siden
social security number	bookingfrontend	no	Fødselsnummer (11 siffer)
something_went_wrong	bookingfrontend	no	Noe gikk galt!
square meter	bookingfrontend	no	Kvadratmeter
Ssn	bookingfrontend	no	Fødselsnummer (11 siffer)
SSN not registred	common	no	Du er ikke registrert i Frivillighetsregisteret eller organisasjonen mangler organisasjonsnummer i AktivKommune
start_time	bookingfrontend	no	Start tidspunkt
start_time_in_past	bookingfrontend	no	Starttidspunktet kan ikke være i fortiden
start_time_must_be_before_end_time	bookingfrontend	no	Starttiden må være tidligere enn sluttiden
start_time_outside_business_hours	bookingfrontend	no	Starttidspunktet må være innenfor åpningstider
status	bookingfrontend	no	Status
street	bookingfrontend	no	Gate
su	bookingfrontend	no	søn
submit	bookingfrontend	no	Lagre
submit_application	bookingfrontend	no	Send inn søknad
Successfully changed end time	bookingfrontend	no	Endring av sluttidspunkt er vellykket. Nytt sluttidspunkt for tildeling er:
Successfully changed start time	bookingfrontend	no	Endring av startidspunkt er vellykket. Nytt startidspunkt for tildeling er:
successfully created (%1) allocations:	bookingfrontend	no	(%1) tildelinger lagret
summary	bookingfrontend	no	Oppsummering
surname	bookingfrontend	no	Etternavn
system feedback	bookingfrontend	no	System tilbakemelding
System message	bookingfrontend	no	Systemmelding
System messages	bookingfrontend	no	Systemmeldinger
target audience	bookingfrontend	no	Målgruppe
target_audience	bookingfrontend	no	Målgruppe
team leader 1	bookingfrontend	no	Ansvarlig gruppeleder 1
team leader 2	bookingfrontend	no	Ansvarlig gruppeleder 2
team leaders	bookingfrontend	no	Ansvarlige gruppeledere
telephone	bookingfrontend	no	Telefon
terms and conditions	bookingfrontend	no	Juridiske betingelser
test organization	bookingfrontend	no	Test organisasjon
th	bookingfrontend	no	tor
Thank you	bookingfrontend	no	Takk
The booking uses resources not in the containing allocation	bookingfrontend	no	Interntildelingen bruker ressurser som ikke finnes i gitt tildeling
The data was successfully updated	bookingfrontend	no	Dataene ble oppdatert uten feil
The e-mail addresses you entered do not match	bookingfrontend	no	E-postadressene er ikke like
The user has accepted the document under point 8.	bookingfrontend	no	Brukeren har akseptert dokumentene under punkt 8.
The user has accepted the following documents	bookingfrontend	no	Brukeren har akseptert følgende dokument:
this application is not within a valid season	bookingfrontend	no	Denne søknaden er utenfor gyldig åpningstid
This booking is not connected to a season	bookingfrontend	no	Denne interntildelingen er ikke koblet mot en sesong
This booking is outside the organization's allocated time	bookingfrontend	no	Denne interntildelingen ligger utenfor organisasjonens tildelte tid
Tilsynsvakt email	bookingfrontend	no	Epost til tilsynsvakt
Tilsynsvakt name	bookingfrontend	no	Navn på tilsynsvakt
Tilsynsvakt telephone	bookingfrontend	no	Telefonnummer til tilsynsvakt
Time is set wrong	bookingfrontend	no	Et av klokkeslettene er feil
timeslot_resources	bookingfrontend	no	Tidsslot ressurser
timeslot_resources_description	bookingfrontend	no	Velg enkelt en tid
timestamp	bookingfrontend	no	Tidspunkt
title	bookingfrontend	no	Tittel
to	bookingfrontend	no	Til
To application site	bookingfrontend	no	Til bestilling
To borrow premises you must verify that you have read terms and conditions	bookingfrontend	no	For å kunne låne lokaler må du først bekrefte at du har lest de juridiske betingelser
To cancel allocation use this link	bookingfrontend	no	For å slette tildelingen: bruk lenken
To cancel booking use this link	bookingfrontend	no	For å slette interntildelingen: bruk lenken
To time	bookingfrontend	no	Til kl
to_date	bookingfrontend	no	Til dato
total	bookingfrontend	no	Total
total_incl_vat	bookingfrontend	no	Total inkl. mva
Town part	bookingfrontend	no	Område/bydel
try_again	bookingfrontend	no	Prøv igjen
tu	bookingfrontend	no	tir
type	bookingfrontend	no	Type
Unable to fill report	bookingfrontend	no	Greide ikke å fylle ut rapport
unit	bookingfrontend	no	Enhet
unit cost	bookingfrontend	no	Enhetspris
Unit No.	bookingfrontend	no	fagavdelingsnummer
Unit Prefix	bookingfrontend	no	fagavdelingskode (for buntnummer)
Upcomming Events	bookingfrontend	no	Kommende arrangement
Update	bookingfrontend	no	Oppdater
update results	bookingfrontend	no	Oppdater resultater
Upload Attachment	bookingfrontend	no	Last opp vedlegg som kan gi nyttig informasjon om søknaden
upload document	bookingfrontend	no	Last opp dokument
url to external logout	bookingfrontend	no	Url for ekstern logg ut
use cookies to pass sessionid	bookingfrontend	no	Bruk cookie til å håndtere sesjoner
use_filters_to_find_rental_objects	bookingfrontend	no	Bruk filtrene til å finne de leieobjekter som du ønsker å leie
use_filters_to_find_todays_events	bookingfrontend	no	Bruk filtrene til å finne ut hva som skjer i dag, eller til helgen
Used buildings	bookingfrontend	no	Bygg/anlegg som brukes
Used buildings (2018)	bookingfrontend	no	Anlegg som brukes
User	bookingfrontend	no	Bruker
user	bookingfrontend	no	Bruker
User has changed field for equipment	bookingfrontend	no	Endring av felt for nødvendig utstyr:
User has made a request to alter time on existing booking	bookingfrontend	no	Ønsker å endre tiden for booking. Ny tid:
User has made a request to cancel event	bookingfrontend	no	Kunde har avbestilt arrangement.
uustatus	bookingfrontend	no	Tilgjengeleghetserklæring
validate	bookingfrontend	no	Kontrollér
version	bookingfrontend	no	Versjon
version_choice	bookingfrontend	no	Versjon valg
View all events	bookingfrontend	no	Se alle arrangement
view allocation	bookingfrontend	no	Vis tildeling
view booking	bookingfrontend	no	Vis interntildeling
view event	bookingfrontend	no	Vis arrangement
view_all_images	bookingfrontend	no	Vis alle bilder
view_my_applications	bookingfrontend	no	Vis mine søknader
vipps_amount	bookingfrontend	no	Beløp
vipps_applications_approved	bookingfrontend	no	Søknadene dine er godkjent
vipps_back_to_checkout	bookingfrontend	no	Tilbake til kassen
vipps_check_again	bookingfrontend	no	Sjekk igjen
vipps_checking_payment	bookingfrontend	no	Sjekker betalingsstatus
vipps_immediate_payment	bookingfrontend	no	Hele beløpet for direktebookinger betales nå
vipps_init_failed	bookingfrontend	no	Kunne ikke starte Vipps-betaling
vipps_no_payment_id	bookingfrontend	no	Ingen betalings-ID oppgitt
vipps_not_configured	bookingfrontend	no	Vipps-betaling er ikke riktig konfigurert
vipps_payment_cancelled	bookingfrontend	no	Betaling avbrutt
vipps_payment_completed	bookingfrontend	no	Bookingen din er fullført via Vipps-betaling
vipps_payment_confirmed	bookingfrontend	no	Din Vipps-betaling er bekreftet og søknadene dine er godkjent.
vipps_payment_error	bookingfrontend	no	Betalingsfeil
vipps_payment_id	bookingfrontend	no	Betalings-ID
vipps_payment_pending	bookingfrontend	no	Betaling pågår
vipps_payment_successful	bookingfrontend	no	Betaling vellykket
vipps_processing_payment	bookingfrontend	no	Behandler betalingen din...
vipps_redirecting_shortly	bookingfrontend	no	Omdirigerer deg snart...
vipps_try_again	bookingfrontend	no	Prøv igjen
visual	bookingfrontend	no	Visuell
we	bookingfrontend	no	ons
week	bookingfrontend	no	uke
week template	bookingfrontend	no	Ukeplan
what	bookingfrontend	no	Hva
what_is_aktiv_kommune	bookingfrontend	no	Hva er Aktiv kommune?
when	bookingfrontend	no	Når
When clicking the Next-button you will be presented to a list of bookings that will be updated.	bookingfrontend	no	Etter at du har klikket på Neste-knappen vil du få oversikt over hvilke bookinger som kommer til å bli oppdatert.
when?	bookingfrontend	no	Når?
where	bookingfrontend	no	Hvor
where?	bookingfrontend	no	Hvor?
which_version_do_you_want	bookingfrontend	no	Hvilken versjon ønsker du?
who	bookingfrontend	no	Hvem
who?	bookingfrontend	no	Hvem?
why	bookingfrontend	no	Hvorfor
why?	bookingfrontend	no	Hvorfor?
You are now about to update all bookings from this date and to the end of the season.	bookingfrontend	no	Du er nå i ferd med å oppdatere alle bookinger fra dagens dato og ut sesongen.
You can't cancel event that has started, for help contacts site admin	bookingfrontend	no	Du kan ikke slette arrangement som er over
You can't change resources to the event, for that contact administrator	bookingfrontend	no	Du kan ikke forandre på ressurser, ta i så fall kontakt med systemadministrator
You can't extend the event, for that contact administrator	bookingfrontend	no	Du kan ikke øke lengden på arrangementet, for det må du kontakte administrator
You cant edit a booking that is older than 2 weeks	bookingfrontend	no	Du kan ikke redigere en booking som er eldre en 2 uker.
you must accept to follow all terms and conditions of lease first	common	no	Du må bekrefte at du har lest juridiske betingelser
You must accept to follow all terms and conditions of lease first.	bookingfrontend	no	Du må akseptere alle juridiske betingelser først
Your application has now been processed and a confirmation email has been sent to you.	bookingfrontend	no	Søknaden er godkjent, og en bekreftelse har blitt sendt til deg på e-post.
Your application has now been registered and a confirmation email has been sent to you.	bookingfrontend	no	Søknaden har blitt sendt inn, og en bekreftelse har blitt sendt til deg på e-post.
Your applications have now been processed and confirmation emails have been sent to you.	bookingfrontend	no	Søknadene er godkjent, og en bekreftelse har blitt sendt til deg på e-post.
your_applications	bookingfrontend	no	Dine søknader
zip code	bookingfrontend	no	Postnummer
make_recurring	bookingfrontend	no	Gjør denne til en gjentakende booking
login_required_for_recurring	bookingfrontend	no	Innlogging kreves for gjentakende bookinger
repeat_until	bookingfrontend	no	Gjenta til
repeat_every_weeks	bookingfrontend	no	Gjenta hver (uker)
allow_outseason	bookingfrontend	no	Tillat bookinger utover sesongslutt
recurring_not_vipps_eligible	bookingfrontend	no	Gjentakende bookinger er ikke tilgjengelige for ekstern betaling
recurring_applications	bookingfrontend	no	Gjentakende søknader
recurring_applications_note	bookingfrontend	no	Disse søknadene vil bli behandlet individuelt og krever godkjenning
every_week	bookingfrontend	no	Hver uke
every_2_weeks	bookingfrontend	no	Hver 2. uke
every_3_weeks	bookingfrontend	no	Hver 3. uke
every_4_weeks	bookingfrontend	no	Hver 4. uke
repeat_until_options	bookingfrontend	no	Gjenta til-valg
repeat_until_end_of_season	bookingfrontend	no	Gjenta til sesongsslutt
repeat_until_date	bookingfrontend	no	Gjenta til dato
current_season_ends	bookingfrontend	no	Nåværende sesong slutter
application_registered_single	bookingfrontend	no	Søknaden har blitt sendt inn, og en bekreftelse har blitt sendt til deg på e-post.
application_processed_single	bookingfrontend	no	Søknaden din har blitt behandlet og en bekreftelse har blitt sendt til deg på e-post.
applications_registered_multiple	bookingfrontend	no	Søknadene har blitt sendt inn, og bekreftelser har blitt sendt til deg på e-post.
applications_processed_multiple	bookingfrontend	no	Søknadene dine har blitt behandlet og bekreftelser har blitt sendt til deg på e-post.
case_officer_review_single	bookingfrontend	no	En saksbehandler vil behandle søknaden din så snart som mulig.
case_officer_review_multiple	bookingfrontend	no	En saksbehandler vil behandle søknadene dine så snart som mulig.
vipps_payment_confirmed	bookingfrontend	no	Din Vipps-betaling er bekreftet og søknadene dine er godkjent.
choose_checkout_method	bookingfrontend	no	Velg betalingsmåte
both_buttons_submit_applications	bookingfrontend	no	Begge knappene sender inn søknader
pay_now_with_vipps	bookingfrontend	no	Betal nå med Vipps
pay_later_with_invoice	bookingfrontend	no	Betal senere med faktura
vipps_immediate_payment	bookingfrontend	no	Hele beløpet for direktebookinger betales nå
applications_sent_simultaneously	bookingfrontend	no	Søknader sendes samtidig
invoice_created_for_direct_bookings	bookingfrontend	no	Faktura opprettes for direktebookinger
applications_may_contain_paid_services	bookingfrontend	no	Søknader kan inneholde betalte tilleggstjenester
invoiced_only_if_approved	bookingfrontend	no	Disse faktureres kun hvis søknaden godkjennes
after_submission_title	bookingfrontend	no	Etter innsending
direct_bookings_confirmation_title	bookingfrontend	no	Direktebookinger
payment_completed_and_confirmed	bookingfrontend	no	Betaling er fullført og bekreftet
bookings_are_completed	bookingfrontend	no	Bookingene dine er fullført og bekreftet
applications_for_review_title	bookingfrontend	no	Søknader til saksbehandling
applications_sent_and_will_receive_email	bookingfrontend	no	Søknader er sendt og du vil få svar på e-post
invoice_will_come_if_approved	bookingfrontend	no	Faktura vil bli sendt hvis søknaden godkjennes
payment_if_approved	bookingfrontend	no	Betales hvis søknad godkjennes
pay_now_or_later	bookingfrontend	no	Betal nå eller med faktura
application_title	bookingfrontend	no	Søknadstittel
direct_booking_title	bookingfrontend	no	Tittel direktebestilling
direct_booking	bookingfrontend	no	Direktebestilling
total_incl_vat	bookingfrontend	no	Total inkl. mva
timestamp	bookingfrontend	no	Tidspunkt
no_groups	bookingfrontend	no	Ingen grupper funnet
no_delegates	bookingfrontend	no	Ingen delegater funnet
edit_organization	bookingfrontend	no	Rediger organisasjon
markdown	bookingfrontend	no	Markdown
visual	bookingfrontend	no	Visuell
enter_description_markdown	bookingfrontend	no	Skriv inn beskrivelse i markdown-format
markdown_help_professional	bookingfrontend	no	Bruk verktøylinjen over for å formatere teksten, eller skriv i markdown-syntaks. Klikk forhåndsvisning for å se resultatet.
basic_information	bookingfrontend	no	Grunnleggende informasjon
short_name	bookingfrontend	no	Kort navn
organization_not_found	bookingfrontend	no	Organisasjon ikke funnet
access_denied	bookingfrontend	no	Tilgang nektet
no_permission_edit_organization	bookingfrontend	no	Du har ikke tillatelse til å redigere denne organisasjonen.
confirm_restore_delegate	bookingfrontend	no	Er du sikker på at du vil gjenopprette {{name}} som en aktiv delegat?
confirm_delete_delegate	bookingfrontend	no	Er du sikker på at du vil fjerne {{name}} som delegat? Dette vil oppheve deres tilgang til denne organisasjonen.
group_name	bookingfrontend	no	Gruppenavn
group_shortname	bookingfrontend	no	Kort navn
new_group	bookingfrontend	no	Ny gruppe
edit_group	bookingfrontend	no	Rediger gruppe
delete_group	bookingfrontend	no	Slett gruppe
confirm_delete_group	bookingfrontend	no	Er du sikker på at du vil slette gruppen {name}?
group_contacts	bookingfrontend	no	Gruppekontakter
add_contact	bookingfrontend	no	Legg til kontakt
show_in_portal	bookingfrontend	no	Vis i portal
deactivate_group	bookingfrontend	no	Deaktiver gruppe
activate_group	bookingfrontend	no	Aktiver gruppe
confirm_deactivate_group	bookingfrontend	no	Er du sikker på at du vil deaktivere gruppen {{name}}?
confirm_activate_group	bookingfrontend	no	Er du sikker på at du vil aktivere gruppen {{name}}?
fill_from_delegate	bookingfrontend	no	Fyll ut fra delegat
select_delegate	bookingfrontend	no	Velg delegat...
show_inactive	bookingfrontend	no	Vis inaktive
organizer_required	bookingfrontend	no	Arrangørnavn er påkrevd
emails_dont_match	bookingfrontend	no	E-postadressene stemmer ikke overens
documents_confirmation_required	bookingfrontend	no	Du må bekrefte at du har lest alle forskriftsdokumenter
field_wild_required	bookingfrontend	no	{{field}} er påkrevd
field_wild_invalid	bookingfrontend	no	{{field}} har ugyldig format
create_user_account	bookingfrontend	no	Opprett brukerkonto
<<<<<<< HEAD
recurring_login_link_text	bookingfrontend	no	For å lage en gjentakende booking, vennligst <linkTag>Logg inn</linkTag>. Dette krever at du er delegat for en organisasjon.
no_organizations_for_recurring	bookingfrontend	no	Du har ingen organisasjoner tilgjengelig for gjentakende bookinger.
you_must_confirm_all_documents	bookingfrontend	no	Du må bekrefte at du har lest alle forskriftsdokumenter
new_repeating	bookingfrontend	no	Ny repeterende
edit_delegate	bookingfrontend	no	Rediger delegat
every_n_weeks	bookingfrontend	no	Hver {{n}} uke
until_date	bookingfrontend	no	til {{date}}
until_end_of_season	bookingfrontend	no	til slutten av sesongen
indefinitely	bookingfrontend	no	på ubestemt tid
=======
you_must_confirm_all_documents	bookingfrontend	no	Du må bekrefte at du har lest alle forskriftsdokumenter

validation_name_required	bookingfrontend	no	Navn er påkrevd
validation_phone_required	bookingfrontend	no	Telefonnummer er påkrevd
validation_phone_format	bookingfrontend	no	Ugyldig telefonnummer. For norske nummer, bruk format: +47 XXXXXXXX eller 9XXXXXXX eller 4XXXXXXX
validation_email_required	bookingfrontend	no	E-postadresse er påkrevd
validation_email_format	bookingfrontend	no	Ugyldig e-postadresse
validation_zipcode_min_length	bookingfrontend	no	Postnummer må være minst 4 tegn
validation_homepage_format	bookingfrontend	no	Ugyldig URL-format
>>>>>>> 797b0d4b
<|MERGE_RESOLUTION|>--- conflicted
+++ resolved
@@ -906,7 +906,6 @@
 field_wild_required	bookingfrontend	no	{{field}} er påkrevd
 field_wild_invalid	bookingfrontend	no	{{field}} har ugyldig format
 create_user_account	bookingfrontend	no	Opprett brukerkonto
-<<<<<<< HEAD
 recurring_login_link_text	bookingfrontend	no	For å lage en gjentakende booking, vennligst <linkTag>Logg inn</linkTag>. Dette krever at du er delegat for en organisasjon.
 no_organizations_for_recurring	bookingfrontend	no	Du har ingen organisasjoner tilgjengelig for gjentakende bookinger.
 you_must_confirm_all_documents	bookingfrontend	no	Du må bekrefte at du har lest alle forskriftsdokumenter
@@ -916,8 +915,6 @@
 until_date	bookingfrontend	no	til {{date}}
 until_end_of_season	bookingfrontend	no	til slutten av sesongen
 indefinitely	bookingfrontend	no	på ubestemt tid
-=======
-you_must_confirm_all_documents	bookingfrontend	no	Du må bekrefte at du har lest alle forskriftsdokumenter
 
 validation_name_required	bookingfrontend	no	Navn er påkrevd
 validation_phone_required	bookingfrontend	no	Telefonnummer er påkrevd
@@ -925,5 +922,4 @@
 validation_email_required	bookingfrontend	no	E-postadresse er påkrevd
 validation_email_format	bookingfrontend	no	Ugyldig e-postadresse
 validation_zipcode_min_length	bookingfrontend	no	Postnummer må være minst 4 tegn
-validation_homepage_format	bookingfrontend	no	Ugyldig URL-format
->>>>>>> 797b0d4b
+validation_homepage_format	bookingfrontend	no	Ugyldig URL-format