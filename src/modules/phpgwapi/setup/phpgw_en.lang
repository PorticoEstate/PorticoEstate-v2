%1: login blocked for user '%2', ip %3	common	en	%1: login blocked for user '%2', IP %3
about	common	en	About
access	common	en	Access
access not permitted	common	en	Access not permitted
account has been created	common	en	Account has been created
account has been deleted	common	en	Account has been deleted
account has been updated	common	en	Account has been updated
acl	common	en	ACL
action	common	en	Action
active	common	en	Active
add	common	en	Add
add %1 category for	common	en	Add %1 category for
add category	common	en	Add category
add sub	common	en	Add sub
address book	common	en	Address book
address information	common	en	Address information
addressbook	common	en	Addressbook
admin	common	en	Admin
administration	common	en	Administration
afghanistan	common	en	AFGHANISTAN
albania	common	en	ALBANIA
algeria	common	en	ALGERIA
all	common	en	All
american samoa	common	en	AMERICAN SAMOA
andorra	common	en	ANDORRA
angola	common	en	ANGOLA
anguilla	common	en	ANGUILLA
antarctica	common	en	ANTARCTICA
antigua and barbuda	common	en	ANTIGUA AND BARBUDA
applications	common	en	applications
apply	common	en	Apply
april	common	en	April
are you sure you want to delete this entry ?	common	en	Are you sure you want to delete this entry ?
argentina	common	en	ARGENTINA
armenia	common	en	ARMENIA
aruba	common	en	ARUBA
august	common	en	August
australia	common	en	AUSTRALIA
austria	common	en	AUSTRIA
author	common	en	Author
autosave default category	common	en	Autosave Default Category
azerbaijan	common	en	AZERBAIJAN
back	common	en	Back
back_to_organization	common	en	Back to organization
back_to_start	common	en	Back to start
bad login or password	common	en	Bad login or password
bahamas	common	en	BAHAMAS
bahrain	common	en	BAHRAIN
bangladesh	common	en	BANGLADESH
barbados	common	en	BARBADOS
belarus	common	en	BELARUS
belgium	common	en	BELGIUM
belize	common	en	BELIZE
benin	common	en	BENIN
bermuda	common	en	BERMUDA
bhutan	common	en	BHUTAN
blocked, too many attempts	common	en	Blocked, too many attempts
bolivia	common	en	BOLIVIA
bosnia and herzegovina	common	en	BOSNIA AND HERZEGOVINA
botswana	common	en	BOTSWANA
bouvet island	common	en	BOUVET ISLAND
brazil	common	en	BRAZIL
british indian ocean territory	common	en	BRITISH INDIAN OCEAN TERRITORY
browser not supported	common	en	The browser seems to not support HTML5
brunei darussalam	common	en	BRUNEI DARUSSALAM
bulgaria	common	en	BULGARIA
burkina faso	common	en	BURKINA FASO
burundi	common	en	BURUNDI
calendar	common	en	Calendar
cambodia	common	en	CAMBODIA
cameroon	common	en	CAMEROON
canada	common	en	CANADA
cancel	common	en	Cancel
cape verde	common	en	CAPE VERDE
categories	common	en	Categories
categories for	common	en	categories for
category	common	en	Category
category %1 has been added !	common	en	Category %1 has been added !
category %1 has been updated !	common	en	Category %1 has been updated !
cayman islands	common	en	CAYMAN ISLANDS
central african republic	common	en	CENTRAL AFRICAN REPUBLIC
chad	common	en	CHAD
change	common	en	Change
charset	common	en	utf-8
chile	common	en	CHILE
china	common	en	CHINA
choose language	common	en	Choose language
choose the category	common	en	Choose the category
choose the parent category	common	en	Choose the parent category
christmas island	common	en	CHRISTMAS ISLAND
city	common	en	City
clear	common	en	Clear
clear form	common	en	Clear Form
close	common	en	Close
close_dialog	common	en	Close dialog
cocos (keeling) islands	common	en	COCOS (KEELING) ISLANDS
colombia	common	en	COLOMBIA
comoros	common	en	COMOROS
confirm_close	common	en	Are you sure you want to close? Unsaved changes will be lost.
congo	common	en	CONGO
congo, the democratic republic of the	common	en	CONGO, THE DEMOCRATIC REPUBLIC OF THE
cook islands	common	en	COOK ISLANDS
copy	common	en	Copy
costa rica	common	en	COSTA RICA
cote d ivoire	common	en	COTE D IVOIRE
create	common	en	Create
created by	common	en	Created By
croatia	common	en	CROATIA
cuba	common	en	CUBA
currency	common	en	Currency
current	common	en	Current
current users	common	en	Current users
cyprus	common	en	CYPRUS
czech republic	common	en	CZECH REPUBLIC
date	common	en	Date
date due	common	en	Date Due
december	common	en	December
default category	common	en	Default Category
delete	common	en	Delete
denmark	common	en	DENMARK
description	common	en	Description
detail	common	en	Detail
details	common	en	Details
disabled	common	en	Disabled
display monday first	common	en	Display Monday first
display sunday first	common	en	Display Sunday first
djibouti	common	en	DJIBOUTI
do you also want to delete all subcategories ?	common	en	Do you also want to delete all subcategories ?
domain	common	en	Domain
domain name for mail-address, eg. %1	common	en	domain name for mail-address, eg. %1
domestic	common	en	Domestic
dominica	common	en	DOMINICA
dominican republic	common	en	DOMINICAN REPUBLIC
done	common	en	Done
drag to move	common	en	Drag to move
e-mail	common	en	E-Mail
east timor	common	en	EAST TIMOR
ecuador	common	en	ECUADOR
edit	common	en	Edit
edit %1 category for	common	en	Edit %1 category for
edit categories	common	en	Edit Categories
edit category	common	en	Edit category
egypt	common	en	EGYPT
el salvador	common	en	EL SALVADOR
email	common	en	E-Mail
email-address of the user, eg. %1	common	en	email-address of the user, eg. %1
enabled	common	en	Enabled
end	common	en	End
end date	common	en	End date
end time	common	en	End time
enter_fullscreen	common	en	Enter fullscreen
entry has been deleted sucessfully	common	en	Entry has been deleted sucessfully
entry updated sucessfully	common	en	Entry updated sucessfully
equatorial guinea	common	en	EQUATORIAL GUINEA
eritrea	common	en	ERITREA
error	common	en	Error
error creating %1 %2 directory	common	en	Error creating %1 %2 directory
error deleting %1 %2 directory	common	en	Error deleting %1 %2 directory
error renaming %1 %2 directory	common	en	Error renaming %1 %2 directory
error_occurred	common	en	An error occurred
error_report_system	common	en	Error Report (regarding the system)
estonia	common	en	ESTONIA
ethiopia	common	en	ETHIOPIA
exit_fullscreen	common	en	Exit fullscreen
falkland islands (malvinas)	common	en	FALKLAND ISLANDS (MALVINAS)
faroe islands	common	en	FAROE ISLANDS
fax number	common	en	fax number
february	common	en	February
fields	common	en	Fields
fiji	common	en	FIJI
files	common	en	Files
filter	common	en	Filter
filtered from _MAX_ total entries	common	en	filtered from _MAX_ total entries
finland	common	en	FINLAND
first name	common	en	First name
first name of the user, eg. %1	common	en	first name of the user, eg. %1
first page	common	en	First page
firstname	common	en	Firstname
fixme!	common	en	FIXME!
force selectbox	common	en	Force SelectBox
forgotten password	login	en	Forgotten Password or Username
france	common	en	FRANCE
french guiana	common	en	FRENCH GUIANA
french polynesia	common	en	FRENCH POLYNESIA
french southern territories	common	en	FRENCH SOUTHERN TERRITORIES
friday	common	en	Friday
ftp	common	en	FTP
fullname	common	en	Fullname
gabon	common	en	GABON
gambia	common	en	GAMBIA
general menu	common	en	General Menu
georgia	common	en	GEORGIA
germany	common	en	GERMANY
ghana	common	en	GHANA
gibraltar	common	en	GIBRALTAR
global	common	en	Global
global public	common	en	Global Public
go today	common	en	Go Today
grant access	common	en	Grant access
greece	common	en	GREECE
greenland	common	en	GREENLAND
grenada	common	en	GRENADA
group	common	en	Group
group access	common	en	Group Access
group has been added	common	en	Group has been added
group has been deleted	common	en	Group has been deleted
group has been updated	common	en	Group has been updated
group name	common	en	group name
group public	common	en	Group Public
groups	common	en	Groups
groups with permission for %1	common	en	Groups with permission for %1
groups without permission for %1	common	en	Groups without permission for %1
guadeloupe	common	en	GUADELOUPE
guam	common	en	GUAM
guatemala	common	en	GUATEMALA
guinea	common	en	GUINEA
guinea-bissau	common	en	GUINEA-BISSAU
guyana	common	en	GUYANA
haiti	common	en	HAITI
heard island and mcdonald islands	common	en	HEARD ISLAND AND MCDONALD ISLANDS
help	common	en	Help
high	common	en	High
highest	common	en	Highest
holy see (vatican city state)	common	en	HOLY SEE (VATICAN CITY STATE)
home	common	en	Home
homepage	common	en	Homepage
honduras	common	en	HONDURAS
hong kong	common	en	HONG KONG
hungary	common	en	HUNGARY
iceland	common	en	ICELAND
india	common	en	INDIA
indonesia	common	en	INDONESIA
international	common	en	International
invalid ip address	common	en	Invalid IP address
invalid password	common	en	Invalid password
iran, islamic republic of	common	en	IRAN, ISLAMIC REPUBLIC OF
iraq	common	en	IRAQ
ireland	common	en	IRELAND
israel	common	en	ISRAEL
it has been more than %1 days since you changed your password	common	en	It has been more than %1 days since you changed your password
it is recommended that you run setup to upgrade your tables to the current version	common	en	It is recommended that you run setup to upgrade your tables to the current version.
italy	common	en	ITALY
jamaica	common	en	JAMAICA
january	common	en	January
japan	common	en	JAPAN
jordan	common	en	JORDAN
july	common	en	July
june	common	en	June
kazakstan	common	en	KAZAKSTAN
kenya	common	en	KENYA
keywords	common	en	Keywords
kiribati	common	en	KIRIBATI
korea, democratic peoples republic of	common	en	KOREA, DEMOCRATIC PEOPLES REPUBLIC OF
korea, republic of	common	en	KOREA, REPUBLIC OF
kuwait	common	en	KUWAIT
kyrgyzstan	common	en	KYRGYZSTAN
language	common	en	Language
lao peoples democratic republic	common	en	LAO PEOPLES DEMOCRATIC REPUBLIC
last name	common	en	Last name
last name of the user, eg. %1	common	en	last name of the user, eg. %1
last page	common	en	Last page
lastname	common	en	Lastname
latvia	common	en	LATVIA
lebanon	common	en	LEBANON
lesotho	common	en	LESOTHO
liberia	common	en	LIBERIA
libyan arab jamahiriya	common	en	LIBYAN ARAB JAMAHIRIYA
license	about	en	License
liechtenstein	common	en	LIECHTENSTEIN
list	common	en	List
lithuania	common	en	LITHUANIA
loading	common	en	Loading
Loading...	common	en	Loading...
local	common	en	Local
login	common	en	Login
loginid	common	en	LoginID
logout	common	en	Logout
low	common	en	Low
lowest	common	en	Lowest
luxembourg	common	en	LUXEMBOURG
macau	common	en	MACAU
macedonia, the former yugoslav republic of	common	en	MACEDONIA, THE FORMER YUGOSLAV REPUBLIC OF
madagascar	common	en	MADAGASCAR
mail domain, eg. %1	common	en	mail domain, eg. %1
main category	common	en	Main category
main screen	common	en	Main screen
maintainer	about	en	Maintainer
malawi	common	en	MALAWI
malaysia	common	en	MALAYSIA
maldives	common	en	MALDIVES
mali	common	en	MALI
malta	common	en	MALTA
manual	common	en	Manual
march	common	en	March
marshall islands	common	en	MARSHALL ISLANDS
martinique	common	en	MARTINIQUE
mauritania	common	en	MAURITANIA
mauritius	common	en	MAURITIUS
may	common	en	May
mayotte	common	en	MAYOTTE
medium	common	en	Medium
menu	common	en	Menu
message	common	en	Message
mexico	common	en	MEXICO
micronesia, federated states of	common	en	MICRONESIA, FEDERATED STATES OF
moldova, republic of	common	en	MOLDOVA, REPUBLIC OF
monaco	common	en	MONACO
monday	common	en	Monday
mongolia	common	en	MONGOLIA
montserrat	common	en	MONTSERRAT
morocco	common	en	MOROCCO
mozambique	common	en	MOZAMBIQUE
myanmar	common	en	MYANMAR
name	common	en	Name
name of the user, eg. %1	common	en	name of the user, eg. %1
namibia	common	en	NAMIBIA
nauru	common	en	NAURU
nepal	common	en	NEPAL
netherlands	common	en	NETHERLANDS
netherlands antilles	common	en	NETHERLANDS ANTILLES
never	common	en	Never
new	common	en	New
new caledonia	common	en	NEW CALEDONIA
new entry added sucessfully	common	en	New entry added sucessfully
new main category	common	en	New main category
new user	login	en	New User
new value	common	en	New Value
new zealand	common	en	NEW ZEALAND
next	common	en	Next
next month (hold for menu)	common	en	Next month (hold for menu)
next page	common	en	Next page
next year (hold for menu)	common	en	Next year (hold for menu)
nicaragua	common	en	NICARAGUA
niger	common	en	NIGER
nigeria	common	en	NIGERIA
niue	common	en	NIUE
no	common	en	No
no access	common	en	No Access
No data available in table	common	en	No data available in table
no entries found, try again ...	common	en	no entries found, try again ...
no history for this record	common	en	No history for this record
No matching records found	common	en	No matching records found
no subject	common	en	No Subject
no themes found	common	en	No themes found
none	common	en	None
norfolk island	common	en	NORFOLK ISLAND
normal	common	en	Normal
northern mariana islands	common	en	NORTHERN MARIANA ISLANDS
norway	common	en	NORWAY
not assigned	common	en	not assigned
note	common	en	Note
notes	common	en	Notes
notify window	common	en	Notify Window
november	common	en	November
october	common	en	October
ok	common	en	OK
old value	common	en	Old Value
oman	common	en	OMAN
on *nix systems please type: %1	common	en	On *nix systems please type: %1
only private	common	en	only private
only yours	common	en	only yours
open notify window	common	en	Open notify window
open popup window	common	en	Open popup window
original	common	en	Original
other	common	en	Other
overview	common	en	Overview
owner	common	en	Owner
pakistan	common	en	PAKISTAN
palau	common	en	PALAU
palestinian territory, occupied	common	en	PALESTINIAN TERRITORY, OCCUPIED
panama	common	en	PANAMA
papua new guinea	common	en	PAPUA NEW GUINEA
paraguay	common	en	PARAGUAY
parcel	common	en	Parcel
parent category	common	en	Parent Category
password	common	en	Password
password could not be changed	common	en	Password could not be changed
password has been updated	common	en	Password has been updated
path to user and group files has to be outside of the webservers document-root!!!	common	en	Path to user and group files HAS TO BE OUTSIDE of the webservers document-root!!!
pattern for search in addressbook	common	en	Pattern for Search in Addressbook
pattern for search in calendar	common	en	Pattern for Search in Calendar
pattern for search in projects	common	en	Pattern for Search in Projects
permissions to the files/users directory	common	en	permissions to the files/users directory
personal	common	en	Personal
personal information	common	en	Personal information
peru	common	en	PERU
philippines	common	en	PHILIPPINES
phone	common	en	Phone
phone number	common	en	phone number
phone_helper	common	en	Norwegian numbers: +47 XXXXXXXX or 9XXXXXXX or 4XXXXXXX
phpgw-created account	common	en	phpgw-created account
phpgw-created group	common	en	phpgw-created group
pitcairn	common	en	PITCAIRN
please %1 by hand	common	en	Please %1 by hand
please enter a name	common	en	Please enter a name !
please run setup to become current	common	en	Please run setup to become current
please select	common	en	Please Select
please set your global preferences	common	en	Please set your global preferences !
please set your preferences for this application	common	en	Please set your preferences for this application !
please wait...	common	en	Please Wait...
poland	common	en	POLAND
portugal	common	en	PORTUGAL
postal	common	en	Postal
powered by phpgroupware version %1	common	en	Powered by <a href="http://www.phpgroupware.org">phpGroupWare</a> version %1
preferences	common	en	Preferences
prev. month (hold for menu)	common	en	Prev. month (hold for menu)
prev. year (hold for menu)	common	en	Prev. year (hold for menu)
previous page	common	en	Previous page
print	common	en	Print
priority	common	en	Priority
private	common	en	Private
Processing...	common	en	Processing...
project	common	en	Project
public	common	en	public
puerto rico	common	en	PUERTO RICO
qatar	common	en	QATAR
read	common	en	Read
read this list of methods.	common	en	Read this list of methods.
register_globals = %1	common	en	register_globals = %1
register_globals_off	common	en	This application has been tested to work with register_globals = off in your php.ini.  This application should work with most PHP 5.2.0+ servers.  If you experience any problems, please report them on our bug tracker at <a href="https://github.com/PorticoEstate/PorticoEstate/issues" target="_blank">savannah.gnu.org</a>.
register_globals_on	common	en	This application has not been tested to work with register_globals = off in your php.ini.  This application requires register_globals = on to be set in your php.ini.  For more information regarding the potential problem of using register_globals = on, see <a href="http://www.php.net/manual/en/security.registerglobals.php" target="_blank">php.net</a>.  If you experience any problems, please report them on our bug tracker at <a href="https://github.com/PorticoEstate/PorticoEstate/issues" target="_blank">savannah.gnu.org</a>.
reject	common	en	Reject
rename	common	en	Rename
restore	common	en	Restore
returns a full list of accounts on the system.  warning: this is return can be quite large	common	en	Returns a full list of accounts on the system.  Warning: This is return can be quite large
returns an array of todo items	common	en	Returns an array of todo items
returns struct of users application access	common	en	Returns struct of users application access
reunion	common	en	REUNION
romania	common	en	ROMANIA
russian federation	common	en	RUSSIAN FEDERATION
rwanda	common	en	RWANDA
saint helena	common	en	SAINT HELENA
saint kitts and nevis	common	en	SAINT KITTS AND NEVIS
saint lucia	common	en	SAINT LUCIA
saint pierre and miquelon	common	en	SAINT PIERRE AND MIQUELON
saint vincent and the grenadines	common	en	SAINT VINCENT AND THE GRENADINES
samoa	common	en	SAMOA
san marino	common	en	SAN MARINO
sao tome and principe	common	en	SAO TOME AND PRINCIPE
saturday	common	en	Saturday
saudi arabia	common	en	SAUDI ARABIA
save	common	en	Save
save changes	common	en	Save changes
saving	common	en	Saving...
search	common	en	Search
section	common	en	Section
select	common	en	Select
select category	common	en	Select Category
select date	common	en	Select date
select group	common	en	Select group
select one	common	en	Select one
select user	common	en	Select user
send	common	en	Send
senegal	common	en	SENEGAL
september	common	en	September
server %1 has been added	common	en	Server %1 has been added
server name	common	en	Server Name
session has been killed	common	en	Session has been killed
setup	common	en	Setup
seychelles	common	en	SEYCHELLES
Show _MENU_ entries	common	en	Show _MENU_ entries
show all	common	en	show all
showing %1	common	en	showing %1
showing %1 - %2 of %3	common	en	showing %1 - %2 of %3
Showing 0 to 0 of 0 entries	common	en	Showing 0 to 0 of 0 entries
Showing _START_ to _END_ of _TOTAL_ entries	common	en	Showing _START_ to _END_ of _TOTAL_ entries
sierra leone	common	en	SIERRA LEONE
singapore	common	en	SINGAPORE
slovakia	common	en	SLOVAKIA
slovenia	common	en	SLOVENIA
solomon islands	common	en	SOLOMON ISLANDS
somalia	common	en	SOMALIA
sorry, your login has expired	login	en	Sorry, your login has expired
south africa	common	en	SOUTH AFRICA
south georgia and the south sandwich islands	common	en	SOUTH GEORGIA AND THE SOUTH SANDWICH ISLANDS
spain	common	en	SPAIN
sri lanka	common	en	SRI LANKA
start	common	en	Start
start date	common	en	Start date
start time	common	en	Start time
status	common	en	Status
street	common	en	Street
subject	common	en	Subject
submit	common	en	Submit
substitutions and their meanings:	common	en	Substitutions and their meanings:
sudan	common	en	SUDAN
sunday	common	en	Sunday
suriname	common	en	SURINAME
svalbard and jan mayen	common	en	SVALBARD AND JAN MAYEN
swaziland	common	en	SWAZILAND
sweden	common	en	SWEDEN
switzerland	common	en	SWITZERLAND
syrian arab republic	common	en	SYRIAN ARAB REPUBLIC
taiwan, province of china	common	en	TAIWAN, PROVINCE OF CHINA
tajikistan	common	en	TAJIKISTAN
tanzania, united republic of	common	en	TANZANIA, UNITED REPUBLIC OF
thailand	common	en	THAILAND
the api is current	common	en	The API is current
the api requires an upgrade	common	en	The API requires an upgrade
the following applications require upgrades	common	en	The following applications require upgrades
the mail server returned	common	en	The mail server returned
this application is current	common	en	This application is current
this application requires an upgrade	common	en	This application requires an upgrade
this name has been used already	common	en	This name has been used already !
thursday	common	en	Thursday
time	common	en	Time
time zone	common	en	Timezone
time zone offset	common	en	Time zone offset
title	common	en	Title
to correct this error for the future you will need to properly set the	common	en	To correct this error for the future you will need to properly set the
to go back to the msg list, click <a href= %1 >here</a>	common	en	To go back to the msg list, click <a href=%1>here</a>
today	common	en	Today
todays date, eg. %1	common	en	todays date, eg. %1
toggle first day of week	common	en	Toggle first day of week
togo	common	en	TOGO
tokelau	common	en	TOKELAU
tonga	common	en	TONGA
too many unsuccessful attempts to login: %1 for the user '%2', %3 for the ip %4	common	en	Too many unsuccessful attempts to login: %1 for the user '%2', %3 for the IP %4
total	common	en	Total
trinidad and tobago	common	en	TRINIDAD AND TOBAGO
try_again	common	en	Try again
tuesday	common	en	Tuesday
tunisia	common	en	TUNISIA
turkey	common	en	TURKEY
turkmenistan	common	en	TURKMENISTAN
turks and caicos islands	common	en	TURKS AND CAICOS ISLANDS
tuvalu	common	en	TUVALU
uganda	common	en	UGANDA
ukraine	common	en	UKRAINE
united arab emirates	common	en	UNITED ARAB EMIRATES
united kingdom	common	en	UNITED KINGDOM
united states	common	en	UNITED STATES
united states minor outlying islands	common	en	UNITED STATES MINOR OUTLYING ISLANDS
unknown	common	en	Unknown
update	common	en	Update
url	common	en	URL
uruguay	common	en	URUGUAY
use a valid username and password to gain access to %1	login	en	Use a valid username and password to gain access to %1
use button to search for	common	en	use Button to search for
use button to search for address	common	en	use Button to search for Address
use button to search for calendarevent	common	en	use Button to search for Calendarevent
use button to search for project	common	en	use Button to search for Project
user	common	en	User
user accounts	common	en	user accounts
user data	common	en	User Data
user data.description	common	en	View and edit your user information
user groups	common	en	user groups
username	common	en	Username
users	common	en	users
users choice	common	en	Users Choice
uzbekistan	common	en	UZBEKISTAN
vanuatu	common	en	VANUATU
venezuela	common	en	VENEZUELA
version	common	en	Version
viet nam	common	en	VIET NAM
view	common	en	View
virgin islands, british	common	en	VIRGIN ISLANDS, BRITISH
virgin islands, u.s.	common	en	VIRGIN ISLANDS, U.S.
wallis and futuna	common	en	WALLIS AND FUTUNA
website	common	en	Website
wednesday	common	en	Wednesday
welcome	common	en	Welcome
western sahara	common	en	WESTERN SAHARA
which groups	common	en	Which groups
which language do you want?	common	en	Which language do you want?
wk	common	en	wk
written by:	common	en	Written by:
year	common	en	Year
yemen	common	en	YEMEN
yes	common	en	Yes
you are required to change your password during your first login	common	en	You are required to change your password during your first login
you are running a newer version of phpgroupware than your database is setup for	common	en	You are running a newer version of phpGroupWare than your database is setup for.
you have been successfully logged out	login	en	You have been successfully logged out
you have not entered a title	common	en	You have not entered a title
you have not entered a valid date	common	en	You have not entered a valid date
you have not entered a valid time of day	common	en	You have not entered a valid time of day
you have not entered participants	common	en	You have not entered participants
you have selected an invalid date	common	en	You have selected an invalid date !
you have selected an invalid main category	common	en	You have selected an invalid main category !
you have successfully logged out	common	en	You have successfully logged out
your message could <b>not</b> be sent!<br />	common	en	Your message could <b>not</b> be sent!<br />
your message has been sent	common	en	Your message has been sent
your search returned %1 matchs	common	en	your search returned %1 matches
your search returned 1 match	common	en	your search returned 1 match
your session could not be verified.	login	en	Your session could not be verified.
your settings have been updated	common	en	Your settings have been Updated
yugoslavia	common	en	YUGOSLAVIA
zambia	common	en	ZAMBIA
zimbabwe	common	en	ZIMBABWE
<<<<<<< HEAD
zip_code	common	en	ZIP Code
=======
zip_code	common	en	ZIP Code
website	common	en	Website
back_to_start	common	en	Back to start
back_to_organization	common	en	Back to organization
restore	common	en	Restore
create_account	common	en	Create Account
creating	common	en	Creating...
loading_external_data	common	en	Loading external data...
invalid_phone_format_norwegian	common	en	Invalid phone number format. For Norwegian numbers, use format: +47 XXXXXXXX or 9XXXXXXX or 4XXXXXXX
invalid_email_address	common	en	Invalid email address
zip_code_min_length	common	en	Zip code must be at least 4 characters
invalid_url_format	common	en	Invalid URL format
phone_number_required	common	en	Phone number is required
email_required	common	en	Email is required
>>>>>>> 3e58fb52
<|MERGE_RESOLUTION|>--- conflicted
+++ resolved
@@ -587,9 +587,6 @@
 yugoslavia	common	en	YUGOSLAVIA
 zambia	common	en	ZAMBIA
 zimbabwe	common	en	ZIMBABWE
-<<<<<<< HEAD
-zip_code	common	en	ZIP Code
-=======
 zip_code	common	en	ZIP Code
 website	common	en	Website
 back_to_start	common	en	Back to start
@@ -603,5 +600,4 @@
 zip_code_min_length	common	en	Zip code must be at least 4 characters
 invalid_url_format	common	en	Invalid URL format
 phone_number_required	common	en	Phone number is required
-email_required	common	en	Email is required
->>>>>>> 3e58fb52
+email_required	common	en	Email is required