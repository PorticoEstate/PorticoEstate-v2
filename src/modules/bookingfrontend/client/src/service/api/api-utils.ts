--- conflicted
+++ resolved
@@ -1,12 +1,7 @@
 import {DateTime} from "luxon";
 import {phpGWLink} from "@/service/util";
-<<<<<<< HEAD
-import {IBookingUser, IServerSettings} from "@/service/types/api.types";
+import {IBookingUser, IServerSettings, IMultiDomain} from "@/service/types/api.types";
 import {IApplication, GetCommentsResponse, AddCommentRequest, AddCommentResponse, UpdateStatusRequest, UpdateStatusResponse} from "@/service/types/api/application.types";
-=======
-import {IBookingUser, IServerSettings, IMultiDomain} from "@/service/types/api.types";
-import {IApplication} from "@/service/types/api/application.types";
->>>>>>> d334db43
 import {getQueryClient} from "@/service/query-client";
 import {ICompletedReservation} from "@/service/types/api/invoices.types";
 import {IEvent, IFreeTimeSlot, IShortEvent} from "@/service/pecalendar.types";
@@ -255,19 +250,19 @@
  * @returns Comments and statistics
  */
 export async function fetchApplicationComments(
-    id: number, 
-    types?: string, 
+    id: number,
+    types?: string,
     secret?: string
 ): Promise<GetCommentsResponse> {
     const params: Record<string, any> = {};
-    
+
     if (types) {
         params.types = types;
     }
     if (secret) {
         params.secret = secret;
     }
-    
+
     if (typeof window === 'undefined') {
         const cookies = require("next/headers").cookies()
         const sessionCookie = cookies.get('bookingfrontendsession')?.value;
@@ -275,15 +270,15 @@
             params.bookingfrontendsession = sessionCookie;
         }
     }
-    
+
     const url = phpGWLink(['bookingfrontend', 'applications', id.toString(), 'comments'], params);
-    
+
     const response = await fetch(url, FetchAuthOptions());
-    
+
     if (!response.ok) {
         throw new Error(`Failed to fetch comments for application ${id}`);
     }
-    
+
     return response.json();
 }
 
@@ -295,16 +290,16 @@
  * @returns The created comment
  */
 export async function addApplicationComment(
-    id: number, 
-    commentData: AddCommentRequest, 
+    id: number,
+    commentData: AddCommentRequest,
     secret?: string
 ): Promise<AddCommentResponse> {
     const params: Record<string, any> = {};
-    
+
     if (secret) {
         params.secret = secret;
     }
-    
+
     if (typeof window === 'undefined') {
         const cookies = require("next/headers").cookies()
         const sessionCookie = cookies.get('bookingfrontendsession')?.value;
@@ -312,9 +307,9 @@
             params.bookingfrontendsession = sessionCookie;
         }
     }
-    
+
     const url = phpGWLink(['bookingfrontend', 'applications', id.toString(), 'comments'], params);
-    
+
     const response = await fetch(url, FetchAuthOptions({
         method: 'POST',
         headers: {
@@ -322,11 +317,11 @@
         },
         body: JSON.stringify(commentData),
     }));
-    
+
     if (!response.ok) {
         throw new Error(`Failed to add comment to application ${id}`);
     }
-    
+
     return response.json();
 }
 
@@ -338,16 +333,16 @@
  * @returns The status update response
  */
 export async function updateApplicationStatus(
-    id: number, 
-    statusData: UpdateStatusRequest, 
+    id: number,
+    statusData: UpdateStatusRequest,
     secret?: string
 ): Promise<UpdateStatusResponse> {
     const params: Record<string, any> = {};
-    
+
     if (secret) {
         params.secret = secret;
     }
-    
+
     if (typeof window === 'undefined') {
         const cookies = require("next/headers").cookies()
         const sessionCookie = cookies.get('bookingfrontendsession')?.value;
@@ -355,9 +350,9 @@
             params.bookingfrontendsession = sessionCookie;
         }
     }
-    
+
     const url = phpGWLink(['bookingfrontend', 'applications', id.toString(), 'status'], params);
-    
+
     const response = await fetch(url, FetchAuthOptions({
         method: 'PUT',
         headers: {
@@ -365,11 +360,11 @@
         },
         body: JSON.stringify(statusData),
     }));
-    
+
     if (!response.ok) {
         throw new Error(`Failed to update status for application ${id}`);
     }
-    
+
     return response.json();
 }
 
@@ -573,7 +568,6 @@
 	}
 }
 
-<<<<<<< HEAD
 export interface VippsPaymentData {
 	eventTitle: string;
 	organizerName: string;
@@ -600,7 +594,7 @@
 	console.log('=== VIPPS API FUNCTION ===');
 	console.log('URL:', url);
 	console.log('Payment data:', paymentData);
-	
+
 	const response = await fetch(url, {
 		method: 'POST',
 		body: JSON.stringify(paymentData),
@@ -611,10 +605,10 @@
 
 	console.log('Response status:', response.status);
 	console.log('Response headers:', Object.fromEntries(response.headers.entries()));
-	
+
 	const responseText = await response.text();
 	console.log('Raw response:', responseText);
-	
+
 	let result;
 	try {
 		result = JSON.parse(responseText);
@@ -622,9 +616,9 @@
 		console.error('Failed to parse response as JSON:', e);
 		throw new Error('Invalid JSON response from server');
 	}
-	
+
 	console.log('Parsed result:', result);
-	
+
 	if (!response.ok) {
 		throw new Error(result.error || 'Vipps payment initiation failed');
 	}
@@ -645,7 +639,7 @@
 
 export async function fetchExternalPaymentEligibility(): Promise<ExternalPaymentEligibilityResponse> {
 	const url = phpGWLink(['bookingfrontend', 'checkout', 'external-payment-eligibility']);
-	
+
 	const response = await fetch(url, {
 		method: 'GET',
 		headers: {
@@ -658,7 +652,8 @@
 	}
 
 	return response.json();
-=======
+}
+
 /**
  * Fetches multi-domains from the API
  * @returns Promise with an array of IMultiDomain objects
@@ -666,12 +661,11 @@
 export async function fetchMultiDomains(): Promise<IMultiDomain[]> {
 	const url = phpGWLink(['bookingfrontend', 'multi-domains']);
 	const response = await fetch(url);
-	
+
 	if (!response.ok) {
 		throw new Error(`Failed to fetch multi-domains: ${response.status}`);
 	}
-	
+
 	const result = await response.json();
 	return result.results || [];
->>>>>>> d334db43
 }