--- conflicted
+++ resolved
@@ -15,11 +15,7 @@
 class EmailService
 {
     // Set to true to enable email content logging to /tmp for debugging
-<<<<<<< HEAD
     private static $DEBUG_EMAIL_LOGGING = true;
-=======
-    private static $DEBUG_EMAIL_LOGGING = false;
->>>>>>> 957f7b0d
 
     private $settings;
     private $serverSettings;
@@ -72,13 +68,9 @@
             $datetime->setTimezone($userTz);
 
             // Format and return
-<<<<<<< HEAD
             $result = $datetime->format($format);
 //            error_log("EmailService: formatDateTime - Input: {$datetimeString}, UserTZ: {$this->userTimezone}, Output: {$result}");
             return $result;
-=======
-            return $datetime->format($format);
->>>>>>> 957f7b0d
         } catch (\Exception $e) {
             // Fallback to original behavior if parsing fails
             error_log("Failed to parse datetime '{$datetimeString}': " . $e->getMessage());
