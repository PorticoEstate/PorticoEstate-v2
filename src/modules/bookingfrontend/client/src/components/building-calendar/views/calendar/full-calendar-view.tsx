import React, {Dispatch, FC, useCallback, useEffect, useMemo, useState} from 'react';
import { IResource } from '@/service/types/resource.types';
import interactionPlugin, {EventResizeDoneArg} from "@fullcalendar/interaction";
import dayGridPlugin from "@fullcalendar/daygrid";
import timeGridPlugin from "@fullcalendar/timegrid";
import listPlugin from "@fullcalendar/list";
import {DateTime} from "luxon";
import {
	FCallBackgroundEvent,
	FCallBaseEvent,
	FCallEvent,
	FCallTempEvent, FCEventClickArg,
	FCEventContentArg
} from "@/components/building-calendar/building-calendar.types";
import styles from "@/components/building-calendar/building-calender.module.scss";
import FullCalendar from "@fullcalendar/react";
import EventContentTemp from "@/components/building-calendar/modules/event/content/event-content-temp";
import EventContentList from "@/components/building-calendar/modules/event/content/event-content-list";
import EventContentAllDay from "@/components/building-calendar/modules/event/content/event-content-all-day";
import EventContent from "@/components/building-calendar/modules/event/content";
import {DateSelectArg, DateSpanApi, DatesSetArg, EventDropArg, EventInput} from "@fullcalendar/core";
import {EventImpl} from "@fullcalendar/core/internal";
import {IUpdatePartialApplication} from "@/service/types/api/application.types";
import {FCallEventConverter} from "@/components/building-calendar/util/event-converter";
import {useIsMobile} from "@/service/hooks/is-mobile";
import {useBookingUser, usePartialApplications, useUpdatePartialApplication} from "@/service/hooks/api-hooks";
import {
	useCurrentBuilding,
	useEnabledResources,
	useIsOrganization,
	useTempEvents
} from "@/components/building-calendar/calendar-context";
import {IEvent} from "@/service/pecalendar.types";
import {useTrans} from "@/app/i18n/ClientTranslationProvider";
import {Season} from "@/service/types/Building";
import {useBuilding, useBuildingResources} from "@/service/api/building";
import { useToast } from "@/components/toast/toast-context";
import {isApplicationDeactivated} from "@/service/utils/deactivation-utils";

interface FullCalendarViewProps {
	calendarRef: React.MutableRefObject<FullCalendar | null>,
	viewMode: string,
	setViewMode: (viewMode: string) => void,
	selectEvent: (event: FCallEvent | FCallTempEvent, storedTempEvents: FCallTempEvent[], targetEl?: HTMLElement) => void,
	events?: IEvent[],
	setCurrentDate: (value: (((prevState: DateTime) => DateTime) | DateTime)) => void,
	currentDate: DateTime,
	seasons?: Season[],
	onDateChange: Dispatch<DatesSetArg>,
	currentTempEvent?: Partial<FCallTempEvent>,
	handleDateSelect?: (selectInfo?: Partial<DateSelectArg>) => void
}

const FullCalendarView: FC<FullCalendarViewProps> = (props) => {
	const {
		calendarRef,
		viewMode,
		setViewMode,
		selectEvent,
		events,
		setCurrentDate,
		currentDate,
		seasons,
		currentTempEvent,
		handleDateSelect
	} = props;
	const isMobile = useIsMobile();
	const [calendarEvents, setCalendarEvents] = useState<(FCallBaseEvent)[]>([]);
	const [slotMinTime, setSlotMinTime] = useState('00:00:00');
	const [slotMaxTime, setSlotMaxTime] = useState('24:00:00');
	const [viewStart, setViewStart] = useState<DateTime | null>(null);
	const [viewEnd, setViewEnd] = useState<DateTime | null>(null);
	const {data: partials} = usePartialApplications();
	const updateMutation = useUpdatePartialApplication();
	const {tempEvents: storedTempEvents} = useTempEvents();
	const {enabledResources} = useEnabledResources();
	const buildingId = useCurrentBuilding()
	const {data: building} = useBuilding(buildingId);
	const {data: resources} = useBuildingResources(buildingId)
	const t = useTrans();
	const {data: user} = useBookingUser();
	const { addToast } = useToast();
	const isOrg = useIsOrganization();

	useEffect(() => {
		if (calendarRef.current) {
			const calendarApi = calendarRef.current.getApi();
			const viewDate = DateTime.fromJSDate(calendarApi.getDate());

			// Only update if the dates don't match
			if (!currentDate.hasSame(viewDate, 'day')) {
				calendarApi.gotoDate(currentDate.toJSDate());
			}
		}
	}, [currentDate, calendarRef]);

	const generateBusinessHours = useCallback(() => {
		// For business hours, we'll use a simplified approach that doesn't mix seasons
		// The detailed season handling will be done in renderBackgroundEvents
		if (!viewStart || !viewEnd || !props.seasons) return [];

		// Find the primary season that covers most of the view period
		const viewMiddle = viewStart.plus({milliseconds: viewEnd.diff(viewStart).milliseconds / 2});
		const primarySeason = props.seasons.find(season => {
			if (!season.active) return false;
			const seasonStart = DateTime.fromISO(season.from_);
			const seasonEnd = DateTime.fromISO(season.to_);
			return viewMiddle >= seasonStart && viewMiddle <= seasonEnd;
		});

<<<<<<< HEAD
		if (!primarySeason) return [];

		// Use the primary season's boundaries for business hours
		return primarySeason.boundaries.map(boundary => ({
			daysOfWeek: [boundary.wday === 7 ? 0 : boundary.wday], // Convert Sunday from 7 to 0
			startTime: boundary.from_,
			endTime: boundary.to_
		}));
	}, [props.seasons, viewStart, viewEnd]);
=======
			// Check if season has any resources that match enabled resources
			const hasMatchingResources = season.resources.some(seasonResource =>
				enabledResources.has(seasonResource.id.toString())
			);

			if (!season.active || now < seasonStart || now > seasonEnd || !hasMatchingResources) {
				return [];
			}

			// Map each boundary to business hours
			return season.boundaries.map(boundary => ({
				daysOfWeek: [boundary.wday === 7 ? 0 : boundary.wday], // Convert Sunday from 7 to 0
				startTime: boundary.from_,
				endTime: boundary.to_
			}));
		});
	}, [props.seasons, enabledResources]);
>>>>>>> b47c6989

	const generateEventConstraint = useCallback(() => {
		return {
			businessHours: generateBusinessHours(),
			startTime: slotMinTime,
			// Use the calculated slotMaxTime which respects boundaries
			// but also extends to midnight when appropriate
			endTime: slotMaxTime
		};
	}, [generateBusinessHours, slotMinTime, slotMaxTime]);


	const calculateAbsoluteMinMaxTimes = useCallback(() => {
		let minTime = '24:00:00';
		let maxTime = '00:00:00';

		// Helper function to extract time portion from datetime string
		const extractTime = (dateTimeStr: string): string => {
			const dt = DateTime.fromISO(dateTimeStr);
			return dt.toFormat('HH:mm:ss');
		};

<<<<<<< HEAD
		// Check season boundaries that are relevant to the current calendar view
		props.seasons?.forEach(season => {
			if (!season.active) return;

			const seasonStart = DateTime.fromISO(season.from_);
			const seasonEnd = DateTime.fromISO(season.to_);

			// If we have view dates, only consider seasons that overlap with the view
			if (viewStart && viewEnd) {
				const seasonOverlapsView = seasonStart <= viewEnd && seasonEnd >= viewStart;
				if (!seasonOverlapsView) return;
			}

			season.boundaries.forEach(boundary => {
				if (boundary.from_ < minTime) minTime = boundary.from_;
				if (boundary.to_ > maxTime) maxTime = boundary.to_;
			});
=======
		// Check all season boundaries for enabled resources only
		props.seasons?.forEach(season => {
			// Check if season has any resources that match enabled resources
			const hasMatchingResources = season.resources.some(seasonResource =>
				enabledResources.has(seasonResource.id.toString())
			);

			if (hasMatchingResources) {
				season.boundaries.forEach(boundary => {
					if (boundary.from_ < minTime) minTime = boundary.from_;
					if (boundary.to_ > maxTime) maxTime = boundary.to_;
				});
			}
>>>>>>> b47c6989
		});

		// Check events
		(events || []).forEach(event => {
			const eventStartTime = extractTime(event.from_);
			const eventEndTime = extractTime(event.to_);

			if (eventStartTime < minTime) minTime = eventStartTime;
			if (eventEndTime > maxTime) maxTime = eventEndTime;
		});

		// If seasons is not set and isOrg is true, set default times for organizations
		if (!props.seasons && isOrg) {
			if (minTime === '24:00:00') minTime = '08:00:00';
			if (maxTime === '00:00:00') maxTime = '23:00:00';
		}

		// Set default values if no valid times found
		setSlotMinTime(minTime === "24:00:00" ? '00:00:00' : minTime);

		// For max time, check if the calculated time is very late (23:45 or later)
		// If so, extend it to the end of day (24:00). Otherwise respect the boundary.
		// This means we'll respect season boundaries for display but allow booking until
		// midnight for seasons that end very late or when no boundaries exist.
		setSlotMaxTime(
			maxTime === "00:00:00" || // No boundaries found
			maxTime >= "23:45:00"     // Season closes very late
				? '24:00:00'          // Allow until midnight
				: maxTime             // Otherwise respect the boundary
		);
<<<<<<< HEAD
	}, [props.seasons, events, isOrg, viewStart, viewEnd]);
=======
	}, [props.seasons, events, isOrg, enabledResources]);
>>>>>>> b47c6989


	useEffect(() => {
		calculateAbsoluteMinMaxTimes();
	}, [calculateAbsoluteMinMaxTimes]);


	const handleDateClick = useCallback((arg: { date: Date; dateStr: string; allDay: boolean; }) => {
		if (viewMode === 'dayGridMonth') {
			const clickedDate = DateTime.fromJSDate(arg.date);
			setCurrentDate(clickedDate);
			setViewMode('timeGridWeek');
			calendarRef.current?.getApi().gotoDate(clickedDate.toJSDate());
		}
	}, [calendarRef, setCurrentDate, setViewMode, viewMode]);


	const renderBackgroundEvents = useCallback(() => {
		const backgroundEvents: FCallBackgroundEvent[] = [];
		const today = DateTime.now();

		// Use actual calendar view dates if available, fallback to current date based calculation
		const startDate = viewStart || currentDate.startOf('week');
		const endDate = viewEnd || startDate.plus({weeks: 4});

		// Add past dates background
		if (startDate.toMillis() < today.toMillis()) {
			backgroundEvents.push({
				start: startDate.toJSDate(),
				end: today.toJSDate(),
				display: 'background',
				classNames: styles.closedHours,
				extendedProps: {
					type: 'background',
					source: 'past'
				}
			});
		}

<<<<<<< HEAD
		// Since we're now using businessHours for constraints, we only need to add
		// background events for transition periods where different days might have
		// different seasons but the same weekday. FullCalendar's businessHours
		// will handle the standard closed hours display.

		// Check if we have season transitions during the view period
		const hasSeasonTransition = seasons && seasons.length > 1 && viewStart && viewEnd && seasons.some(season1 =>
			seasons.some(season2 =>
				season1.id !== season2.id &&
				season1.active && season2.active &&
				DateTime.fromISO(season1.to_) >= viewStart &&
				DateTime.fromISO(season2.from_) <= viewEnd
			)
		);
=======
		// Find applicable seasons for the date range
		const applicableSeasons = seasons?.filter(season => {
			const seasonStart = DateTime.fromISO(season.from_);
			const seasonEnd = DateTime.fromISO(season.to_);

			// Check if season has any resources that match enabled resources
			const hasMatchingResources = season.resources.some(seasonResource =>
				enabledResources.has(seasonResource.id.toString())
			);

			return season.active &&
				   seasonStart <= endDate &&
				   seasonEnd >= startDate &&
				   hasMatchingResources;
		});
>>>>>>> b47c6989

		// Only add custom background events during season transitions
		if (hasSeasonTransition) {
			for (let date = startDate; date < endDate; date = date.plus({days: 1})) {
				const dayOfWeek = date.weekday;

				// Find the season that applies to this specific day
				const applicableSeasons = seasons?.filter(season => {
					if (!season.active) return false;
					const seasonStart = DateTime.fromISO(season.from_);
					const seasonEnd = DateTime.fromISO(season.to_);
					// Check if this day falls within the season's date range
					return date >= seasonStart.startOf('day') && date <= seasonEnd.endOf('day');
				}) || [];

				// If multiple seasons apply to the same day, prioritize the one that starts most recently
				const daysSeason = applicableSeasons.sort((a, b) => {
					const aStart = DateTime.fromISO(a.from_);
					const bStart = DateTime.fromISO(b.from_);
					return bStart.toMillis() - aStart.toMillis(); // Most recent first
				})[0];

				if (!daysSeason) continue;

				const dayBoundaries = daysSeason.boundaries.filter(b => b.wday === dayOfWeek);
				if (dayBoundaries.length === 0) continue;

				// Check if this day's season boundaries differ from the primary season used for businessHours
				const viewMiddle = viewStart.plus({milliseconds: viewEnd.diff(viewStart).milliseconds / 2});
				const primarySeason = seasons.find(season => {
					if (!season.active) return false;
					const seasonStart = DateTime.fromISO(season.from_);
					const seasonEnd = DateTime.fromISO(season.to_);
					return viewMiddle >= seasonStart && viewMiddle <= seasonEnd;
				});

				// Only add background events if this day uses a different season than the primary one
				if (daysSeason.id !== primarySeason?.id) {
					const sortedBoundaries = dayBoundaries.sort((a, b) => a.from_.localeCompare(b.from_));

					// Add background for time before first opening
					const firstBoundaryFrom = sortedBoundaries[0].from_;
					if (firstBoundaryFrom !== "00:00:00") {
						backgroundEvents.push({
							start: date.startOf('day').toJSDate(),
							end: date.set({
								hour: parseInt(firstBoundaryFrom.split(':')[0]),
								minute: parseInt(firstBoundaryFrom.split(':')[1])
							}).toJSDate(),
							display: 'background',
							classNames: styles.closedHours,
							extendedProps: {
								closed: true,
								type: 'background',
								source: `season-${daysSeason.id}-beforeStart`
							}
						});
					}

					// Add background for time after last closing
					const lastBoundary = sortedBoundaries[sortedBoundaries.length - 1];
					const lastBoundaryTo = lastBoundary.to_;
					if (lastBoundaryTo < "23:45:00") {
						backgroundEvents.push({
							start: date.set({
								hour: parseInt(lastBoundaryTo.split(':')[0]),
								minute: parseInt(lastBoundaryTo.split(':')[1])
							}).toJSDate(),
							end: date.plus({days: 1}).startOf('day').toJSDate(),
							display: 'background',
							classNames: styles.closedHours,
							extendedProps: {
								closed: true,
								type: 'background',
								source: `season-${daysSeason.id}-afterHours`
							}
						});
					}
				}
			}
		}

		return backgroundEvents;
<<<<<<< HEAD
	}, [currentDate, seasons, viewStart, viewEnd]);
=======
	}, [currentDate, seasons, enabledResources]);
>>>>>>> b47c6989


	useEffect(() => {

	}, [currentDate]);

	useEffect(() => {
		const convertedEvents = (events || [])
			.map((e) => FCallEventConverter(e, enabledResources, user))
			.filter(e => e.mainEvent || e.backgroundEvent);

		const allEvents: FCallBaseEvent[] = [
			...convertedEvents.map(e => e.mainEvent).filter<FCallEvent>((item): item is FCallEvent => item !== null),
			...convertedEvents.map(e => e.backgroundEvent).filter<FCallBackgroundEvent>((item): item is FCallBackgroundEvent => item !== null),
			...renderBackgroundEvents()
		];

		setCalendarEvents(allEvents);
	}, [events, enabledResources, renderBackgroundEvents, user]);

	useEffect(() => {
		if (isMobile) {
			// const newView = whichView(window.innerWidth);
			const calendarApi = calendarRef.current?.getApi(); // Access calendar API

			if (calendarApi && 'timeGridDay' !== viewMode) {
				setViewMode('timeGridDay')
				// calendarApi.changeView(newView); // Change view dynamically
			}
		}
	}, [isMobile, setViewMode, viewMode]);

	function renderEventContent(eventInfo: FCEventContentArg<FCallBaseEvent>) {
		const type = eventInfo.event.extendedProps.type;


		if (type === 'background') {
			return null;
		}
		if (type === 'temporary') {
			return <EventContentTemp
				eventInfo={eventInfo as FCEventContentArg<FCallTempEvent>}
			/>
		}

		if (calendarRef.current?.getApi().view.type === 'listWeek') {
			return <EventContentList
				eventInfo={eventInfo as FCEventContentArg<FCallEvent>}
			/>;
		}
		if (eventInfo.event.allDay) {
			return <EventContentAllDay
				eventInfo={eventInfo as FCEventContentArg<FCallEvent>}
			/>;
		}


		return <EventContent
			eventInfo={eventInfo as FCEventContentArg<FCallEvent>}
		/>
	}
	const tempEventArr = useMemo(() => Object.values(storedTempEvents), [storedTempEvents])

	const handleEventClick = useCallback((clickInfo: FCEventClickArg<FCallBaseEvent>) => {
		// Check if the clicked event is a background event
		if ('display' in clickInfo.event && clickInfo.event.display === 'background') {
			// Do not open popper for background events
			return;
		}

		// Check if the event is a valid, interactive event
		if ('id' in clickInfo.event && clickInfo.event.id) {
			selectEvent(clickInfo.event, tempEventArr, clickInfo.el);
		}
	}, [selectEvent, tempEventArr]);

	const checkEventOverlap = useCallback((span: DateSpanApi, movingEvent: EventImpl | null): boolean => {
		const calendarApi = calendarRef.current?.getApi();
		if (!calendarApi) return false;

		const selectStart = DateTime.fromJSDate(span.start);
		const selectEnd = DateTime.fromJSDate(span.end);

		// Prevent selections in the past
		const now = DateTime.now();
		if (selectStart < now) {
			// Only show toast for actual user selection attempts, not for validation calls
			if (span.end && span.start) { // This indicates a complete user selection
				addToast({
					type: 'info',
					// title: t('bookingfrontend.error'),
					text: t('bookingfrontend.start_time_in_past'),
					autoHide: true,
					messageId: 'start_time_in_past' // Unique ID for this type of error
				});
			}
			return false;
		}

		// Check if the calendar is deactivated for the building
		if (building?.deactivate_calendar) {
			// Only show toast for actual user selection attempts
			if (span.end && span.start) {
				addToast({
					type: 'warning',
					text: t('bookingfrontend.booking_unavailable'),
					autoHide: true,
					messageId: 'calendar_deactivated'
				});
			}
			return false;
		}

		// Check if any selected resources have deactivated applications
		const selectedResources = [...enabledResources].map(Number);
		const deactivatedResources = selectedResources.filter(resourceId => {
			const resource = resources?.find(r => r.id === resourceId);
			return resource && building ? isApplicationDeactivated(resource, building) : resource?.deactivate_application;
		});

		if (deactivatedResources.length > 0) {
			// Only show toast for actual user selection attempts
			if (span.end && span.start) {
				addToast({
					type: 'warning',
					text: t('bookingfrontend.booking_unavailable'),
					autoHide: true,
					messageId: 'booking_unavailable'
				});
			}
			return false;
		}

		// Check if selection is within business hours for each specific day
		// Only do this validation if we have seasons and this is a final selection (not just validation calls)
		if (props.seasons && span.start && span.end && span.allDay === false) {
			const selectionStart = DateTime.fromJSDate(span.start);
			const selectionEnd = DateTime.fromJSDate(span.end);

			// Check each day in the selection span
			for (let date = selectionStart.startOf('day'); date <= selectionEnd.startOf('day'); date = date.plus({days: 1})) {
				// Find the season that applies to this specific day
				const daysSeason = props.seasons.find(season => {
					if (!season.active) return false;
					const seasonStart = DateTime.fromISO(season.from_);
					const seasonEnd = DateTime.fromISO(season.to_);
					return date >= seasonStart.startOf('day') && date <= seasonEnd.endOf('day');
				});

				if (!daysSeason) continue; // No season = allow (fallback)

				// Get boundaries for this day's weekday
				const dayOfWeek = date.weekday;
				const dayBoundaries = daysSeason.boundaries.filter(b => b.wday === dayOfWeek);

				if (dayBoundaries.length === 0) continue; // No boundaries = allow (fallback)

				// Check if the selection overlaps with this day
				const dayStart = date.startOf('day');
				const dayEnd = date.endOf('day');
				const selectionStartOnDay = DateTime.max(selectionStart, dayStart);
				const selectionEndOnDay = DateTime.min(selectionEnd, dayEnd);

				if (selectionStartOnDay >= selectionEndOnDay) continue; // No overlap with this day

				// Selection overlaps with this day - check business hours
				let isWithinBusinessHours = false;

				for (const boundary of dayBoundaries) {
					const boundaryStart = date.set({
						hour: parseInt(boundary.from_.split(':')[0]),
						minute: parseInt(boundary.from_.split(':')[1]),
						second: 0
					});
					const boundaryEnd = date.set({
						hour: parseInt(boundary.to_.split(':')[0]),
						minute: parseInt(boundary.to_.split(':')[1]),
						second: 0
					});

					// Check if the selection for this day is within this boundary
					if (selectionStartOnDay >= boundaryStart && selectionEndOnDay <= boundaryEnd) {
						isWithinBusinessHours = true;
						break;
					}
				}

				if (!isWithinBusinessHours) {
					// Outside business hours - only show toast for complete selections
					if (span.end && span.start && selectionEnd.diff(selectionStart).milliseconds > 0) {
						addToast({
							type: 'info',
							text: t('bookingfrontend.outside_opening_hours') || 'Outside opening hours',
							autoHide: true,
							messageId: 'outside_business_hours'
						});
					}
					return false;
				}
			}
		}

		// Get all events in the calendar
		const allEvents = calendarApi.getEvents();

		// Filter to only get actual events (not background events)
		const relevantEvents = allEvents.filter(event => {
			const eventProps = event.extendedProps as any;
			// Skip the moving event if it exists
			if (movingEvent && event === movingEvent) {
				return false;
			}
			return eventProps.type === 'event' || eventProps.type === 'booking' || eventProps.type === 'allocation' || eventProps.closed;
		});
		const unixTime = Date.now() / 1000;
		const checkDirectBooking = (res?: IResource) => {
			if(!res || !res.direct_booking) {
				return false;
			}
			return unixTime > res.direct_booking;
		}

		// Check for resources with deny_application_if_booked flag
		// selectedResources already defined above
		let resourcesWithDenyFlagArr = events
			?.flatMap(event => event.resources)
			.filter(res => selectedResources.includes(res.id) && (resources?.find(r => r.id === res.id)?.deny_application_if_booked === 1 || checkDirectBooking(resources?.find(r => r.id === res.id))));
		const resourcesWithDenyFlag = [...new Set(resourcesWithDenyFlagArr?.map(a => a.id))];
		const hasResourceWithDenyFlag = resourcesWithDenyFlag && resourcesWithDenyFlag.length > 0;

		// Check for overlap with each event's actual times
		let overlapEventName = '';

		const hasNoOverlap = !relevantEvents.some(event => {
			// Get actual start and end times from extendedProps
			const eventStart = DateTime.fromJSDate(event.extendedProps.actualStart || event.start!);
			const eventEnd = DateTime.fromJSDate(event.extendedProps.actualEnd || event.end!);

			// Check if the selection overlaps with this event
			const overlap = !(selectEnd <= eventStart || selectStart >= eventEnd);

			// If there's a resource with deny_application_if_booked=1, block overlaps with booking, allocation, or event
			if (overlap && hasResourceWithDenyFlag &&
				(event.extendedProps.type === 'booking' ||
					event.extendedProps.type === 'allocation' ||
					event.extendedProps.type === 'event')) {
				// Store the overlapping event name if available
				if (event.title) {
					overlapEventName = event.title;
				}
				return true;
			}

			// If there's no deny flag, use the standard rules (only block closed)
			return !!(overlap && (event.extendedProps.closed));


		});

		// If we have an overlap, show a toast notification ONLY on final user selection
		if (!hasNoOverlap && span.end && span.start) { // This indicates a complete selection
			// Include the overlapping event name in the message if available
			let message = <span>{t('bookingfrontend.resource_overlap_detected')}</span>;


			// Create a unique messageId based on the overlapping resources and event
			const resourceNames = resourcesWithDenyFlag?.map(resource => {
				const res = resources?.find(r => r.id === resource);
				return res?.name || resource.toString();
			});
			if (resourceNames) {
				message = <span>{message}<br />{t('bookingfrontend.no_overlap', {res: resourceNames.join(', ')})}</span>
			}
			const messageId = `overlap_${resourceNames.join('_')}_${overlapEventName || 'unknown'}`;

			addToast({
				type: 'info',
				// title: t('bookingfrontend.booking_conflict'),
				text: message,
				autoHide: true,
				messageId: messageId
			});
		}

		return hasNoOverlap;
	}, [enabledResources, events, resources, addToast, t, buildingId]);

	const handleEventResize = useCallback((resizeInfo: EventResizeDoneArg | EventDropArg) => {
		const newEnd = resizeInfo.event.end;
		const newStart = resizeInfo.event.start;
		if (!newEnd || !newStart) {
			// console.log("No new date")
			return;
		}

		console.log('Event resize debug:', {
			eventId: resizeInfo.event.id,
			type: resizeInfo.event.extendedProps?.type,
			isRecurringInstance: resizeInfo.event.extendedProps?.isRecurringInstance,
			hasSource: !!resizeInfo.event.extendedProps?.source,
			allProps: resizeInfo.event.extendedProps
		});
		if (resizeInfo.event.extendedProps?.type === 'temporary' &&
			'applicationId' in resizeInfo.event.extendedProps &&
			!resizeInfo.event.extendedProps?.isRecurringInstance) {
			const eventId = resizeInfo.event.extendedProps.applicationId;
			const dateId = resizeInfo.event.id;
			const existingEvent = partials?.list.find(app => +app.id === +eventId);

			if (!eventId || !dateId || !existingEvent) {
				// console.log("missing data", eventId, dateId, existingEvent)
				return;
			}

			// Check for overlap before updating
			const span: DateSpanApi = {
				start: newStart,
				end: newEnd,
				allDay: false,
				startStr: newStart.toISOString(),
				endStr: newEnd.toISOString()
			};

			// Only proceed with the update if there's no overlap
			const hasNoOverlap = checkEventOverlap(span, resizeInfo.event as EventImpl);

			if (!hasNoOverlap) {
				// If there's an overlap, revert the event to its original position
				resizeInfo.revert();
				return;
			}

			const updatedApplication: IUpdatePartialApplication = {
				id: eventId,
			}

			updatedApplication.dates = existingEvent.dates.map(date => {
				if (date.id && date && +dateId === +date.id) {
					return {
						...date,
						from_: newStart.toISOString(),
						to_: newEnd.toISOString()
					}
				}
				return date
			})

			updateMutation.mutate({id: existingEvent.id, application: updatedApplication});
		}

		// Handle recurring temp event manipulation
		else if (resizeInfo.event.extendedProps?.type === 'temporary' &&
				 resizeInfo.event.extendedProps?.isRecurringInstance &&
				 resizeInfo.event.extendedProps?.source) {

			const weekOffset = resizeInfo.event.extendedProps._weekOffset || 0;
			const originalApplicationId = resizeInfo.event.extendedProps.applicationId;

			const existingApplication = partials?.list.find(app => +app.id === +originalApplicationId);

			if (!existingApplication || !existingApplication.dates || existingApplication.dates.length === 0) {
				console.warn('Could not find original application for recurring temp event');
				resizeInfo.revert();
				return;
			}

			// Get the new times from the manipulated event
			const newStartDt = DateTime.fromJSDate(newStart);
			const newEndDt = DateTime.fromJSDate(newEnd);

			// Calculate what the original date should be by subtracting the week offset
			const newOriginalStart = newStartDt.minus({ weeks: weekOffset });
			const newOriginalEnd = newEndDt.minus({ weeks: weekOffset });

			console.log('Recurring manipulation debug:', {
				eventId: resizeInfo.event.id,
				weekOffset,
				originalApplicationId,
				manipulatedStart: newStartDt.toISO(),
				manipulatedEnd: newEndDt.toISO(),
				calculatedOriginalStart: newOriginalStart.toISO(),
				calculatedOriginalEnd: newOriginalEnd.toISO(),
				currentOriginalDate: existingApplication.dates[0]
			});

			// Check for overlap before updating
			const span: DateSpanApi = {
				start: newStart,
				end: newEnd,
				allDay: false,
				startStr: newStart.toISOString(),
				endStr: newEnd.toISOString()
			};

			const hasNoOverlap = checkEventOverlap(span, resizeInfo.event as EventImpl);

			if (!hasNoOverlap) {
				resizeInfo.revert();
				return;
			}

			// Update the original application's date
			const originalDate = existingApplication.dates[0];
			const updatedApplication: IUpdatePartialApplication = {
				id: originalApplicationId,
				dates: [{
					...originalDate,
					from_: newOriginalStart.toISO()!,
					to_: newOriginalEnd.toISO()!
				}]
			};

			updateMutation.mutate({id: originalApplicationId, application: updatedApplication});
		}

	}, [partials?.list, updateMutation, checkEventOverlap]);



	const calendarVisEvents = useMemo(() => [...calendarEvents, ...tempEventArr, currentTempEvent].filter(Boolean) as EventInput[], [calendarEvents, tempEventArr, currentTempEvent]);

	return (
		<FullCalendar
			ref={calendarRef}
			plugins={[interactionPlugin, dayGridPlugin, timeGridPlugin, listPlugin]}
			initialView={viewMode}
			slotMinTime={slotMinTime}
			slotMaxTime={slotMaxTime}
			headerToolbar={false}
			slotDuration={"00:30:00"}
			themeSystem={'bootstrap'}
			allDayText={t('bookingfrontend.all_day')}
			firstDay={1}
			eventClick={(clickInfo) => handleEventClick(clickInfo as any)}
			datesSet={(dateInfo) => {
				props.onDateChange(dateInfo);
				setCurrentDate(DateTime.fromJSDate(dateInfo.start));
				// Update view dates for season-based calculations
				setViewStart(DateTime.fromJSDate(dateInfo.start));
				setViewEnd(DateTime.fromJSDate(dateInfo.end));
			}}
			eventContent={(eventInfo: FCEventContentArg<FCallEvent | FCallTempEvent>) => renderEventContent(eventInfo)}
			views={{
				timeGrid: {
					slotLabelFormat: {
						hour: '2-digit',
						minute: '2-digit',
						hour12: false
					}
				},
				list: {
					eventClassNames: ({event: {extendedProps}}) => {
						return `clickable ${
							extendedProps.cancelled ? 'event-cancelled' : ''
						}`
					},
				},
				month: {
					eventTimeFormat: {
						hour: '2-digit',
						minute: '2-digit',
						hour12: false
					},
				},
			}}
			dayHeaderFormat={{weekday: 'long'}}
			dayHeaderContent={(args) => (
				<div className={styles.dayHeader}>
					<div>{args.date.toLocaleDateString('nb-NO', {weekday: 'long'})}</div>
					<div>{args.date.getDate()}</div>
				</div>
			)}
			weekNumbers={true}
			weekText="Uke "
			locale={DateTime.local().locale}
			selectable={!isOrg}
			height={'auto'}
			eventMaxStack={4}
			select={handleDateSelect}
			dateClick={handleDateClick}
			events={calendarVisEvents}
			eventClassNames={({event}) => {
				let classNames = '';

				if (event.extendedProps?.type === 'temporary') {
					classNames += `${styles.event} ${styles['event-temporary']}`;
				}

				// Add specific styling for partial applications from shopping cart
				if (event.extendedProps?.isPartialApplication) {
					classNames += ` ${styles['partial-application']}`;

					// Add special styling for recurring instances
					if (event.extendedProps?.isRecurringInstance) {
						classNames += ` ${styles['recurring-instance']}`;
					}
				}

				return classNames.trim();
			}}
			// editable={true}
			// selectOverlap={(stillEvent, movingEvent) => {
			//     console.log(stillEvent);
			//     return stillEvent?.extendedProps?.type !== 'event'
			// }}
			selectAllow={checkEventOverlap}
			eventResize={handleEventResize}
			eventDrop={handleEventResize}
			initialDate={currentDate.toJSDate()}

			businessHours={generateBusinessHours()}
			eventConstraint={generateEventConstraint()}
			selectConstraint={generateEventConstraint()}

			// selectConstraint={{
			//     startTime: slotMinTime,
			//     endTime: slotMaxTime,
			//     daysOfWeek: props.seasons.map(season => (season.wday === 7 ? 0 : season.wday))
			// }}
			// style={{gridColumn: 2}}
		/>
	);
}

export default FullCalendarView<|MERGE_RESOLUTION|>--- conflicted
+++ resolved
@@ -105,10 +105,15 @@
 			if (!season.active) return false;
 			const seasonStart = DateTime.fromISO(season.from_);
 			const seasonEnd = DateTime.fromISO(season.to_);
-			return viewMiddle >= seasonStart && viewMiddle <= seasonEnd;
+
+			// Check if season has any resources that match enabled resources (from V2)
+			const hasMatchingResources = season.resources.some(seasonResource =>
+				enabledResources.has(seasonResource.id.toString())
+			);
+
+			return viewMiddle >= seasonStart && viewMiddle <= seasonEnd && hasMatchingResources;
 		});
 
-<<<<<<< HEAD
 		if (!primarySeason) return [];
 
 		// Use the primary season's boundaries for business hours
@@ -117,26 +122,7 @@
 			startTime: boundary.from_,
 			endTime: boundary.to_
 		}));
-	}, [props.seasons, viewStart, viewEnd]);
-=======
-			// Check if season has any resources that match enabled resources
-			const hasMatchingResources = season.resources.some(seasonResource =>
-				enabledResources.has(seasonResource.id.toString())
-			);
-
-			if (!season.active || now < seasonStart || now > seasonEnd || !hasMatchingResources) {
-				return [];
-			}
-
-			// Map each boundary to business hours
-			return season.boundaries.map(boundary => ({
-				daysOfWeek: [boundary.wday === 7 ? 0 : boundary.wday], // Convert Sunday from 7 to 0
-				startTime: boundary.from_,
-				endTime: boundary.to_
-			}));
-		});
-	}, [props.seasons, enabledResources]);
->>>>>>> b47c6989
+	}, [props.seasons, viewStart, viewEnd, enabledResources]);
 
 	const generateEventConstraint = useCallback(() => {
 		return {
@@ -159,41 +145,32 @@
 			return dt.toFormat('HH:mm:ss');
 		};
 
-<<<<<<< HEAD
-		// Check season boundaries that are relevant to the current calendar view
+		// Check all season boundaries
+// Check season boundaries that are relevant to the current calendar view
 		props.seasons?.forEach(season => {
 			if (!season.active) return;
 
 			const seasonStart = DateTime.fromISO(season.from_);
 			const seasonEnd = DateTime.fromISO(season.to_);
 
-			// If we have view dates, only consider seasons that overlap with the view
+			// If we have view dates, only consider seasons that overlap with the view (from V1)
 			if (viewStart && viewEnd) {
 				const seasonOverlapsView = seasonStart <= viewEnd && seasonEnd >= viewStart;
 				if (!seasonOverlapsView) return;
 			}
+
+			// Check if season has any resources that match enabled resources (from V2)
+			const hasMatchingResources = season.resources.some(seasonResource =>
+				enabledResources.has(seasonResource.id.toString())
+			);
+
+			if (!hasMatchingResources) return;
 
 			season.boundaries.forEach(boundary => {
 				if (boundary.from_ < minTime) minTime = boundary.from_;
 				if (boundary.to_ > maxTime) maxTime = boundary.to_;
 			});
-=======
-		// Check all season boundaries for enabled resources only
-		props.seasons?.forEach(season => {
-			// Check if season has any resources that match enabled resources
-			const hasMatchingResources = season.resources.some(seasonResource =>
-				enabledResources.has(seasonResource.id.toString())
-			);
-
-			if (hasMatchingResources) {
-				season.boundaries.forEach(boundary => {
-					if (boundary.from_ < minTime) minTime = boundary.from_;
-					if (boundary.to_ > maxTime) maxTime = boundary.to_;
-				});
-			}
->>>>>>> b47c6989
 		});
-
 		// Check events
 		(events || []).forEach(event => {
 			const eventStartTime = extractTime(event.from_);
@@ -222,12 +199,7 @@
 				? '24:00:00'          // Allow until midnight
 				: maxTime             // Otherwise respect the boundary
 		);
-<<<<<<< HEAD
-	}, [props.seasons, events, isOrg, viewStart, viewEnd]);
-=======
-	}, [props.seasons, events, isOrg, enabledResources]);
->>>>>>> b47c6989
-
+	}, [props.seasons, events, isOrg, viewStart, viewEnd, enabledResources]);
 
 	useEffect(() => {
 		calculateAbsoluteMinMaxTimes();
@@ -266,12 +238,6 @@
 			});
 		}
 
-<<<<<<< HEAD
-		// Since we're now using businessHours for constraints, we only need to add
-		// background events for transition periods where different days might have
-		// different seasons but the same weekday. FullCalendar's businessHours
-		// will handle the standard closed hours display.
-
 		// Check if we have season transitions during the view period
 		const hasSeasonTransition = seasons && seasons.length > 1 && viewStart && viewEnd && seasons.some(season1 =>
 			seasons.some(season2 =>
@@ -281,23 +247,6 @@
 				DateTime.fromISO(season2.from_) <= viewEnd
 			)
 		);
-=======
-		// Find applicable seasons for the date range
-		const applicableSeasons = seasons?.filter(season => {
-			const seasonStart = DateTime.fromISO(season.from_);
-			const seasonEnd = DateTime.fromISO(season.to_);
-
-			// Check if season has any resources that match enabled resources
-			const hasMatchingResources = season.resources.some(seasonResource =>
-				enabledResources.has(seasonResource.id.toString())
-			);
-
-			return season.active &&
-				   seasonStart <= endDate &&
-				   seasonEnd >= startDate &&
-				   hasMatchingResources;
-		});
->>>>>>> b47c6989
 
 		// Only add custom background events during season transitions
 		if (hasSeasonTransition) {
@@ -309,8 +258,14 @@
 					if (!season.active) return false;
 					const seasonStart = DateTime.fromISO(season.from_);
 					const seasonEnd = DateTime.fromISO(season.to_);
+
+					// Check if season has any resources that match enabled resources (from V2)
+					const hasMatchingResources = season.resources.some(seasonResource =>
+						enabledResources.has(seasonResource.id.toString())
+					);
+
 					// Check if this day falls within the season's date range
-					return date >= seasonStart.startOf('day') && date <= seasonEnd.endOf('day');
+					return date >= seasonStart.startOf('day') && date <= seasonEnd.endOf('day') && hasMatchingResources;
 				}) || [];
 
 				// If multiple seasons apply to the same day, prioritize the one that starts most recently
@@ -331,7 +286,13 @@
 					if (!season.active) return false;
 					const seasonStart = DateTime.fromISO(season.from_);
 					const seasonEnd = DateTime.fromISO(season.to_);
-					return viewMiddle >= seasonStart && viewMiddle <= seasonEnd;
+
+					// Check resources (from V2)
+					const hasMatchingResources = season.resources.some(seasonResource =>
+						enabledResources.has(seasonResource.id.toString())
+					);
+
+					return viewMiddle >= seasonStart && viewMiddle <= seasonEnd && hasMatchingResources;
 				});
 
 				// Only add background events if this day uses a different season than the primary one
@@ -381,11 +342,7 @@
 		}
 
 		return backgroundEvents;
-<<<<<<< HEAD
-	}, [currentDate, seasons, viewStart, viewEnd]);
-=======
-	}, [currentDate, seasons, enabledResources]);
->>>>>>> b47c6989
+	}, [currentDate, seasons, viewStart, viewEnd, enabledResources]);
 
 
 	useEffect(() => {
