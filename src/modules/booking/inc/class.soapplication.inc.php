<?php
phpgw::import_class('booking.socommon');

class booking_soapplication extends booking_socommon
{

	function __construct()
	{
		parent::__construct(
			'bb_application',
			array(
				'id'							 => array('type' => 'int'),
				'id_string'						 => array(
					'type'		 => 'string',
					'required'	 => false,
					'default'	 => '0',
					'query'		 => true
				),
				'active'						 => array('type' => 'int'),
				'display_in_dashboard'			 => array('type' => 'int'),
				'type'							 => array('type' => 'string'),
				'status'						 => array('type' => 'string', 'required' => true),
				'secret'						 => array('type' => 'string', 'required' => true),
				'created'						 => array('type' => 'timestamp'), //,'read_callback' => 'modify_by_timezone'),
				'modified'						 => array('type' => 'timestamp'), //,'read_callback' => 'modify_by_timezone'),
				'building_name'					 => array('type' => 'string', 'required' => true, 'query' => true),
				'building_id'					 => array('type' => 'int', 'required' => true),
				'frontend_modified'				 => array('type' => 'timestamp'), //,'read_callback' => 'modify_by_timezone'),
				'owner_id'						 => array('type' => 'int', 'required' => true),
				'parent_id'						 => array('type' => 'int', 'required' => false),
				'case_officer_id'				 => array('type' => 'int', 'required' => false),
				'activity_id'					 => array('type' => 'int', 'required' => true),
				'status'						 => array('type' => 'string', 'required' => true),
				'customer_identifier_type'		 => array('type' => 'string', 'required' => true),
				'customer_ssn'					 => array('type'			 => 'string', 'query'			 => true, 'sf_validator'	 => createObject('booking.sfValidatorNorwegianSSN', array(
					'full_required' => false
				)), 'required'		 => false),
				'customer_organization_number'	 => array(
					'type'			 => 'string',
					'query'			 => true,
					'sf_validator'	 => createObject('booking.sfValidatorNorwegianOrganizationNumber', array(), array(
						'invalid' => '%field% is invalid'
					))
				),
				'owner_name'					 => array(
					'type'	 => 'string',
					'query'	 => true,
					'join'	 => array(
						'table'	 => 'phpgw_accounts',
						'fkey'	 => 'owner_id',
						'key'	 => 'account_id',
						'column' => 'account_lid'
					)
				),
				'activity_name'					 => array(
					'type'	 => 'string',
					'join'	 => array(
						'table'	 => 'bb_activity',
						'fkey'	 => 'activity_id',
						'key'	 => 'id',
						'column' => 'name'
					)
				),
				'name'							 => array('type' => 'string', 'query' => true, 'required' => true),
				'organizer'						 => array('type' => 'string', 'query' => true, 'required' => true),
				'homepage'						 => array('type' => 'string', 'query' => true, 'required' => false, 'read_callback' => 'validate_url'),
				'description'					 => array('type' => 'string', 'query' => true, 'required' => false),
				'equipment'						 => array('type' => 'string', 'query' => true, 'required' => false),
				'contact_name'					 => array('type' => 'string', 'query' => true, 'required' => true),
				'contact_email'					 => array('type'			 => 'string', 'required'		 => true, 'sf_validator'	 => createObject('booking.sfValidatorEmail', array(), array(
					'invalid' => '%field% is invalid'
				))),
				'contact_phone'					 => array('type' => 'string', 'required' => true),
				'case_officer_name'				 => array(
					'type'	 => 'string',
					'query'	 => true,
					'join'	 => array(
						'table'	 => 'phpgw_accounts',
						'fkey'	 => 'case_officer_id',
						'key'	 => 'account_id',
						'column' => 'account_lid'
					)
				),
				'audience'						 => array(
					'type'		 => 'int',
					'required'	 => true,
					'manytomany' => array(
						'table'	 => 'bb_application_targetaudience',
						'key'	 => 'application_id',
						'column' => 'targetaudience_id'
					)
				),
				'agegroups'						 => array(
					'type'		 => 'int',
					'required'	 => true,
					'manytomany' => array(
						'table'	 => 'bb_application_agegroup',
						'key'	 => 'application_id',
						'column' => array(
							'agegroup_id'	 => array('type' => 'int', 'required' => true),
							'male'			 => array('type' => 'int', 'required' => true),
							'female'		 => array('type' => 'int', 'required' => true)
						),
					)
				),
				'dates'							 => array(
					'type'		 => 'timestamp',
					'required'	 => true,
					'manytomany' => array(
						'table'	 => 'bb_application_date',
						'key'	 => 'application_id',
						'column' => array('from_', 'to_', 'id')
					)
				),
				'comments'						 => array(
					'type'		 => 'string',
					'manytomany' => array(
						'table'	 => 'bb_application_comment',
						'key'	 => 'application_id',
						'column' => array('time' => array('type' => 'timestamp', 'read_callback' => 'modify_by_timezone'), 'author', 'comment', 'type'),
						'order'	 => array('sort' => 'time', 'dir' => 'ASC')
					)
				),
				'resources'						 => array(
					'type'		 => 'int',
					'required'	 => true,
					'manytomany' => array(
						'table'	 => 'bb_application_resource',
						'key'	 => 'application_id',
						'column' => 'resource_id'
					)
				),
				'responsible_street'			 => array('type' => 'string', 'required' => true),
				'responsible_zip_code'			 => array('type' => 'string', 'required' => true),
				'responsible_city'				 => array('type' => 'string', 'required' => true),
				'session_id'					 => array('type' => 'string', 'required' => false),
				'agreement_requirements'		 => array('type' => 'string', 'required' => false),
				'external_archive_key'			 => array('type' => 'string', 'required' => false),
<<<<<<< HEAD
				'recurring_info'				 => array('type' => 'string', 'required' => false),
=======
				'recurring_info'				 => array('type' => 'json', 'required' => false),
>>>>>>> b62f614e
				'customer_organization_name'	 => array(
					'type'		 => 'string',
					'required'	 => False,
					'query'		 => true
				),
				'customer_organization_id'		 => array('type' => 'int', 'required' => False),
			)
		);
	}

	/**
	 * FIXME
	 * Dummy for documents
	 * @see booking_bocommon_authorized
	 */
	public function get_subject_roles($for_object = null, $initial_roles = array())
	{
		return null;
	}

	function validate(&$entity)
	{
		$errors = parent::validate($entity);
		# Detect and prevent loop creation
		$node_id = $entity['parent_id'];
		while ($entity['id'] && $node_id)
		{
			if ($node_id == $entity['id'])
			{
				$errors['parent_id'] = lang('Invalid parent activity');
				break;
			}
			$next = $this->read_single($node_id);
			$node_id = $next['parent_id'];
		}
		return $errors;
	}

	protected function doValidate($entity, booking_errorstack $errors)
	{
		$now = new DateTime('now');
		$valid_dates = array();
		$valid_timespan = 0;
		$soseason = CreateObject('booking.soseason');
		// Make sure to_ > from_
		foreach ($entity['dates'] as $date)
		{
			$from_	 = new DateTime($date['from_']);
			$to_	 = new DateTime($date['to_']);

			if ($from_ < $now)
			{
				$errors['from_'] = lang('Invalid from date');
			}

			if ($from_ > $to_ || $from_ == $to_)
			{
				$errors['from_'] = lang('Invalid from date');
			}
			else if (empty($date['from_']) || empty($date['to_']))
			{
				$errors['dates'] = lang('date is required');
			}
			else
			{
				$valid_dates[] = array('from_' => $from_, 'to_' => $to_);
			}
		}
		if (strlen($entity['contact_name']) > 50)
		{
			$errors['contact_name'] = lang('Contact information name is to long. max 50 characters');
		}

		foreach ($entity['resources'] as $resource_id)
		{
			if ((int)$resource_id < 0)
			{
				continue;
			}
			$this->db->query("SELECT direct_booking FROM bb_resource WHERE id = " . (int)$resource_id, __LINE__, __FILE__);
			$this->db->next_record();
			$direct_booking = $this->db->f('direct_booking');

			if ($direct_booking && $direct_booking < time())
			{
				foreach ($valid_dates as $valid_date)
				{
					$seasons = $soseason->get_resource_seasons((int)$resource_id, $valid_date['from_']->format('Y-m-d'), $valid_date['to_']->format('Y-m-d'));

					foreach ($seasons as $season_id)
					{
						if ($soseason->timespan_within_season($season_id, $valid_date['from_'], $valid_date['to_']))
						{
							$valid_timespan++;
						}
					}
				}

				if (!$valid_timespan)
				{
					$errors['season_boundary'] = lang("This application is not within a valid season");
				}
			}
		}
	}

	function get_user_list()
	{
		$sql = "SELECT DISTINCT account_id, account_lastname, account_firstname FROM phpgw_accounts
			JOIN bb_application ON bb_application.case_officer_id = phpgw_accounts.account_id";
		$this->db->query($sql, __LINE__, __FILE__);
		$user_list = array();
		while ($this->db->next_record())
		{
			$user_list[] = array(
				'id' =>  $this->db->f('account_id'),
				'name' =>  $this->db->f('account_lastname', true) . ', ' . $this->db->f('account_firstname', true),
			);
		}
		return $user_list;
	}

	function get_building_info($id)
	{
		$id	 = (int)$id;
		$sql = "SELECT bb_building.id, bb_building.name"
			. " FROM bb_building, bb_resource, bb_application_resource, bb_building_resource"
			. " WHERE bb_building.id= bb_building_resource.building_id AND  bb_resource.id = bb_building_resource.resource_id AND bb_resource.id=bb_application_resource.resource_id AND bb_application_resource.application_id=({$id})";

		$this->db->limit_query($sql, 0, __LINE__, __FILE__, 1);
		if (!$this->db->next_record())
		{
			return False;
		}
		return array(
			'id'	 => $this->db->f('id', false),
			'name'	 => $this->db->f('name', true)
		);
	}

	//		function get_accepted($id)
	function get_rejected($id)
	{
		$sql	 = "SELECT bad.from_, bad.to_
					FROM bb_application ba, bb_application_date bad, bb_event be
					WHERE ba.id=($id)
					AND ba.id=bad.application_id
					AND ba.id=be.application_id
					AND be.from_=bad.from_
					AND be.to_=bad.to_";
		$results = array();
		$this->db->query($sql, __LINE__, __FILE__);
		while ($this->db->next_record())
		{
			$results[] = array(
				'from_'	 => $this->db->f('from_', false),
				'to_'	 => $this->db->f('to_', false)
			);
		}
		return $results;
	}

	//		function get_rejected($id)
	function get_accepted($id)
	{
		$sql	 = "SELECT bad.from_, bad.to_ FROM bb_application ba, bb_application_date bad
					WHERE ba.id=($id)
					AND ba.id=bad.application_id
					AND bad.id NOT IN (SELECT bad.id
					FROM bb_application ba, bb_application_date bad, bb_event be
					WHERE ba.id=($id)
					AND ba.id=bad.application_id
					AND ba.id=be.application_id
					AND be.from_=bad.from_
					AND be.to_=bad.to_)";
		$results = array();
		$this->db->query($sql, __LINE__, __FILE__);
		while ($this->db->next_record())
		{
			$results[] = array(
				'from_'	 => $this->db->f('from_', false),
				'to_'	 => $this->db->f('to_', false)
			);
		}
		return $results;
	}

	function get_tilsyn_email($id)
	{
		$sql = "SELECT tilsyn_email, tilsyn_email2, email FROM bb_building where id=(select id from bb_building where name = '$id' AND active = 1)";
		$this->db->limit_query($sql, 0, __LINE__, __FILE__, 1);
		if (!$this->db->next_record())
		{
			return False;
		}
		return array(
			'email1' => $this->db->f('tilsyn_email', false),
			'email2' => $this->db->f('tilsyn_email2', false),
			'email3' => $this->db->f('email', false)
		);
	}

	function get_resource_name($ids)
	{
		// Handle both array of numbers and array of objects
		$clean_ids = array();

		if (empty($ids))
		{
			return array();
		}

		foreach ($ids as $id)
		{
			if (is_object($id))
			{
				$clean_ids[] = (int)$id->id;
			}
			else
			{
				$clean_ids[] = (int)$id;
			}
		}

		// If all IDs were invalid, return empty array
		if (empty($clean_ids))
		{
			return array();
		}

		$placeholders = str_repeat('?,', count($clean_ids) - 1) . '?';

		try
		{
			$query = "SELECT name FROM bb_resource WHERE id IN ($placeholders)";
			$stmt = $this->db->prepare($query);
			$stmt->execute($clean_ids);

			$results = array();
			while ($row = $stmt->fetch())
			{
				$results[] = $this->db->unmarshal($row['name'], 'string');
			}

			return $results;
		}
		catch (Exception $e)
		{
			// Handle or log error appropriately
			return array();
		}
	}

	function get_building($id)
	{
		$this->db->limit_query("SELECT name FROM bb_building where id=" . intval($id), 0, __LINE__, __FILE__, 1);
		if (!$this->db->next_record())
		{
			return False;
		}
		return $this->db->f('name', true);
	}

	function get_buildings()
	{
		$results	 = array();
		$results[]	 = array('id' => 0, 'name' => lang('Not selected'));
		$this->db->query("SELECT id, name FROM bb_building WHERE active != 0 ORDER BY name ASC", __LINE__, __FILE__);
		while ($this->db->next_record())
		{
			$results[] = array(
				'id'	 => $this->db->f('id', false),
				'name'	 => $this->db->f('name', true)
			);
		}
		return $results;
	}

	function set_inactive($id, $type)
	{
		if ($type == 'event')
		{
			$sql = "UPDATE bb_event SET active = 0 where id = ($id)";
		}
		elseif ($type == 'allocation')
		{
			$sql = "UPDATE bb_allocation SET active = 0 where id = ($id)";
		}
		elseif ($type == 'booking')
		{
			$sql = "UPDATE bb_booking SET active = 0 where id = ($id)";
		}
		else
		{
			throw new UnexpectedValueException('Encountered an unexpected error');
		}
		$this->db->query($sql, __LINE__, __FILE__);
		return;
	}

	function set_active($id, $type)
	{
		if ($type == 'event')
		{
			$sql = "UPDATE bb_event SET active = 1 where id = ($id)";
		}
		elseif ($type == 'allocation')
		{
			$sql = "UPDATE bb_allocation SET active = 1 where id = ($id)";
		}
		elseif ($type == 'booking')
		{
			$sql = "UPDATE bb_booking SET active = 1 where id = ($id)";
		}
		else
		{
			throw new UnexpectedValueException('Encountered an unexpected error');
		}
		$this->db->query($sql, __LINE__, __FILE__);
		return;
	}

	function get_activities_main_level()
	{
		$results	 = array();
		$results[]	 = array('id' => 0, 'name' => lang('Not selected'));
		$this->db->query("SELECT id,name FROM bb_activity WHERE parent_id is NULL", __LINE__, __FILE__);
		while ($this->db->next_record())
		{
			$results[] = array('id' => $this->db->f('id', false), 'name' => $this->db->f('name', true));
		}
		return $results;
	}

	function get_activities($id)
	{
		$results = array();
		$this->db->query("select id from bb_activity where id = ($id) or  parent_id = ($id) or parent_id in (select id from bb_activity where parent_id = ($id))", __LINE__, __FILE__);
		while ($this->db->next_record())
		{
			$results[] = $this->_unmarshal($this->db->f('id', false), 'int');
		}
		return $results;
	}

	public function update_id_string()
	{
		$table_name	 = $this->table_name;
		$db			 = $this->db;
		$sql		 = "UPDATE $table_name SET id_string = cast(id AS varchar)";
		$db->query($sql, __LINE__, __FILE__);
	}

	public function delete_application($id)
	{
		if ($this->db->get_transaction())
		{
			$this->global_lock = true;
		}
		else
		{
			$this->db->transaction_begin();
		}

		createObject('booking.sopurchase_order')->delete_purchase_order($id);

		$sql = "DELETE FROM bb_document_application WHERE owner_id=" . (int)$id;
		$this->db->query($sql, __LINE__, __FILE__);

		$tablesuffixes = array('agegroup', 'comment', 'date', 'resource', 'targetaudience');
		foreach ($tablesuffixes as $suffix)
		{
			$table_name	 = sprintf('%s_%s', $this->table_name, $suffix);
			$sql		 = "DELETE FROM $table_name WHERE application_id=" . (int)$id;
			$this->db->query($sql, __LINE__, __FILE__);
		}
		$table_name	 = $this->table_name;
		$sql		 = "DELETE FROM $table_name WHERE id=" . (int)$id;
		$this->db->query($sql, __LINE__, __FILE__);

		if (!$this->global_lock)
		{
			return $this->db->transaction_commit();
		}
	}

	function check_collision($resources, $from_, $to_, $session_id = null)
	{
		$filter_block = '';
		if ($session_id)
		{
			$filter_block = " AND session_id != '{$session_id}'";
		}

		$rids	 = join(',', array_map("intval", $resources));
		$sql	 = "SELECT bb_block.id, 'block' as type
                      FROM bb_block
                      WHERE  bb_block.resource_id in ($rids)
                      AND ((bb_block.from_ <= '$from_' AND bb_block.to_ > '$from_')
                      OR (bb_block.from_ >= '$from_' AND bb_block.to_ <= '$to_')
                      OR (bb_block.from_ < '$to_' AND bb_block.to_ >= '$to_')) AND active = 1 {$filter_block}
                      UNION
					  SELECT ba.id, 'allocation' as type
                      FROM bb_allocation ba, bb_allocation_resource bar
                      WHERE active = 1
                      AND ba.id = bar.allocation_id
                      AND bar.resource_id in ($rids)
                      AND ((ba.from_ <= '$from_' AND ba.to_ > '$from_')
                      OR (ba.from_ >= '$from_' AND ba.to_ <= '$to_')
                      OR (ba.from_ < '$to_' AND ba.to_ >= '$to_'))
                      UNION
                      SELECT be.id, 'event' as type
                      FROM bb_event be, bb_event_resource ber
                      WHERE active = 1
					  AND be.id = ber.event_id
                      AND ber.resource_id in ($rids)
                      AND ((be.from_ <= '$from_' AND be.to_ > '$from_')
                      OR (be.from_ >= '$from_' AND be.to_ <= '$to_')
                      OR (be.from_ < '$to_' AND be.to_ >= '$to_'))";

		$this->db->limit_query($sql, 0, __LINE__, __FILE__, 1);

		if (!$this->db->next_record())
		{
			return False;
		}
		return True;
	}

	/**
	 * Check if a given timespan is available for bookings or allocations
	 *
	 * @param resources
	 * @param timespan start
	 * @param timespan end
	 *
	 * @return boolean
	 */
	function check_timespan_availability($resources, $from_, $to_)
	{
		$rids	 = join(',', array_map("intval", $resources));
		$nrids	 = count($resources);
		$this->db->query("SELECT id FROM bb_season
			                  WHERE id IN (SELECT season_id
							               FROM bb_season_resource
							               WHERE resource_id IN ($rids,-1)
							               GROUP BY season_id
							               HAVING count(season_id)=$nrids)", __LINE__, __FILE__);
		while ($this->db->next_record())
		{
			$season_id = $this->_unmarshal($this->db->f('id', false), 'int');
			if (CreateObject('booking.soseason')->timespan_within_season($season_id, new DateTime($from_), new DateTime($to_)))
			{
				return true;
			}
		}
		return false;
	}

	function update_external_archive_reference($id, $external_archive_key)
	{
		$external_archive_key = $this->db->db_addslashes($external_archive_key);
		return $this->db->query("UPDATE bb_application SET external_archive_key = '{$external_archive_key}' WHERE id =" . (int)$id, __LINE__, __FILE__);
	}

	function check_booking_limit($session_id, $resource_id, $ssn, $booking_limit_number_horizont, $booking_limit_number)
	{
		if (!$ssn || !$booking_limit_number_horizont || !$booking_limit_number)
		{
			return false;
		}


		$booking_horizont_seconds = (int)$booking_limit_number_horizont * 3600 * 24;

		$sql = "SELECT count(*) as cnt FROM"
			. " (SELECT bb_application.id FROM bb_application"
			. " JOIN bb_application_date ON bb_application.id = bb_application_date.application_id"
			. " JOIN bb_application_resource"
			. " ON bb_application.id = bb_application_resource.application_id AND bb_application_resource.resource_id = " . (int)$resource_id
			. " WHERE "
			. "( customer_ssn = '{$ssn}' AND status != 'REJECTED' "
			. " AND ((EXTRACT(EPOCH from (to_- current_date))) > -$booking_horizont_seconds"
			. " OR (EXTRACT(EPOCH from (current_date - from_))) < $booking_horizont_seconds)"
			. ")"
			. " OR (status = 'NEWPARTIAL1' AND session_id = '$session_id')"
			. " ) as t";

		$this->db->query($sql, __LINE__, __FILE__);
		$this->db->next_record();
		$cnt = (int)$this->db->f('cnt');

		$limit_reached = 0;
		if ($cnt > $booking_limit_number)
		{
			$limit_reached = $cnt;
		}
		return $limit_reached;
	}


	function get_application_payments($params)
	{
		$application_id	 = isset($params['application_id']) && $params['application_id'] ? (int)$params['application_id'] : null;
		$sort			 = isset($params['sort']) && $params['sort'] ? $params['sort'] : 'id';
		$dir			 = isset($params['dir']) && $params['dir'] ? $params['dir'] : 'asc';

		if (empty($application_id))
		{
			return array();
		}

		if (!in_array($sort, array('id', 'order_id', 'payment_method', 'amount')))
		{
			$sort = 'id';
		}

		$data	 = array();
		$sql	 = "SELECT bb_payment.* FROM bb_payment"
			. " JOIN bb_purchase_order ON bb_payment.order_id = bb_purchase_order.id"
			. " WHERE application_id = {$application_id}"
			. " ORDER BY {$sort} {$dir}";

		$this->db->query($sql, __LINE__, __FILE__);

		while ($this->db->next_record())
		{
			$payment_method_id =  $this->db->f('payment_method_id');
			$payment_method = $payment_method_id == 2 ? 'Etterfakturering' : 'Vipps';

			$data[] = array(
				'id'				 => (int)$this->db->f('id'),
				'remote_state'		 => $this->db->f('remote_state'),
				'amount'			 => (float)$this->db->f('amount'),
				'refunded_amount'	 => (float)$this->db->f('refunded_amount'),
				'currency'			 => $this->db->f('currency'),
				'status'			 => $this->db->f('status'),
				'order_id'			 => (int)$this->db->f('order_id'),
				'payment_method'	 => $payment_method,
				'created'			 => $this->db->f('created'),
			);
		}

		return array('data' => $data);
	}

	function get_application_articles($params)
	{
		$application_ids = array();

		// Handle both single application_id and multiple application_ids
		if (isset($params['application_id']) && $params['application_id']) {
			$application_ids = array((int)$params['application_id']);
		} elseif (isset($params['application_ids']) && $params['application_ids']) {
			$application_ids = array_map('intval', $params['application_ids']);
		}

		if (empty($application_ids))
		{
			return array('data' => array());
		}

		$application_ids_string = implode(',', $application_ids);

		// Get all purchase order lines for these applications, aggregated by article_mapping_id
		$sql = "SELECT bb_purchase_order_line.article_mapping_id,
			SUM(bb_purchase_order_line.quantity) as total_quantity, 
			SUM(bb_purchase_order_line.amount) as total_amount,
			bb_purchase_order_line.currency, bb_article_mapping.unit,
			CASE WHEN (bb_resource.name IS NULL)
				THEN bb_service.name
				ELSE bb_resource.name
			END AS article_name
			FROM bb_purchase_order
			JOIN bb_purchase_order_line ON bb_purchase_order.id = bb_purchase_order_line.order_id
			JOIN bb_article_mapping ON bb_purchase_order_line.article_mapping_id = bb_article_mapping.id
			LEFT JOIN bb_service ON (bb_article_mapping.article_id = bb_service.id AND bb_article_mapping.article_cat_id = 2)
			LEFT JOIN bb_resource ON (bb_article_mapping.article_id = bb_resource.id AND bb_article_mapping.article_cat_id = 1)
			WHERE bb_purchase_order.cancelled IS NULL
			AND bb_purchase_order.application_id IN (" . $application_ids_string . ")
			GROUP BY bb_purchase_order_line.article_mapping_id, bb_purchase_order_line.currency, 
				bb_article_mapping.unit, article_name
			ORDER BY article_name";

		$this->db->query($sql, __LINE__, __FILE__);

		$articles = array();
		while ($this->db->next_record()) {
			$articles[] = array(
				'article_mapping_id' => (int)$this->db->f('article_mapping_id'),
				'article' => $this->db->f('article_name', true),
				'quantity' => (float)$this->db->f('total_quantity'),
				'unit' => $this->db->f('unit', true),
				'cost' => number_format((float)$this->db->f('total_amount'), 2, '.', ' '),
				'currency' => $this->db->f('currency', true)
			);
		}

		return array('data' => $articles);
	}

	/**
	 *
	 * @param string $payment_order_id
	 * @param string $status: new, pending, completed, voided, partially_refunded, refunded
	 * @return bool
	 */
	function update_payment_status($payment_order_id, $status, $remote_state, $refunded_amount = 0)
	{
		$remote_id	 = $this->db->db_addslashes($payment_order_id);

		$value_set = array(
			'status'		 => $this->db->db_addslashes($status),
			'remote_state'	 => $remote_state
		);

		if ($refunded_amount && $status == 'refunded')
		{
			$value_set['refunded_amount'] = $refunded_amount;
		}

		$value_set = $this->db->validate_update($value_set);

		$sql = "UPDATE bb_payment SET {$value_set} WHERE remote_id= '{$remote_id}'";

		return $this->db->query($sql, __LINE__, __FILE__);
	}

	function get_purchase_order(&$applications)
	{
		if (!$applications['results'])
		{
			return;
		}

		$application_ids = array(-1);
		foreach ($applications['results'] as $application)
		{
			$application_ids[] = $application['id'];
		}

		$sql = "SELECT bb_purchase_order_line.* , bb_purchase_order.application_id, bb_article_mapping.unit,"
			. "CASE WHEN
					(
						bb_resource.name IS NULL
					)"
			. " THEN bb_service.name ELSE bb_resource.name END AS name"
			. " FROM bb_purchase_order JOIN bb_purchase_order_line ON bb_purchase_order.id = bb_purchase_order_line.order_id"
			. " JOIN bb_article_mapping ON bb_purchase_order_line.article_mapping_id = bb_article_mapping.id"
			. " LEFT JOIN bb_service ON (bb_article_mapping.article_id = bb_service.id AND bb_article_mapping.article_cat_id = 2)"
			. " LEFT JOIN bb_resource ON (bb_article_mapping.article_id = bb_resource.id AND bb_article_mapping.article_cat_id = 1)"
			. " WHERE bb_purchase_order.cancelled IS NULL AND bb_purchase_order.application_id IN (" . implode(',', $application_ids) . ")"
			. " ORDER BY bb_purchase_order_line.id";

		$this->db->query($sql, __LINE__, __FILE__);

		$orders		 = array();
		$sum		 = array();
		$total_sum	 = 0;
		while ($this->db->next_record())
		{
			$application_id	 = (int)$this->db->f('application_id');
			$order_id		 = (int)$this->db->f('order_id');
			if (!isset($sum[$order_id]))
			{
				$sum[$order_id] = 0;
			}

			$_sum			 = (float)$this->db->f('amount') + (float)$this->db->f('tax');
			$sum[$order_id]	 = (float)$sum[$order_id] + $_sum;
			$total_sum		 += $_sum;

			$orders[$application_id][$order_id]['lines'][] = array(
				'order_id'				 => $order_id,
				'status'				 => (int)$this->db->f('status'),
				'parent_mapping_id'		 => (int)$this->db->f('parent_mapping_id'),
				'article_mapping_id'	 => (int)$this->db->f('article_mapping_id'),
				'quantity'				 => (float)$this->db->f('quantity'),
				'unit_price'			 => (float)$this->db->f('unit_price'),
				'overridden_unit_price'	 => (float)$this->db->f('overridden_unit_price'),
				'currency'				 => $this->db->f('currency'),
				'amount'				 => (float)$this->db->f('amount'),
				'unit'					=>	$this->db->f('unit', true),
				'tax_code'				 => (int)$this->db->f('tax_code'),
				'tax'					 => (float)$this->db->f('tax'),
				'name'					 => $this->db->f('name', true),
			);

			$orders[$application_id][$order_id]['order_id']	 = $order_id;
			$orders[$application_id][$order_id]['sum']		 = $sum[$order_id];
		}

		foreach ($applications['results'] as &$application)
		{
			if (empty($orders[$application['id']]))
			{
				continue;
			}
			$application['orders'] = array_values($orders[$application['id']]);
		}

		$applications['total_sum'] = $total_sum;
		return $orders;
	}



	function get_payment($payment_id)
	{
		$sql	 = "SELECT * FROM bb_payment WHERE id =" . (int)$payment_id;
		$this->db->query($sql, __LINE__, __FILE__);
		$payment = array();
		if ($this->db->next_record())
		{
			$payment_method_id =  $this->db->f('payment_method_id');
			$payment_method = $payment_method_id == 2 ? 'Etterfakturering' : 'Vipps';

			$payment = array(
				'id'					 => $this->db->f('id'),
				'order_id'				 => $this->db->f('order_id'),
				'payment_method'		 => $payment_method,
				'payment_gateway_mode'	 => $this->db->f('payment_gateway_mode'),
				'remote_id'				 => $this->db->f('remote_id'),
				'remote_state'			 => $this->db->f('remote_state'),
				'amount'				 => (float)$this->db->f('amount'),
				'currency'				 => $this->db->f('currency'),
				'refunded_amount'		 => (float)$this->db->f('refunded_amount'),
				'refunded_currency'		 => $this->db->f('refunded_currency'),
				'status'				 => $this->db->f('status'), //'new', pending, completed, voided, partially_refunded, refunded
				'created'				 => $this->db->f('created'),
				'autorized'				 => $this->db->f('autorized'),
				'expires'				 => $this->db->f('expires'),
				'completet'				 => $this->db->f('completet'),
				'captured'				 => $this->db->f('captured'),
			);
		}
		return $payment;
	}

	function delete_payment($remote_order_id)
	{
		$remote_id = $this->db->db_addslashes($remote_order_id);
		$sql = "DELETE FROM bb_payment WHERE remote_id = '{$remote_id}'";
		return $this->db->query($sql, __LINE__, __FILE__);
	}

	function add_payment($order_id, $msn, $mode = 'live',  $payment_method_id = 1)
	{
		// Handle both single order_id and array of order_ids
		$order_ids = is_array($order_id) ? $order_id : [$order_id];
		$primary_order_id = $order_ids[0];

		$sql = "SELECT count(id) AS cnt FROM bb_payment WHERE order_id =" . (int)$primary_order_id;

		$this->db->query($sql, __LINE__, __FILE__);
		$this->db->next_record();
		$cnt		 = (int)$this->db->f('cnt');
		$payment_attempt = $cnt + 1;
		$random_hash = substr(bin2hex(random_bytes(2)), 0, 4);
		$remote_id	 = "{$msn}-{$primary_order_id}-order-{$primary_order_id}-{$payment_attempt}-{$random_hash}";

		$sopurchase_order = createObject('booking.sopurchase_order');

		// Create payment records for all orders with the same remote_id
		foreach ($order_ids as $single_order_id) {
			$order = $sopurchase_order->get_single_purchase_order($single_order_id);

			$value_set = array(
				'order_id' => $single_order_id,
				'payment_method_id'	 => (int) $payment_method_id,
				'payment_gateway_mode' => $mode, //test and live.
				'remote_id' => $remote_id,
				'remote_state' => null,
				'amount' => $order['sum'],
				'currency' => 'NOK',
				'refunded_amount' => '0.0',
				'refunded_currency' => 'NOK',
				'status' => 'new', // pending, completed, voided, partially_refunded, refunded
				'created' => time(),
				'autorized' => null,
				'expires' => null,
				'completet' => null,
				'captured' => null,
				//			'avs_response_code' => array('type' => 'varchar', 'precision' => '15', 'nullable' => true),
				//			'avs_response_code_label' => array('type' => 'varchar', 'precision' => '35', 'nullable' => true),
			);

			$this->db->query('INSERT INTO bb_payment (' . implode(',', array_keys($value_set)) . ') VALUES ('
				. $this->db->validate_insert(array_values($value_set)) . ')', __LINE__, __FILE__);
		}

		return $remote_id;
	}

	function get_application_from_payment_order($payment_order_id)
	{
		$remote_id	 = $this->db->db_addslashes($payment_order_id);
		$sql = "SELECT DISTINCT application_id FROM bb_payment"
			. " JOIN bb_purchase_order ON bb_payment.order_id = bb_purchase_order.id"
			. "	WHERE remote_id = '{$remote_id}'";

		$this->db->query($sql, __LINE__, __FILE__);
		
		$application_ids = array();
		while ($this->db->next_record())
		{
			$application_ids[] = (int)$this->db->f('application_id');
		}
		
		return $application_ids;
	}

	/**
	 * Retrieves transactions that have not been posted to the accounting system with pagination and filtering.
	 *
	 * @param array $params Parameters for filtering and pagination
	 *                     - status: Filter by status (e.g., 'completed')
	 *                     - limit: Number of records to return
	 *                     - offset: Starting offset for pagination
	 *                     - sort: Sort field
	 *                     - dir: Sort direction ('asc' or 'desc')
	 * @return array List of unposted transactions and total count
	 */
	public function get_unposted_transactions($params = array())
	{
		// Set default values
		$status = isset($params['status']) ? $this->db->db_addslashes($params['status']) : null;
		$limit = isset($params['limit']) && (int)$params['limit'] > 0 ? (int)$params['limit'] : null;
		$offset = isset($params['offset']) ? (int)$params['offset'] : 0;

		// Map frontend sort fields to database columns with table prefix
		$sortMap = [
			'remote_id' => 'bb_payment.remote_id',
			'amount' => 'bb_payment.amount',
			'created' => 'bb_payment.created',
			'date' => 'bb_payment.created', // Map 'date' to 'bb_payment.created'
			'description' => 'description' // This is an alias from the CASE statement
		];

		$sort = isset($params['sort']) && isset($sortMap[$params['sort']])
			? $sortMap[$params['sort']] : 'bb_payment.created';
		$dir = isset($params['dir']) && strtolower($params['dir']) === 'asc' ? 'ASC' : 'DESC';

		// Base query with payment_method join
		$sql_base = "FROM
                bb_payment
            JOIN
                bb_purchase_order ON bb_payment.order_id = bb_purchase_order.id
            LEFT JOIN
                bb_payment_method ON bb_payment.payment_method_id = bb_payment_method.id
            WHERE
                bb_payment.posted_to_accounting IS NULL AND bb_payment_method.id != 2"; // Exclude 'Etterfakturering' payment method

		// Add status filter if provided
		if ($status)
		{
			$sql_base .= " AND bb_payment.status = '{$status}'";
		}

		// Count total records
		$count_sql = "SELECT COUNT(*) AS total " . $sql_base;
		$this->db->query($count_sql, __LINE__, __FILE__);
		$this->db->next_record();
		$total = (int)$this->db->f('total');

		// Get data with pagination
		$sql = "SELECT
                bb_payment.remote_id AS remote_order_id,
                bb_payment.amount,
                bb_payment.created AS date,
                bb_payment.status,
				bb_payment.remote_state,
                bb_payment_method.payment_gateway_name,
                bb_payment_method.payment_gateway_mode,
                CASE
                    WHEN bb_purchase_order.reservation_type = 'event' THEN (
                        SELECT string_agg(bb_event.name, ', ')
                        FROM bb_event
                        WHERE bb_event.id = bb_purchase_order.reservation_id
                    )
                    WHEN bb_purchase_order.reservation_type = 'allocation' THEN (
                        SELECT bb_allocation.building_name || ' ' || bb_allocation.from_ || ' - ' || bb_allocation.to_
                        FROM bb_allocation
                        WHERE bb_allocation.id = bb_purchase_order.reservation_id
                    )
                    ELSE NULL
                END AS description
            " . $sql_base . "
            ORDER BY " . $sort . " " . $dir;

		// Add limit and offset if provided
		if ($limit !== null)
		{
			$sql .= " LIMIT " . $limit . " OFFSET " . $offset;
		}

		$this->db->query($sql, __LINE__, __FILE__);

		$transactions = [];
		while ($this->db->next_record())
		{
			$transactions[] = [
				'remote_order_id' => $this->db->f('remote_order_id'),
				'amount'          => (float)$this->db->f('amount'),
				'date'            => $this->db->f('date'),
				'description'     => $this->db->f('description', true),
				'status'          => $this->db->f('status'),
				'remote_state'    => $this->db->f('remote_state'),
				'payment_method'  => $this->db->f('payment_gateway_name', true)
			];
		}

		return [
			'results' => $transactions,
			'total' => $total
		];
	}

	/**
	 * Marks a transaction as posted to the accounting system.
	 *
	 * @param string $remote_order_id The remote order ID of the transaction to mark as posted.
	 * @return bool True if the update was successful, false otherwise.
	 */
	public function mark_as_posted($remote_order_id)
	{
		$remote_id = $this->db->db_addslashes($remote_order_id);
		$timestamp = time(); // Current Unix timestamp

		$sql = "UPDATE bb_payment
            SET posted_to_accounting = {$timestamp}
            WHERE remote_id = '{$remote_id}'";

		return $this->db->query($sql, __LINE__, __FILE__);
	}

	/**
	 * Retrieves refund transactions that have not been posted to the accounting system with pagination and filtering.
	 *
	 * @param array $params Parameters for filtering and pagination
	 *                     - limit: Number of records to return
	 *                     - offset: Starting offset for pagination
	 *                     - sort: Sort field
	 *                     - dir: Sort direction ('asc' or 'desc')
	 * @return array List of unposted refund transactions and total count
	 */
	public function get_unposted_refund_transactions($params = array())
	{
		// Set default values
		$limit = isset($params['limit']) && (int)$params['limit'] > 0 ? (int)$params['limit'] : null;
		$offset = isset($params['offset']) ? (int)$params['offset'] : 0;

		// Map frontend sort fields to database columns with table prefix
		$sortMap = [
			'remote_id' => 'bb_payment.remote_id',
			'amount' => 'bb_payment.refunded_amount',
			'created' => 'bb_payment.created',
			'date' => 'bb_payment.created',
			'description' => 'description'
		];

		$sort = isset($params['sort']) && isset($sortMap[$params['sort']])
			? $sortMap[$params['sort']] : 'bb_payment.created';
		$dir = isset($params['dir']) && strtolower($params['dir']) === 'asc' ? 'ASC' : 'DESC';

		// Base query with payment_method join
		$sql_base = "FROM
            bb_payment
        JOIN
            bb_purchase_order ON bb_payment.order_id = bb_purchase_order.id
        LEFT JOIN
            bb_payment_method ON bb_payment.payment_method_id = bb_payment_method.id
        WHERE
            (bb_payment.status = 'refunded' OR bb_payment.status = 'partially_refunded')
            AND bb_payment.refunded_amount > 0
            AND bb_payment.refund_posted_to_accounting IS NULL AND bb_payment_method.id != 2";

		// Count total records
		$count_sql = "SELECT COUNT(*) AS total " . $sql_base;
		$this->db->query($count_sql, __LINE__, __FILE__);
		$this->db->next_record();
		$total = (int)$this->db->f('total');

		// Get data with pagination
		$sql = "SELECT
            bb_payment.remote_id AS remote_order_id,
            bb_payment.refunded_amount AS amount,
            bb_payment.created AS date,
            bb_payment.status,
            bb_payment.remote_state,
            bb_payment_method.payment_gateway_name,
            bb_payment_method.payment_gateway_mode,
            CASE
                WHEN bb_purchase_order.reservation_type = 'event' THEN (
                    SELECT string_agg(bb_event.name, ', ')
                    FROM bb_event
                    WHERE bb_event.id = bb_purchase_order.reservation_id
                )
                WHEN bb_purchase_order.reservation_type = 'allocation' THEN (
                    SELECT bb_allocation.building_name || ' ' || bb_allocation.from_ || ' - ' || bb_allocation.to_
                    FROM bb_allocation
                    WHERE bb_allocation.id = bb_purchase_order.reservation_id
                )
                ELSE NULL
            END AS description
        " . $sql_base . "
        ORDER BY " . $sort . " " . $dir;

		// Add limit and offset if provided
		if ($limit !== null)
		{
			$sql .= " LIMIT " . $limit . " OFFSET " . $offset;
		}

		$this->db->query($sql, __LINE__, __FILE__);

		$transactions = [];
		while ($this->db->next_record())
		{
			$transactions[] = [
				'remote_order_id' => $this->db->f('remote_order_id'),
				'amount' => (float)$this->db->f('amount'),
				'date' => $this->db->f('date'),
				'description' => $this->db->f('description', true),
				'status' => $this->db->f('status'),
				'remote_state' => $this->db->f('remote_state'),
				'payment_method' => $this->db->f('payment_gateway_name', true),
				'original_transaction_id' => $this->db->f('remote_order_id') // For refunds, original_transaction_id is the same as remote_order_id
			];
		}

		return [
			'results' => $transactions,
			'total' => $total
		];
	}

	/**
	 * Marks a refund transaction as posted to the accounting system.
	 *
	 * @param string $remote_order_id The remote order ID of the refund transaction to mark as posted.
	 * @return bool True if the update was successful, false otherwise.
	 */
	public function mark_refund_as_posted($remote_order_id)
	{
		$remote_id = $this->db->db_addslashes($remote_order_id);
		$timestamp = time(); // Current Unix timestamp

		$sql = "UPDATE bb_payment
        SET refund_posted_to_accounting = {$timestamp}
        WHERE remote_id = '{$remote_id}'
        AND (status = 'refunded' OR status = 'partially_refunded')
        AND refunded_amount > 0";

		return $this->db->query($sql, __LINE__, __FILE__);
	}

	/**
	 * Retrieves payments that have been posted to accounting but later refunded and need refund posting.
	 *
	 * @param array $params Optional parameters for filtering
	 * @return array List of posted payments that need refund posting
	 */
	public function get_refunded_posted_payments($params = array())
	{
		$sql = "SELECT
					bp.remote_id AS remote_order_id,
					bp.refunded_amount AS amount,
					bp.created AS date,
					bp.status,
					bp.remote_state,
					bpm.payment_gateway_name,
					bpm.payment_gateway_mode,
					CASE
						WHEN bpo.reservation_type = 'event' THEN (
							SELECT string_agg(bb_event.name, ', ')
							FROM bb_event
							WHERE bb_event.id = bpo.reservation_id
						)
						WHEN bpo.reservation_type = 'allocation' THEN (
							SELECT bb_allocation.building_name || ' ' || bb_allocation.from_ || ' - ' || bb_allocation.to_
							FROM bb_allocation
							WHERE bb_allocation.id = bpo.reservation_id
						)
						ELSE NULL
					END AS description
				FROM
					bb_payment bp
				JOIN
					bb_purchase_order bpo ON bp.order_id = bpo.id
				LEFT JOIN
					bb_payment_method bpm ON bp.payment_method_id = bpm.id
				WHERE
					bp.posted_to_accounting IS NOT NULL
					AND (bp.status = 'refunded' OR bp.status = 'partially_refunded')
					AND bp.refunded_amount > 0
					AND bp.refund_posted_to_accounting IS NULL
					AND bp.payment_method_id != 2"; // Exclude 'Etterfakturering' payment method

		$this->db->query($sql, __LINE__, __FILE__);

		$refunds_needing_posting = [];
		while ($this->db->next_record()) {
			$refunds_needing_posting[] = [
				'remote_order_id' => $this->db->f('remote_order_id'),
				'amount' => (float)$this->db->f('amount'),
				'date' => $this->db->f('date'),
				'description' => $this->db->f('description', true) ?
					"Refusjon: " . $this->db->f('description', true) :
					"Refusjon av betaling",
				'original_transaction_id' => $this->db->f('remote_order_id'),
				'payment_method' => $this->db->f('payment_gateway_name', true)
			];
		}

		return $refunds_needing_posting;
	}

	/**
	 * Get child applications by parent_id
	 *
	 * @param int $parent_id The parent application ID
	 * @return array Array of child application IDs
	 */
	public function get_child_applications($parent_id)
	{
		$parent_id = (int)$parent_id;
		$sql = "SELECT id FROM bb_application WHERE parent_id = {$parent_id} AND active = 1";

		$this->db->query($sql, __LINE__, __FILE__);
		$child_ids = array();

		while ($this->db->next_record())
		{
			$child_ids[] = (int)$this->db->f('id');
		}

		return $child_ids;
	}

	/**
	 * Get all related applications (parent + children) for a given application ID
	 *
	 * @param int $application_id The application ID to find related applications for
	 * @return array Array containing parent_id and all related application IDs
	 */
	public function get_related_applications($application_id)
	{
		$application_id = (int)$application_id;

		// First, get the current application to check if it has a parent
		$sql = "SELECT parent_id FROM bb_application WHERE id = {$application_id}";
		$this->db->query($sql, __LINE__, __FILE__);
		$this->db->next_record();
		$parent_id = $this->db->f('parent_id');

		$related_ids = array();

		if ($parent_id)
		{
			// This is a child application - get parent and all siblings
			$parent_id = (int)$parent_id;
			$related_ids[] = $parent_id;

			// Get all children of the parent (including current application)
			$child_ids = $this->get_child_applications($parent_id);
			$related_ids = array_merge($related_ids, $child_ids);
		}
		else
		{
			// This is a parent application - get current + all children
			$related_ids[] = $application_id;
			$child_ids = $this->get_child_applications($application_id);
			$related_ids = array_merge($related_ids, $child_ids);
		}

		return array(
			'parent_id' => $parent_id ?: $application_id,
			'application_ids' => array_unique($related_ids),
			'total_count' => count(array_unique($related_ids))
		);
	}
}

class booking_soapplication_association extends booking_socommon
{

	function __construct()
	{
		parent::__construct('bb_application_association', array(
			'id'			 => array('type' => 'int'),
			'application_id' => array('type' => 'int'),
			'type'			 => array('type' => 'string', 'required' => true),
			'from_'			 => array('type' => 'timestamp', 'query' => true),
			'to_'			 => array('type' => 'timestamp'),
			'cost'			 => array('type' => 'decimal'),
			'active'		 => array('type' => 'int')
		));
	}
}<|MERGE_RESOLUTION|>--- conflicted
+++ resolved
@@ -136,11 +136,7 @@
 				'session_id'					 => array('type' => 'string', 'required' => false),
 				'agreement_requirements'		 => array('type' => 'string', 'required' => false),
 				'external_archive_key'			 => array('type' => 'string', 'required' => false),
-<<<<<<< HEAD
-				'recurring_info'				 => array('type' => 'string', 'required' => false),
-=======
 				'recurring_info'				 => array('type' => 'json', 'required' => false),
->>>>>>> b62f614e
 				'customer_organization_name'	 => array(
 					'type'		 => 'string',
 					'required'	 => False,
