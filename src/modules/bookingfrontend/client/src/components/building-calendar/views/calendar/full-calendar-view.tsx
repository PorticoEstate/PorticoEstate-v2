import React, {Dispatch, FC, useCallback, useEffect, useMemo, useState} from 'react';
import { IResource } from '@/service/types/resource.types';
import interactionPlugin, {EventResizeDoneArg} from "@fullcalendar/interaction";
import dayGridPlugin from "@fullcalendar/daygrid";
import timeGridPlugin from "@fullcalendar/timegrid";
import listPlugin from "@fullcalendar/list";
import {DateTime} from "luxon";
import {
	FCallBackgroundEvent,
	FCallBaseEvent,
	FCallEvent,
	FCallTempEvent, FCEventClickArg,
	FCEventContentArg
} from "@/components/building-calendar/building-calendar.types";
import styles from "@/components/building-calendar/building-calender.module.scss";
import FullCalendar from "@fullcalendar/react";
import EventContentTemp from "@/components/building-calendar/modules/event/content/event-content-temp";
import EventContentList from "@/components/building-calendar/modules/event/content/event-content-list";
import EventContentAllDay from "@/components/building-calendar/modules/event/content/event-content-all-day";
import EventContent from "@/components/building-calendar/modules/event/content";
import {DateSelectArg, DateSpanApi, DatesSetArg, EventDropArg, EventInput} from "@fullcalendar/core";
import {EventImpl} from "@fullcalendar/core/internal";
import {IUpdatePartialApplication} from "@/service/types/api/application.types";
import {FCallEventConverter} from "@/components/building-calendar/util/event-converter";
import {useIsMobile} from "@/service/hooks/is-mobile";
import {useBookingUser, usePartialApplications, useUpdatePartialApplication} from "@/service/hooks/api-hooks";
import {
	useCurrentBuilding,
	useEnabledResources,
	useIsOrganization,
	useTempEvents
} from "@/components/building-calendar/calendar-context";
import {IEvent} from "@/service/pecalendar.types";
import {useTrans} from "@/app/i18n/ClientTranslationProvider";
import {Season} from "@/service/types/Building";
import {useBuilding, useBuildingResources} from "@/service/api/building";
import { useToast } from "@/components/toast/toast-context";
import {isApplicationDeactivated} from "@/service/utils/deactivation-utils";

interface FullCalendarViewProps {
	calendarRef: React.MutableRefObject<FullCalendar | null>,
	viewMode: string,
	setViewMode: (viewMode: string) => void,
	selectEvent: (event: FCallEvent | FCallTempEvent, storedTempEvents: FCallTempEvent[], targetEl?: HTMLElement) => void,
	events?: IEvent[],
	setCurrentDate: (value: (((prevState: DateTime) => DateTime) | DateTime)) => void,
	currentDate: DateTime,
	seasons?: Season[],
	onDateChange: Dispatch<DatesSetArg>,
	currentTempEvent?: Partial<FCallTempEvent>,
	handleDateSelect?: (selectInfo?: Partial<DateSelectArg>) => void
}

const FullCalendarView: FC<FullCalendarViewProps> = (props) => {
	const {
		calendarRef,
		viewMode,
		setViewMode,
		selectEvent,
		events,
		setCurrentDate,
		currentDate,
		seasons,
		currentTempEvent,
		handleDateSelect
	} = props;
	const isMobile = useIsMobile();
	const [calendarEvents, setCalendarEvents] = useState<(FCallBaseEvent)[]>([]);
	const [slotMinTime, setSlotMinTime] = useState('00:00:00');
	const [slotMaxTime, setSlotMaxTime] = useState('24:00:00');
	const [viewStart, setViewStart] = useState<DateTime | null>(null);
	const [viewEnd, setViewEnd] = useState<DateTime | null>(null);
	const {data: partials} = usePartialApplications();
	const updateMutation = useUpdatePartialApplication();
	const {tempEvents: storedTempEvents} = useTempEvents();
	const {enabledResources} = useEnabledResources();
	const buildingId = useCurrentBuilding()
	const {data: building} = useBuilding(buildingId);
	const {data: resources} = useBuildingResources(buildingId)
	const t = useTrans();
	const {data: user} = useBookingUser();
	const { addToast } = useToast();
	const isOrg = useIsOrganization();

	useEffect(() => {
		if (calendarRef.current) {
			const calendarApi = calendarRef.current.getApi();
			const viewDate = DateTime.fromJSDate(calendarApi.getDate());

			// Only update if the dates don't match
			if (!currentDate.hasSame(viewDate, 'day')) {
				calendarApi.gotoDate(currentDate.toJSDate());
			}
		}
	}, [currentDate, calendarRef]);

	const generateBusinessHours = useCallback(() => {
		// For business hours, we'll use a simplified approach that doesn't mix seasons
		// The detailed season handling will be done in renderBackgroundEvents
		if (!viewStart || !viewEnd || !props.seasons) return [];

		// Find the primary season that covers most of the view period
		const viewMiddle = viewStart.plus({milliseconds: viewEnd.diff(viewStart).milliseconds / 2});
		const primarySeason = props.seasons.find(season => {
			if (!season.active) return false;
			const seasonStart = DateTime.fromISO(season.from_);
			const seasonEnd = DateTime.fromISO(season.to_);

			// Check if season has any resources that match enabled resources (from V2)
			const hasMatchingResources = season.resources.some(seasonResource =>
				enabledResources.has(seasonResource.id.toString())
			);

			return viewMiddle >= seasonStart && viewMiddle <= seasonEnd && hasMatchingResources;
		});

		if (!primarySeason) return [];

		// Use the primary season's boundaries for business hours
		return primarySeason.boundaries.map(boundary => ({
			daysOfWeek: [boundary.wday === 7 ? 0 : boundary.wday], // Convert Sunday from 7 to 0
			startTime: boundary.from_,
			endTime: boundary.to_
		}));
	}, [props.seasons, viewStart, viewEnd, enabledResources]);

	const generateEventConstraint = useCallback(() => {
		return {
			businessHours: generateBusinessHours(),
			startTime: slotMinTime,
			// Use the calculated slotMaxTime which respects boundaries
			// but also extends to midnight when appropriate
			endTime: slotMaxTime
		};
	}, [generateBusinessHours, slotMinTime, slotMaxTime]);


	const calculateAbsoluteMinMaxTimes = useCallback(() => {
		let minTime = '24:00:00';
		let maxTime = '00:00:00';

		// Helper function to extract time portion from datetime string
		const extractTime = (dateTimeStr: string): string => {
			const dt = DateTime.fromISO(dateTimeStr);
			return dt.toFormat('HH:mm:ss');
		};

		// Check all season boundaries
// Check season boundaries that are relevant to the current calendar view
		props.seasons?.forEach(season => {
			if (!season.active) return;

			const seasonStart = DateTime.fromISO(season.from_);
			const seasonEnd = DateTime.fromISO(season.to_);

			// If we have view dates, only consider seasons that overlap with the view (from V1)
			if (viewStart && viewEnd) {
				const seasonOverlapsView = seasonStart <= viewEnd && seasonEnd >= viewStart;
				if (!seasonOverlapsView) return;
			}

			// Check if season has any resources that match enabled resources (from V2)
			const hasMatchingResources = season.resources.some(seasonResource =>
				enabledResources.has(seasonResource.id.toString())
			);

			if (!hasMatchingResources) return;

			season.boundaries.forEach(boundary => {
				if (boundary.from_ < minTime) minTime = boundary.from_;
				if (boundary.to_ > maxTime) maxTime = boundary.to_;
			});
		});
		// Check events
		(events || []).forEach(event => {
			const eventStartTime = extractTime(event.from_);
			const eventEndTime = extractTime(event.to_);

			if (eventStartTime < minTime) minTime = eventStartTime;
			if (eventEndTime > maxTime) maxTime = eventEndTime;
		});

		// If seasons is not set and isOrg is true, set default times for organizations
		if (!props.seasons && isOrg) {
			if (minTime === '24:00:00') minTime = '08:00:00';
			if (maxTime === '00:00:00') maxTime = '23:00:00';
		}

		// Set default values if no valid times found
		const finalMinTime = minTime === "24:00:00" ? '00:00:00' : minTime;
		// Round down to the nearest full hour
		const minHour = Math.floor(parseInt(finalMinTime.split(':')[0]));
		setSlotMinTime(`${minHour.toString().padStart(2, '0')}:00:00`);

		// For max time, check if the calculated time is very late (23:45 or later)
		// If so, extend it to the end of day (24:00). Otherwise respect the boundary.
		// This means we'll respect season boundaries for display but allow booking until
		// midnight for seasons that end very late or when no boundaries exist.
		setSlotMaxTime(
			maxTime === "00:00:00" || // No boundaries found
			maxTime >= "23:45:00"     // Season closes very late
				? '24:00:00'          // Allow until midnight
				: maxTime             // Otherwise respect the boundary
		);
	}, [props.seasons, events, isOrg, viewStart, viewEnd, enabledResources]);

	useEffect(() => {
		calculateAbsoluteMinMaxTimes();
	}, [calculateAbsoluteMinMaxTimes]);


	const handleDateClick = useCallback((arg: { date: Date; dateStr: string; allDay: boolean; }) => {
		if (viewMode === 'dayGridMonth') {
			const clickedDate = DateTime.fromJSDate(arg.date);
			setCurrentDate(clickedDate);
			setViewMode('timeGridWeek');
			calendarRef.current?.getApi().gotoDate(clickedDate.toJSDate());
		}
	}, [calendarRef, setCurrentDate, setViewMode, viewMode]);


	const renderBackgroundEvents = useCallback(() => {
		const backgroundEvents: FCallBackgroundEvent[] = [];
		const today = DateTime.now();

		// Use actual calendar view dates if available, fallback to current date based calculation
		const startDate = viewStart || currentDate.startOf('week');
		const endDate = viewEnd || startDate.plus({weeks: 4});

		// Add past dates background
		if (startDate.toMillis() < today.toMillis()) {
			backgroundEvents.push({
				start: startDate.toJSDate(),
				end: today.toJSDate(),
				display: 'background',
				classNames: styles.closedHours,
				extendedProps: {
					type: 'background',
					source: 'past'
				}
			});
		}

		// Check if we have season transitions during the view period
		const hasSeasonTransition = seasons && seasons.length > 1 && viewStart && viewEnd && seasons.some(season1 =>
			seasons.some(season2 =>
				season1.id !== season2.id &&
				season1.active && season2.active &&
				DateTime.fromISO(season1.to_) >= viewStart &&
				DateTime.fromISO(season2.from_) <= viewEnd
			)
		);

		// Only add custom background events during season transitions
		if (hasSeasonTransition) {
			for (let date = startDate; date < endDate; date = date.plus({days: 1})) {
				const dayOfWeek = date.weekday;

				// Find the season that applies to this specific day
				const applicableSeasons = seasons?.filter(season => {
					if (!season.active) return false;
					const seasonStart = DateTime.fromISO(season.from_);
					const seasonEnd = DateTime.fromISO(season.to_);

					// Check if season has any resources that match enabled resources (from V2)
					const hasMatchingResources = season.resources.some(seasonResource =>
						enabledResources.has(seasonResource.id.toString())
					);

					// Check if this day falls within the season's date range
					return date >= seasonStart.startOf('day') && date <= seasonEnd.endOf('day') && hasMatchingResources;
				}) || [];

				// If multiple seasons apply to the same day, prioritize the one that starts most recently
				const daysSeason = applicableSeasons.sort((a, b) => {
					const aStart = DateTime.fromISO(a.from_);
					const bStart = DateTime.fromISO(b.from_);
					return bStart.toMillis() - aStart.toMillis(); // Most recent first
				})[0];

				if (!daysSeason) continue;

				const dayBoundaries = daysSeason.boundaries.filter(b => b.wday === dayOfWeek);
				if (dayBoundaries.length === 0) continue;

				// Check if this day's season boundaries differ from the primary season used for businessHours
				const viewMiddle = viewStart.plus({milliseconds: viewEnd.diff(viewStart).milliseconds / 2});
				const primarySeason = seasons.find(season => {
					if (!season.active) return false;
					const seasonStart = DateTime.fromISO(season.from_);
					const seasonEnd = DateTime.fromISO(season.to_);

					// Check resources (from V2)
					const hasMatchingResources = season.resources.some(seasonResource =>
						enabledResources.has(seasonResource.id.toString())
					);

					return viewMiddle >= seasonStart && viewMiddle <= seasonEnd && hasMatchingResources;
				});

<<<<<<< HEAD
				// Only add background events if this day uses a different season than the primary one
				if (daysSeason.id !== primarySeason?.id) {
					const sortedBoundaries = dayBoundaries.sort((a, b) => a.from_.localeCompare(b.from_));

					// Add background for time before first opening
					const firstBoundaryFrom = sortedBoundaries[0].from_;
					if (firstBoundaryFrom !== "00:00:00") {
						backgroundEvents.push({
							start: date.startOf('day').toJSDate(),
							end: date.set({
								hour: parseInt(firstBoundaryFrom.split(':')[0]),
								minute: parseInt(firstBoundaryFrom.split(':')[1])
							}).toJSDate(),
							display: 'background',
							classNames: styles.closedHours,
							extendedProps: {
								closed: true,
								type: 'background',
								source: `season-${daysSeason.id}-beforeStart`
							}
						});
					}
=======
			// Check if any applicable season covers this date but has no boundary for this weekday
			const isDateInSeasonWithNoBoundary = applicableSeasons?.some(season => {
				const seasonStart = DateTime.fromISO(season.from_);
				const seasonEnd = DateTime.fromISO(season.to_);
				const hasMatchingResources = season.resources.some(seasonResource =>
					enabledResources.has(seasonResource.id.toString())
				);

				// Date is within season range and has matching resources
				const dateInRange = date >= seasonStart && date <= seasonEnd && hasMatchingResources;
				// But season has no boundary defined for this weekday
				const noBoundaryForDay = !season.boundaries.some(b => b.wday === dayOfWeek);

				return dateInRange && noBoundaryForDay;
			});

			if (isDateInSeasonWithNoBoundary) {
				// Add full-day closed background for days missing from season boundaries
				backgroundEvents.push({
					start: date.startOf('day').toJSDate(),
					end: date.plus({days: 1}).startOf('day').toJSDate(),
					display: 'background',
					classNames: styles.closedHours,
					extendedProps: {
						closed: true,
						type: 'background',
						source: 'seasonMissingDay'
					}
				});
			} else if ((dayBoundaries?.length || 0) > 0) {
				// Sort boundaries by start time
				const sortedBoundaries = [...(dayBoundaries || [])].sort((a, b) =>
					a.from_.localeCompare(b.from_)
				);

				// Add background for time before first opening - but only if start time isn't midnight
				const firstBoundaryFrom = sortedBoundaries[0].from_;
				if (firstBoundaryFrom !== "00:00:00") {
					backgroundEvents.push({
						start: date.startOf('day').toJSDate(),
						end: date.set({
							hour: parseInt(firstBoundaryFrom.split(':')[0]),
							minute: parseInt(firstBoundaryFrom.split(':')[1])
						}).toJSDate(),
						display: 'background',
						classNames: styles.closedHours,
						extendedProps: {
							closed: true,
							type: 'background',
							source: 'seasonBeforeStart'
						}
					});
				}
>>>>>>> dccee57a

					// Add background for time after last closing
					const lastBoundary = sortedBoundaries[sortedBoundaries.length - 1];
					const lastBoundaryTo = lastBoundary.to_;
					if (lastBoundaryTo < "23:45:00") {
						backgroundEvents.push({
							start: date.set({
								hour: parseInt(lastBoundaryTo.split(':')[0]),
								minute: parseInt(lastBoundaryTo.split(':')[1])
							}).toJSDate(),
							end: date.plus({days: 1}).startOf('day').toJSDate(),
							display: 'background',
							classNames: styles.closedHours,
							extendedProps: {
								closed: true,
								type: 'background',
								source: `season-${daysSeason.id}-afterHours`
							}
						});
					}
				}
			}
		}

		return backgroundEvents;
	}, [currentDate, seasons, viewStart, viewEnd, enabledResources]);


	useEffect(() => {

	}, [currentDate]);

	useEffect(() => {
		const convertedEvents = (events || [])
			.map((e) => FCallEventConverter(e, enabledResources, user))
			.filter(e => e.mainEvent || e.backgroundEvent);

		const allEvents: FCallBaseEvent[] = [
			...convertedEvents.map(e => e.mainEvent).filter<FCallEvent>((item): item is FCallEvent => item !== null),
			...convertedEvents.map(e => e.backgroundEvent).filter<FCallBackgroundEvent>((item): item is FCallBackgroundEvent => item !== null),
			...renderBackgroundEvents()
		];

		setCalendarEvents(allEvents);
	}, [events, enabledResources, renderBackgroundEvents, user]);

	useEffect(() => {
		if (isMobile) {
			// const newView = whichView(window.innerWidth);
			const calendarApi = calendarRef.current?.getApi(); // Access calendar API

			if (calendarApi && 'timeGridDay' !== viewMode) {
				setViewMode('timeGridDay')
				// calendarApi.changeView(newView); // Change view dynamically
			}
		}
	}, [isMobile, setViewMode, viewMode]);

	function renderEventContent(eventInfo: FCEventContentArg<FCallBaseEvent>) {
		const type = eventInfo.event.extendedProps.type;


		if (type === 'background') {
			return null;
		}
		if (type === 'temporary') {
			return <EventContentTemp
				eventInfo={eventInfo as FCEventContentArg<FCallTempEvent>}
			/>
		}

		if (calendarRef.current?.getApi().view.type === 'listWeek') {
			return <EventContentList
				eventInfo={eventInfo as FCEventContentArg<FCallEvent>}
			/>;
		}
		if (eventInfo.event.allDay) {
			return <EventContentAllDay
				eventInfo={eventInfo as FCEventContentArg<FCallEvent>}
			/>;
		}


		return <EventContent
			eventInfo={eventInfo as FCEventContentArg<FCallEvent>}
		/>
	}
	const tempEventArr = useMemo(() => Object.values(storedTempEvents), [storedTempEvents])

	const handleEventClick = useCallback((clickInfo: FCEventClickArg<FCallBaseEvent>) => {
		// Check if the clicked event is a background event
		if ('display' in clickInfo.event && clickInfo.event.display === 'background') {
			// Do not open popper for background events
			return;
		}

		// Check if the event is a valid, interactive event
		if ('id' in clickInfo.event && clickInfo.event.id) {
			selectEvent(clickInfo.event, tempEventArr, clickInfo.el);
		}
	}, [selectEvent, tempEventArr]);

	const checkEventOverlap = useCallback((span: DateSpanApi, movingEvent: EventImpl | null): boolean => {
		const calendarApi = calendarRef.current?.getApi();
		if (!calendarApi) return false;

		const selectStart = DateTime.fromJSDate(span.start);
		const selectEnd = DateTime.fromJSDate(span.end);

		// Prevent selections in the past
		const now = DateTime.now();
		if (selectStart < now) {
			// Only show toast for actual user selection attempts, not for validation calls
			if (span.end && span.start) { // This indicates a complete user selection
				addToast({
					type: 'info',
					// title: t('bookingfrontend.error'),
					text: t('bookingfrontend.start_time_in_past'),
					autoHide: true,
					messageId: 'start_time_in_past' // Unique ID for this type of error
				});
			}
			return false;
		}

		// Check if the calendar is deactivated for the building
		if (building?.deactivate_calendar) {
			// Only show toast for actual user selection attempts
			if (span.end && span.start) {
				addToast({
					type: 'warning',
					text: t('bookingfrontend.booking_unavailable'),
					autoHide: true,
					messageId: 'calendar_deactivated'
				});
			}
			return false;
		}

		// Check if any selected resources have deactivated applications
		const selectedResources = [...enabledResources].map(Number);
		const deactivatedResources = selectedResources.filter(resourceId => {
			const resource = resources?.find(r => r.id === resourceId);
			return resource && building ? isApplicationDeactivated(resource, building) : resource?.deactivate_application;
		});

		if (deactivatedResources.length > 0) {
			// Only show toast for actual user selection attempts
			if (span.end && span.start) {
				addToast({
					type: 'warning',
					text: t('bookingfrontend.booking_unavailable'),
					autoHide: true,
					messageId: 'booking_unavailable'
				});
			}
			return false;
		}

<<<<<<< HEAD
		// Check if selection is within business hours for each specific day
		// Only do this validation if we have seasons and this is a final selection (not just validation calls)
		if (props.seasons && span.start && span.end && span.allDay === false) {
			const selectionStart = DateTime.fromJSDate(span.start);
			const selectionEnd = DateTime.fromJSDate(span.end);

			// Check each day in the selection span
			for (let date = selectionStart.startOf('day'); date <= selectionEnd.startOf('day'); date = date.plus({days: 1})) {
				// Find the season that applies to this specific day
				const daysSeason = props.seasons.find(season => {
					if (!season.active) return false;
					const seasonStart = DateTime.fromISO(season.from_);
					const seasonEnd = DateTime.fromISO(season.to_);
					return date >= seasonStart.startOf('day') && date <= seasonEnd.endOf('day');
				});

				if (!daysSeason) continue; // No season = allow (fallback)

				// Get boundaries for this day's weekday
				const dayOfWeek = date.weekday;
				const dayBoundaries = daysSeason.boundaries.filter(b => b.wday === dayOfWeek);

				if (dayBoundaries.length === 0) continue; // No boundaries = allow (fallback)

				// Check if the selection overlaps with this day
				const dayStart = date.startOf('day');
				const dayEnd = date.endOf('day');
				const selectionStartOnDay = DateTime.max(selectionStart, dayStart);
				const selectionEndOnDay = DateTime.min(selectionEnd, dayEnd);

				if (selectionStartOnDay >= selectionEndOnDay) continue; // No overlap with this day

				// Selection overlaps with this day - check business hours
				let isWithinBusinessHours = false;

				for (const boundary of dayBoundaries) {
					const boundaryStart = date.set({
						hour: parseInt(boundary.from_.split(':')[0]),
						minute: parseInt(boundary.from_.split(':')[1]),
						second: 0
					});
					const boundaryEnd = date.set({
						hour: parseInt(boundary.to_.split(':')[0]),
						minute: parseInt(boundary.to_.split(':')[1]),
						second: 0
					});

					// Check if the selection for this day is within this boundary
					if (selectionStartOnDay >= boundaryStart && selectionEndOnDay <= boundaryEnd) {
						isWithinBusinessHours = true;
						break;
					}
				}

				if (!isWithinBusinessHours) {
					// Outside business hours - only show toast for complete selections
					if (span.end && span.start && selectionEnd.diff(selectionStart).milliseconds > 0) {
						addToast({
							type: 'info',
							text: t('bookingfrontend.outside_opening_hours') || 'Outside opening hours',
							autoHide: true,
							messageId: 'outside_business_hours'
						});
					}
					return false;
				}
			}
=======
		// Check if selection is on a day that's within a season but has no boundary defined
		const selectionDate = selectStart.startOf('day');
		const selectionWeekday = selectionDate.weekday;

		const isSelectionInClosedSeasonDay = seasons?.some(season => {
			const seasonStart = DateTime.fromISO(season.from_).startOf('day');
			const seasonEnd = DateTime.fromISO(season.to_).startOf('day');

			// Check if season has any resources that match enabled resources
			const hasMatchingResources = season.resources.some(seasonResource =>
				enabledResources.has(seasonResource.id.toString())
			);

			// Selection date is within season range and has matching resources
			const dateInRange = season.active &&
				selectionDate >= seasonStart &&
				selectionDate <= seasonEnd &&
				hasMatchingResources;

			// But season has no boundary defined for this weekday
			const noBoundaryForDay = !season.boundaries.some(b => b.wday === selectionWeekday);

			return dateInRange && noBoundaryForDay;
		});

		if (isSelectionInClosedSeasonDay) {
			// Only show toast for actual user selection attempts
			if (span.end && span.start) {
				addToast({
					type: 'info',
					text: t('bookingfrontend.booking_unavailable'),
					autoHide: true,
					messageId: 'season_day_closed'
				});
			}
			return false;
>>>>>>> dccee57a
		}

		// Get all events in the calendar
		const allEvents = calendarApi.getEvents();

		// Filter to only get actual events (not background events)
		const relevantEvents = allEvents.filter(event => {
			const eventProps = event.extendedProps as any;
			// Skip the moving event if it exists
			if (movingEvent && event === movingEvent) {
				return false;
			}
			return eventProps.type === 'event' || eventProps.type === 'booking' || eventProps.type === 'allocation' || eventProps.closed;
		});
		const unixTime = Date.now() / 1000;
		const checkDirectBooking = (res?: IResource) => {
			if(!res || !res.direct_booking) {
				return false;
			}
			return unixTime > res.direct_booking;
		}

		// Check for resources with deny_application_if_booked flag
		// selectedResources already defined above
		let resourcesWithDenyFlagArr = events
			?.flatMap(event => event.resources)
			.filter(res => selectedResources.includes(res.id) && (resources?.find(r => r.id === res.id)?.deny_application_if_booked === 1 || checkDirectBooking(resources?.find(r => r.id === res.id))));
		const resourcesWithDenyFlag = [...new Set(resourcesWithDenyFlagArr?.map(a => a.id))];
		const hasResourceWithDenyFlag = resourcesWithDenyFlag && resourcesWithDenyFlag.length > 0;

		// Check for overlap with each event's actual times
		let overlapEventName = '';

		const hasNoOverlap = !relevantEvents.some(event => {
			// Get actual start and end times from extendedProps
			const eventStart = DateTime.fromJSDate(event.extendedProps.actualStart || event.start!);
			const eventEnd = DateTime.fromJSDate(event.extendedProps.actualEnd || event.end!);

			// Check if the selection overlaps with this event
			const overlap = !(selectEnd <= eventStart || selectStart >= eventEnd);

			// If there's a resource with deny_application_if_booked=1, block overlaps with booking, allocation, or event
			if (overlap && hasResourceWithDenyFlag &&
				(event.extendedProps.type === 'booking' ||
					event.extendedProps.type === 'allocation' ||
					event.extendedProps.type === 'event')) {
				// Store the overlapping event name if available
				if (event.title) {
					overlapEventName = event.title;
				}
				return true;
			}

			// If there's no deny flag, use the standard rules (only block closed)
			return !!(overlap && (event.extendedProps.closed));


		});

		// If we have an overlap, show a toast notification ONLY on final user selection
		if (!hasNoOverlap && span.end && span.start) { // This indicates a complete selection
			// Include the overlapping event name in the message if available
			let message = <span>{t('bookingfrontend.resource_overlap_detected')}</span>;


			// Create a unique messageId based on the overlapping resources and event
			const resourceNames = resourcesWithDenyFlag?.map(resource => {
				const res = resources?.find(r => r.id === resource);
				return res?.name || resource.toString();
			});
			if (resourceNames) {
				message = <span>{message}<br />{t('bookingfrontend.no_overlap', {res: resourceNames.join(', ')})}</span>
			}
			const messageId = `overlap_${resourceNames.join('_')}_${overlapEventName || 'unknown'}`;

			addToast({
				type: 'info',
				// title: t('bookingfrontend.booking_conflict'),
				text: message,
				autoHide: true,
				messageId: messageId
			});
		}

		return hasNoOverlap;
	}, [enabledResources, events, resources, addToast, t, buildingId]);

	const handleEventResize = useCallback((resizeInfo: EventResizeDoneArg | EventDropArg) => {
		const newEnd = resizeInfo.event.end;
		const newStart = resizeInfo.event.start;
		if (!newEnd || !newStart) {
			// console.log("No new date")
			return;
		}

		console.log('Event resize debug:', {
			eventId: resizeInfo.event.id,
			type: resizeInfo.event.extendedProps?.type,
			isRecurringInstance: resizeInfo.event.extendedProps?.isRecurringInstance,
			hasSource: !!resizeInfo.event.extendedProps?.source,
			allProps: resizeInfo.event.extendedProps
		});
		if (resizeInfo.event.extendedProps?.type === 'temporary' &&
			'applicationId' in resizeInfo.event.extendedProps &&
			!resizeInfo.event.extendedProps?.isRecurringInstance) {
			const eventId = resizeInfo.event.extendedProps.applicationId;
			const dateId = resizeInfo.event.id;
			const existingEvent = partials?.list.find(app => +app.id === +eventId);

			if (!eventId || !dateId || !existingEvent) {
				// console.log("missing data", eventId, dateId, existingEvent)
				return;
			}

			// Check for overlap before updating
			const span: DateSpanApi = {
				start: newStart,
				end: newEnd,
				allDay: false,
				startStr: newStart.toISOString(),
				endStr: newEnd.toISOString()
			};

			// Only proceed with the update if there's no overlap
			const hasNoOverlap = checkEventOverlap(span, resizeInfo.event as EventImpl);

			if (!hasNoOverlap) {
				// If there's an overlap, revert the event to its original position
				resizeInfo.revert();
				return;
			}

			const updatedApplication: IUpdatePartialApplication = {
				id: eventId,
			}

			updatedApplication.dates = existingEvent.dates.map(date => {
				if (date.id && date && +dateId === +date.id) {
					return {
						...date,
						from_: newStart.toISOString(),
						to_: newEnd.toISOString()
					}
				}
				return date
			})

			updateMutation.mutate({id: existingEvent.id, application: updatedApplication});
		}

		// Handle recurring temp event manipulation
		else if (resizeInfo.event.extendedProps?.type === 'temporary' &&
				 resizeInfo.event.extendedProps?.isRecurringInstance &&
				 resizeInfo.event.extendedProps?.source) {

			const weekOffset = resizeInfo.event.extendedProps._weekOffset || 0;
			const originalApplicationId = resizeInfo.event.extendedProps.applicationId;

			const existingApplication = partials?.list.find(app => +app.id === +originalApplicationId);

			if (!existingApplication || !existingApplication.dates || existingApplication.dates.length === 0) {
				console.warn('Could not find original application for recurring temp event');
				resizeInfo.revert();
				return;
			}

			// Get the new times from the manipulated event
			const newStartDt = DateTime.fromJSDate(newStart);
			const newEndDt = DateTime.fromJSDate(newEnd);

			// Calculate what the original date should be by subtracting the week offset
			const newOriginalStart = newStartDt.minus({ weeks: weekOffset });
			const newOriginalEnd = newEndDt.minus({ weeks: weekOffset });

			console.log('Recurring manipulation debug:', {
				eventId: resizeInfo.event.id,
				weekOffset,
				originalApplicationId,
				manipulatedStart: newStartDt.toISO(),
				manipulatedEnd: newEndDt.toISO(),
				calculatedOriginalStart: newOriginalStart.toISO(),
				calculatedOriginalEnd: newOriginalEnd.toISO(),
				currentOriginalDate: existingApplication.dates[0]
			});

			// Check for overlap before updating
			const span: DateSpanApi = {
				start: newStart,
				end: newEnd,
				allDay: false,
				startStr: newStart.toISOString(),
				endStr: newEnd.toISOString()
			};

			const hasNoOverlap = checkEventOverlap(span, resizeInfo.event as EventImpl);

			if (!hasNoOverlap) {
				resizeInfo.revert();
				return;
			}

			// Update the original application's date
			const originalDate = existingApplication.dates[0];
			const updatedApplication: IUpdatePartialApplication = {
				id: originalApplicationId,
				dates: [{
					...originalDate,
					from_: newOriginalStart.toISO()!,
					to_: newOriginalEnd.toISO()!
				}]
			};

			updateMutation.mutate({id: originalApplicationId, application: updatedApplication});
		}

	}, [partials?.list, updateMutation, checkEventOverlap]);



	const calendarVisEvents = useMemo(() => [...calendarEvents, ...tempEventArr, currentTempEvent].filter(Boolean) as EventInput[], [calendarEvents, tempEventArr, currentTempEvent]);

	return (
		<FullCalendar
			ref={calendarRef}
			plugins={[interactionPlugin, dayGridPlugin, timeGridPlugin, listPlugin]}
			initialView={viewMode}
			slotMinTime={slotMinTime}
			slotMaxTime={slotMaxTime}
			headerToolbar={false}
			slotDuration={"00:30:00"}
			themeSystem={'bootstrap'}
			allDayText={t('bookingfrontend.all_day')}
			firstDay={1}
			eventClick={(clickInfo) => handleEventClick(clickInfo as any)}
			datesSet={(dateInfo) => {
				props.onDateChange(dateInfo);
				setCurrentDate(DateTime.fromJSDate(dateInfo.start));
				// Update view dates for season-based calculations
				setViewStart(DateTime.fromJSDate(dateInfo.start));
				setViewEnd(DateTime.fromJSDate(dateInfo.end));
			}}
			eventContent={(eventInfo: FCEventContentArg<FCallEvent | FCallTempEvent>) => renderEventContent(eventInfo)}
			views={{
				timeGrid: {
					slotLabelFormat: {
						hour: '2-digit',
						minute: '2-digit',
						hour12: false
					}
				},
				list: {
					eventClassNames: ({event: {extendedProps}}) => {
						return `clickable ${
							extendedProps.cancelled ? 'event-cancelled' : ''
						}`
					},
				},
				month: {
					eventTimeFormat: {
						hour: '2-digit',
						minute: '2-digit',
						hour12: false
					},
				},
			}}
			dayHeaderFormat={{weekday: 'long'}}
			dayHeaderContent={(args) => (
				<div className={styles.dayHeader}>
					<div>{args.date.toLocaleDateString('nb-NO', {weekday: 'long'})}</div>
					<div>{args.date.getDate()}</div>
				</div>
			)}
			weekNumbers={true}
			weekText="Uke "
			locale={DateTime.local().locale}
			selectable={!isOrg}
			height={'auto'}
			eventMaxStack={4}
			select={handleDateSelect}
			dateClick={handleDateClick}
			events={calendarVisEvents}
			eventClassNames={({event}) => {
				let classNames = '';

				if (event.extendedProps?.type === 'temporary') {
					classNames += `${styles.event} ${styles['event-temporary']}`;
				}

				// Add specific styling for partial applications from shopping cart
				if (event.extendedProps?.isPartialApplication) {
					classNames += ` ${styles['partial-application']}`;

					// Add special styling for recurring instances
					if (event.extendedProps?.isRecurringInstance) {
						classNames += ` ${styles['recurring-instance']}`;
					}
				}

				return classNames.trim();
			}}
			// editable={true}
			// selectOverlap={(stillEvent, movingEvent) => {
			//     console.log(stillEvent);
			//     return stillEvent?.extendedProps?.type !== 'event'
			// }}
			selectAllow={checkEventOverlap}
			eventResize={handleEventResize}
			eventDrop={handleEventResize}
			initialDate={currentDate.toJSDate()}

			businessHours={generateBusinessHours()}
			eventConstraint={generateEventConstraint()}
			selectConstraint={generateEventConstraint()}

			// selectConstraint={{
			//     startTime: slotMinTime,
			//     endTime: slotMaxTime,
			//     daysOfWeek: props.seasons.map(season => (season.wday === 7 ? 0 : season.wday))
			// }}
			// style={{gridColumn: 2}}
		/>
	);
}

export default FullCalendarView<|MERGE_RESOLUTION|>--- conflicted
+++ resolved
@@ -271,6 +271,38 @@
 					return date >= seasonStart.startOf('day') && date <= seasonEnd.endOf('day') && hasMatchingResources;
 				}) || [];
 
+				// Check if any applicable season covers this date but has no boundary for this weekday
+				const isDateInSeasonWithNoBoundary = applicableSeasons?.some(season => {
+					const seasonStart = DateTime.fromISO(season.from_);
+					const seasonEnd = DateTime.fromISO(season.to_);
+					const hasMatchingResources = season.resources.some(seasonResource =>
+						enabledResources.has(seasonResource.id.toString())
+					);
+
+					// Date is within season range and has matching resources
+					const dateInRange = date >= seasonStart && date <= seasonEnd && hasMatchingResources;
+					// But season has no boundary defined for this weekday
+					const noBoundaryForDay = !season.boundaries.some(b => b.wday === dayOfWeek);
+
+					return dateInRange && noBoundaryForDay;
+				});
+
+				if (isDateInSeasonWithNoBoundary) {
+					// Add full-day closed background for days missing from season boundaries
+					backgroundEvents.push({
+						start: date.startOf('day').toJSDate(),
+						end: date.plus({days: 1}).startOf('day').toJSDate(),
+						display: 'background',
+						classNames: styles.closedHours,
+						extendedProps: {
+							closed: true,
+							type: 'background',
+							source: 'seasonMissingDay'
+						}
+					});
+					continue;
+				}
+
 				// If multiple seasons apply to the same day, prioritize the one that starts most recently
 				const daysSeason = applicableSeasons.sort((a, b) => {
 					const aStart = DateTime.fromISO(a.from_);
@@ -298,7 +330,6 @@
 					return viewMiddle >= seasonStart && viewMiddle <= seasonEnd && hasMatchingResources;
 				});
 
-<<<<<<< HEAD
 				// Only add background events if this day uses a different season than the primary one
 				if (daysSeason.id !== primarySeason?.id) {
 					const sortedBoundaries = dayBoundaries.sort((a, b) => a.from_.localeCompare(b.from_));
@@ -321,61 +352,6 @@
 							}
 						});
 					}
-=======
-			// Check if any applicable season covers this date but has no boundary for this weekday
-			const isDateInSeasonWithNoBoundary = applicableSeasons?.some(season => {
-				const seasonStart = DateTime.fromISO(season.from_);
-				const seasonEnd = DateTime.fromISO(season.to_);
-				const hasMatchingResources = season.resources.some(seasonResource =>
-					enabledResources.has(seasonResource.id.toString())
-				);
-
-				// Date is within season range and has matching resources
-				const dateInRange = date >= seasonStart && date <= seasonEnd && hasMatchingResources;
-				// But season has no boundary defined for this weekday
-				const noBoundaryForDay = !season.boundaries.some(b => b.wday === dayOfWeek);
-
-				return dateInRange && noBoundaryForDay;
-			});
-
-			if (isDateInSeasonWithNoBoundary) {
-				// Add full-day closed background for days missing from season boundaries
-				backgroundEvents.push({
-					start: date.startOf('day').toJSDate(),
-					end: date.plus({days: 1}).startOf('day').toJSDate(),
-					display: 'background',
-					classNames: styles.closedHours,
-					extendedProps: {
-						closed: true,
-						type: 'background',
-						source: 'seasonMissingDay'
-					}
-				});
-			} else if ((dayBoundaries?.length || 0) > 0) {
-				// Sort boundaries by start time
-				const sortedBoundaries = [...(dayBoundaries || [])].sort((a, b) =>
-					a.from_.localeCompare(b.from_)
-				);
-
-				// Add background for time before first opening - but only if start time isn't midnight
-				const firstBoundaryFrom = sortedBoundaries[0].from_;
-				if (firstBoundaryFrom !== "00:00:00") {
-					backgroundEvents.push({
-						start: date.startOf('day').toJSDate(),
-						end: date.set({
-							hour: parseInt(firstBoundaryFrom.split(':')[0]),
-							minute: parseInt(firstBoundaryFrom.split(':')[1])
-						}).toJSDate(),
-						display: 'background',
-						classNames: styles.closedHours,
-						extendedProps: {
-							closed: true,
-							type: 'background',
-							source: 'seasonBeforeStart'
-						}
-					});
-				}
->>>>>>> dccee57a
 
 					// Add background for time after last closing
 					const lastBoundary = sortedBoundaries[sortedBoundaries.length - 1];
@@ -535,7 +511,44 @@
 			return false;
 		}
 
-<<<<<<< HEAD
+		// Check if selection is on a day that's within a season but has no boundary defined
+		const selectionDate = selectStart.startOf('day');
+		const selectionWeekday = selectionDate.weekday;
+
+		const isSelectionInClosedSeasonDay = seasons?.some(season => {
+			const seasonStart = DateTime.fromISO(season.from_).startOf('day');
+			const seasonEnd = DateTime.fromISO(season.to_).startOf('day');
+
+			// Check if season has any resources that match enabled resources
+			const hasMatchingResources = season.resources.some(seasonResource =>
+				enabledResources.has(seasonResource.id.toString())
+			);
+
+			// Selection date is within season range and has matching resources
+			const dateInRange = season.active &&
+				selectionDate >= seasonStart &&
+				selectionDate <= seasonEnd &&
+				hasMatchingResources;
+
+			// But season has no boundary defined for this weekday
+			const noBoundaryForDay = !season.boundaries.some(b => b.wday === selectionWeekday);
+
+			return dateInRange && noBoundaryForDay;
+		});
+
+		if (isSelectionInClosedSeasonDay) {
+			// Only show toast for actual user selection attempts
+			if (span.end && span.start) {
+				addToast({
+					type: 'info',
+					text: t('bookingfrontend.booking_unavailable'),
+					autoHide: true,
+					messageId: 'season_day_closed'
+				});
+			}
+			return false;
+		}
+
 		// Check if selection is within business hours for each specific day
 		// Only do this validation if we have seasons and this is a final selection (not just validation calls)
 		if (props.seasons && span.start && span.end && span.allDay === false) {
@@ -603,44 +616,6 @@
 					return false;
 				}
 			}
-=======
-		// Check if selection is on a day that's within a season but has no boundary defined
-		const selectionDate = selectStart.startOf('day');
-		const selectionWeekday = selectionDate.weekday;
-
-		const isSelectionInClosedSeasonDay = seasons?.some(season => {
-			const seasonStart = DateTime.fromISO(season.from_).startOf('day');
-			const seasonEnd = DateTime.fromISO(season.to_).startOf('day');
-
-			// Check if season has any resources that match enabled resources
-			const hasMatchingResources = season.resources.some(seasonResource =>
-				enabledResources.has(seasonResource.id.toString())
-			);
-
-			// Selection date is within season range and has matching resources
-			const dateInRange = season.active &&
-				selectionDate >= seasonStart &&
-				selectionDate <= seasonEnd &&
-				hasMatchingResources;
-
-			// But season has no boundary defined for this weekday
-			const noBoundaryForDay = !season.boundaries.some(b => b.wday === selectionWeekday);
-
-			return dateInRange && noBoundaryForDay;
-		});
-
-		if (isSelectionInClosedSeasonDay) {
-			// Only show toast for actual user selection attempts
-			if (span.end && span.start) {
-				addToast({
-					type: 'info',
-					text: t('bookingfrontend.booking_unavailable'),
-					autoHide: true,
-					messageId: 'season_day_closed'
-				});
-			}
-			return false;
->>>>>>> dccee57a
 		}
 
 		// Get all events in the calendar
