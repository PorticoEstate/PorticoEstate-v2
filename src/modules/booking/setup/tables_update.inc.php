<?php

use App\modules\phpgwapi\services\Settings;
use App\modules\phpgwapi\controllers\Locations;

# Important!!! Append new upgrade functions to the end of this this
$test[] = '0.1.41';

function booking_upgrade0_1_41()
{
	$GLOBALS['phpgw_setup']->oProc->m_odb->transaction_begin();
	$GLOBALS['phpgw_setup']->oProc->m_odb->query("ALTER TABLE bb_organization ADD COLUMN active int not null DEFAULT 1");
	$GLOBALS['phpgw_setup']->oProc->m_odb->query("ALTER TABLE bb_group ADD COLUMN active int not null DEFAULT 1");
	$GLOBALS['phpgw_setup']->oProc->m_odb->query("ALTER TABLE bb_resource ADD COLUMN active int not null DEFAULT 1");
	$GLOBALS['phpgw_setup']->oProc->m_odb->query("ALTER TABLE bb_season ADD COLUMN active int not null DEFAULT 1");
	$GLOBALS['phpgw_setup']->oProc->m_odb->query("ALTER TABLE bb_allocation ADD COLUMN active int not null DEFAULT 1");
	$GLOBALS['phpgw_setup']->oProc->m_odb->query("ALTER TABLE bb_booking ADD COLUMN active int not null DEFAULT 1");
	$GLOBALS['phpgw_setup']->oProc->m_odb->query("ALTER TABLE bb_application ADD COLUMN active int not null DEFAULT 1");

	if ($GLOBALS['phpgw_setup']->oProc->m_odb->transaction_commit())
	{
		$GLOBALS['setup_info']['booking']['currentver'] = '0.1.42';
		return $GLOBALS['setup_info']['booking']['currentver'];
	}
}
$test[] = '0.1.40';

function booking_upgrade0_1_40()
{
	$GLOBALS['phpgw_setup']->oProc->m_odb->transaction_begin();

	# BEGIN Evil
	$GLOBALS['phpgw_setup']->oProc->DropTable('bb_permission_building');
	$GLOBALS['phpgw_setup']->oProc->DropTable('bb_permission_resource');
	$GLOBALS['phpgw_setup']->oProc->DropTable('bb_permission_season');
	# END Evil

	$GLOBALS['phpgw_setup']->oProc->CreateTable(
		'bb_permission',
		array(
			'fd' => array(
				'id' => array('type' => 'auto', 'nullable' => false),
				'subject_id' => array('type' => 'int', 'precision' => '4', 'nullable' => false),
				'object_id' => array('type' => 'int', 'precision' => '4', 'nullable' => false),
				'object_type' => array('type' => 'varchar', 'precision' => '255', 'nullable' => false),
				'role' => array('type' => 'varchar', 'precision' => '255', 'nullable' => false),
			),
			'pk' => array('id'),
			'fk' => array(
				'phpgw_accounts' => array('subject_id' => 'account_id'),
			),
			'ix' => array(array('object_id', 'object_type'), array('object_type')),
			'uc' => array(),
		)
	);

	if ($GLOBALS['phpgw_setup']->oProc->m_odb->transaction_commit())
	{
		$GLOBALS['setup_info']['booking']['currentver'] = '0.1.41';
		return $GLOBALS['setup_info']['booking']['currentver'];
	}
}
$test[] = '0.1.39';

function booking_upgrade0_1_39()
{
	$GLOBALS['phpgw_setup']->oProc->m_odb->transaction_begin();

	$GLOBALS['phpgw_setup']->oProc->m_odb->query("ALTER TABLE bb_contact_person ALTER COLUMN ssn TYPE varchar(12) USING NULL");

	if ($GLOBALS['phpgw_setup']->oProc->m_odb->transaction_commit())
	{
		$GLOBALS['setup_info']['booking']['currentver'] = '0.1.40';
		return $GLOBALS['setup_info']['booking']['currentver'];
	}
}
$test[] = '0.1.38';

function booking_upgrade0_1_38()
{
	$GLOBALS['phpgw_setup']->oProc->m_odb->transaction_begin();

	$GLOBALS['phpgw_setup']->oProc->CreateTable(
		'bb_permission_season',
		array(
			'fd' => array(
				'id' => array('type' => 'auto', 'nullable' => false),
				'subject_id' => array('type' => 'int', 'precision' => '4', 'nullable' => false),
				'object_id' => array('type' => 'int', 'precision' => '4', 'nullable' => false),
				'role' => array('type' => 'varchar', 'precision' => '255', 'nullable' => false),
			),
			'pk' => array('id'),
			'fk' => array(
				'phpgw_accounts' => array('subject_id' => 'account_id'),
				'bb_season' => array('object_id' => 'id'),
			),
			'ix' => array(),
			'uc' => array(),
		)
	);

	if ($GLOBALS['phpgw_setup']->oProc->m_odb->transaction_commit())
	{
		$GLOBALS['setup_info']['booking']['currentver'] = '0.1.39';
		return $GLOBALS['setup_info']['booking']['currentver'];
	}
}
$test[] = '0.1.37';

function booking_upgrade0_1_37()
{
	$GLOBALS['phpgw_setup']->oProc->m_odb->transaction_begin();

	# BEGIN Evil
	$GLOBALS['phpgw_setup']->oProc->m_odb->query("DELETE FROM bb_permission_root");
	# END Evil

	$GLOBALS['phpgw_setup']->oProc->m_odb->query("ALTER TABLE bb_permission_root ADD COLUMN \"role\" character varying(255) NOT NULL");

	if ($GLOBALS['phpgw_setup']->oProc->m_odb->transaction_commit())
	{
		$GLOBALS['setup_info']['booking']['currentver'] = '0.1.38';
		return $GLOBALS['setup_info']['booking']['currentver'];
	}
}
$test[] = '0.1.36';

function booking_upgrade0_1_36()
{
	$GLOBALS['phpgw_setup']->oProc->m_odb->transaction_begin();

	$GLOBALS['phpgw_setup']->oProc->CreateTable(
		'bb_permission_root',
		array(
			'fd' => array(
				'id' => array('type' => 'auto', 'nullable' => false),
				'subject_id' => array('type' => 'int', 'precision' => '4', 'nullable' => false),
			),
			'pk' => array('id'),
			'fk' => array(
				'phpgw_accounts' => array('subject_id' => 'account_id'),
			),
			'ix' => array(),
			'uc' => array(),
		)
	);

	if ($GLOBALS['phpgw_setup']->oProc->m_odb->transaction_commit())
	{
		$GLOBALS['setup_info']['booking']['currentver'] = '0.1.37';
		return $GLOBALS['setup_info']['booking']['currentver'];
	}
}
$test[] = '0.1.35';

function booking_upgrade0_1_35()
{
	$GLOBALS['phpgw_setup']->oProc->m_odb->transaction_begin();

	$GLOBALS['phpgw_setup']->oProc->CreateTable(
		'bb_permission_building',
		array(
			'fd' => array(
				'id' => array('type' => 'auto', 'nullable' => false),
				'subject_id' => array('type' => 'int', 'precision' => '4', 'nullable' => false),
				'object_id' => array('type' => 'int', 'precision' => '4', 'nullable' => false),
				'role' => array('type' => 'varchar', 'precision' => '255', 'nullable' => false),
			),
			'pk' => array('id'),
			'fk' => array(
				'phpgw_accounts' => array('subject_id' => 'account_id'),
				'bb_building' => array('object_id' => 'id'),
			),
			'ix' => array(),
			'uc' => array(),
		)
	);

	$GLOBALS['phpgw_setup']->oProc->CreateTable(
		'bb_permission_resource',
		array(
			'fd' => array(
				'id' => array('type' => 'auto', 'nullable' => false),
				'subject_id' => array('type' => 'int', 'precision' => '4', 'nullable' => false),
				'object_id' => array('type' => 'int', 'precision' => '4', 'nullable' => false),
				'role' => array('type' => 'varchar', 'precision' => '255', 'nullable' => false),
			),
			'pk' => array('id'),
			'fk' => array(
				'phpgw_accounts' => array('subject_id' => 'account_id'),
				'bb_resource' => array('object_id' => 'id'),
			),
			'ix' => array(),
			'uc' => array(),
		)
	);

	if ($GLOBALS['phpgw_setup']->oProc->m_odb->transaction_commit())
	{
		$GLOBALS['setup_info']['booking']['currentver'] = '0.1.36';
		return $GLOBALS['setup_info']['booking']['currentver'];
	}
}
$test[] = '0.1.34';

function booking_upgrade0_1_34()
{
	$GLOBALS['phpgw_setup']->oProc->m_odb->transaction_begin();
	# BEGIN Evil
	$GLOBALS['phpgw_setup']->oProc->m_odb->query("DELETE FROM bb_allocation_resource");
	$GLOBALS['phpgw_setup']->oProc->m_odb->query("DELETE FROM bb_allocation");
	# END Evil
	$GLOBALS['phpgw_setup']->oProc->m_odb->query("ALTER TABLE bb_allocation ADD COLUMN cost decimal(10,2) NOT NULL");
	$GLOBALS['phpgw_setup']->oProc->m_odb->query("ALTER TABLE bb_booking ADD COLUMN allocation_id integer");
	$GLOBALS['phpgw_setup']->oProc->m_odb->query("ALTER TABLE bb_booking ADD CONSTRAINT bb_booking_allocation_id_fkey FOREIGN KEY (allocation_id) REFERENCES bb_allocation(id)");

	if ($GLOBALS['phpgw_setup']->oProc->m_odb->transaction_commit())
	{
		$GLOBALS['setup_info']['booking']['currentver'] = '0.1.35';
		return $GLOBALS['setup_info']['booking']['currentver'];
	}
}
$test[] = '0.1.33';

function booking_upgrade0_1_33()
{
	$documentOwners = array('building', 'resource');
	$GLOBALS['phpgw_setup']->oProc->m_odb->transaction_begin();

	foreach ($documentOwners as $owner)
	{
		$GLOBALS['phpgw_setup']->oProc->CreateTable(
			"bb_document_$owner",
			array(
				'fd' => array(
					'id' => array('type' => 'auto', 'nullable' => false),
					'name' => array('type' => 'varchar', 'precision' => '255', 'nullable' => false),
					'owner_id' => array('type' => 'int', 'precision' => '4', 'nullable' => false),
					'category' => array('type' => 'varchar', 'precision' => '150', 'nullable' => false),
					'description' => array('type' => 'text', 'nullable' => true),
				),
				'pk' => array('id'),
				'fk' => array(
					"bb_$owner" => array('owner_id' => 'id'),
				),
				'ix' => array(),
				'uc' => array()
			)
		);
	}

	if ($GLOBALS['phpgw_setup']->oProc->m_odb->transaction_commit())
	{
		$GLOBALS['setup_info']['booking']['currentver'] = '0.1.34';
		return $GLOBALS['setup_info']['booking']['currentver'];
	}
}
$test[] = '0.1.32';

function booking_upgrade0_1_32()
{
	$GLOBALS['phpgw_setup']->oProc->m_odb->transaction_begin();
	$GLOBALS['phpgw_setup']->oProc->m_odb->query("ALTER TABLE bb_organization ADD COLUMN admin_primary int");
	$GLOBALS['phpgw_setup']->oProc->m_odb->query("ALTER TABLE bb_organization ADD COLUMN admin_secondary int");
	$GLOBALS['phpgw_setup']->oProc->m_odb->query("ALTER TABLE bb_organization ADD CONSTRAINT bb_contact_person_primary_fkey FOREIGN KEY (admin_primary) REFERENCES bb_contact_person(id)");
	$GLOBALS['phpgw_setup']->oProc->m_odb->query("ALTER TABLE bb_organization ADD CONSTRAINT bb_contact_person_secondary_fkey FOREIGN KEY (admin_secondary) REFERENCES bb_contact_person(id)");

	if ($GLOBALS['phpgw_setup']->oProc->m_odb->transaction_commit())
	{
		$GLOBALS['setup_info']['booking']['currentver'] = '0.1.33';
		return $GLOBALS['setup_info']['booking']['currentver'];
	}
}
$test[] = '0.1.31';

function booking_upgrade0_1_31()
{
	$GLOBALS['phpgw_setup']->oProc->m_odb->transaction_begin();
	$GLOBALS['phpgw_setup']->oProc->m_odb->query("ALTER TABLE bb_group ADD COLUMN description varchar(250) NOT NULL DEFAULT ''");

	if ($GLOBALS['phpgw_setup']->oProc->m_odb->transaction_commit())
	{
		$GLOBALS['setup_info']['booking']['currentver'] = '0.1.32';
		return $GLOBALS['setup_info']['booking']['currentver'];
	}
}
$test[] = '0.1.30';

function booking_upgrade0_1_30()
{
	$GLOBALS['phpgw_setup']->oProc->m_odb->transaction_begin();
	$GLOBALS['phpgw_setup']->oProc->m_odb->query("ALTER TABLE bb_group ADD CONSTRAINT bb_contact_person_primary_fkey FOREIGN KEY (contact_primary) REFERENCES bb_contact_person(id)");
	$GLOBALS['phpgw_setup']->oProc->m_odb->query("ALTER TABLE bb_group ADD CONSTRAINT bb_contact_person_secondary_fkey FOREIGN KEY (contact_secondary) REFERENCES bb_contact_person(id)");
	if ($GLOBALS['phpgw_setup']->oProc->m_odb->transaction_commit())
	{
		$GLOBALS['setup_info']['booking']['currentver'] = '0.1.31';
		return $GLOBALS['setup_info']['booking']['currentver'];
	}
}
$test[] = '0.1.29';

function booking_upgrade0_1_29()
{
	$GLOBALS['phpgw_setup']->oProc->m_odb->transaction_begin();
	$GLOBALS['phpgw_setup']->oProc->CreateTable(
		'bb_contact_person',
		array(
			'fd' => array(
				'id' => array('type' => 'auto', 'nullable' => false),
				'ssn' => array('type' => 'int', 'precision' => '4', 'nullable' => True,),
				'name' => array('type' => 'varchar', 'precision' => '50', 'nullable' => False),
				'homepage' => array('type' => 'varchar', 'precision' => '50', 'nullable' => False),
				'phone' => array(
					'type' => 'varchar',
					'precision' => '50',
					'nullable' => False,
					'default' => ''
				),
				'email' => array(
					'type' => 'varchar',
					'precision' => '50',
					'nullable' => False,
					'default' => ''
				),
				'description' => array(
					'type' => 'varchar',
					'precision' => '1000',
					'nullable' => False,
					'default' => ''
				),
			),
			'pk' => array('id'),
			'fk' => array(),
			'ix' => array(),
			'uc' => array(),
		)
	);
	$GLOBALS['phpgw_setup']->oProc->m_odb->query("ALTER TABLE bb_group ADD COLUMN contact_primary int");
	$GLOBALS['phpgw_setup']->oProc->m_odb->query("ALTER TABLE bb_group ADD COLUMN contact_secondary int");

	if ($GLOBALS['phpgw_setup']->oProc->m_odb->transaction_commit())
	{
		$GLOBALS['setup_info']['booking']['currentver'] = '0.1.30';
		return $GLOBALS['setup_info']['booking']['currentver'];
	}
}
$test[] = '0.1.28';

function booking_upgrade0_1_28()
{
	$GLOBALS['phpgw_setup']->oProc->m_odb->transaction_begin();
	$GLOBALS['phpgw_setup']->oProc->CreateTable(
		'bb_booking_targetaudience',
		array(
			'fd' => array(
				'booking_id' => array('type' => 'int', 'precision' => '4', 'nullable' => False),
				'targetaudience_id' => array('type' => 'int', 'precision' => '4', 'nullable' => False)
			),
			'pk' => array('booking_id', 'targetaudience_id'),
			'fk' => array(
				'bb_booking' => array('booking_id' => 'id'),
				'bb_targetaudience' => array('targetaudience_id' => 'id')
			),
			'ix' => array(),
			'uc' => array()
		)
	);
	$GLOBALS['phpgw_setup']->oProc->CreateTable(
		'bb_booking_agegroup',
		array(
			'fd' => array(
				'booking_id' => array('type' => 'int', 'precision' => '4', 'nullable' => False),
				'agegroup_id' => array('type' => 'int', 'precision' => '4', 'nullable' => False),
				'male' => array('type' => 'int', 'precision' => '4', 'nullable' => False),
				'female' => array('type' => 'int', 'precision' => '4', 'nullable' => False),
			),
			'pk' => array('booking_id', 'agegroup_id'),
			'fk' => array(
				'bb_booking' => array('booking_id' => 'id'),
				'bb_agegroup' => array('agegroup_id' => 'id')
			),
			'ix' => array(),
			'uc' => array()
		)
	);
	if ($GLOBALS['phpgw_setup']->oProc->m_odb->transaction_commit())
	{
		$GLOBALS['setup_info']['booking']['currentver'] = '0.1.29';
		return $GLOBALS['setup_info']['booking']['currentver'];
	}
}
$test[] = '0.1.27';

function booking_upgrade0_1_27()
{
	$GLOBALS['phpgw_setup']->oProc->m_odb->transaction_begin();
	# BEGIN Evil
	$GLOBALS['phpgw_setup']->oProc->m_odb->query("DELETE FROM bb_application_date");
	$GLOBALS['phpgw_setup']->oProc->m_odb->query("DELETE FROM bb_application_resource");
	$GLOBALS['phpgw_setup']->oProc->m_odb->query("DELETE FROM bb_application");
	# END Evil
	$GLOBALS['phpgw_setup']->oProc->m_odb->query("ALTER TABLE bb_application ADD COLUMN status text NOT NULL");
	$GLOBALS['phpgw_setup']->oProc->m_odb->query("ALTER TABLE bb_application ADD COLUMN created timestamp DEFAULT 'now' NOT NULL");
	$GLOBALS['phpgw_setup']->oProc->m_odb->query("ALTER TABLE bb_application ADD COLUMN modified timestamp DEFAULT 'now' NOT NULL");
	$GLOBALS['phpgw_setup']->oProc->m_odb->query("ALTER TABLE bb_application_date ALTER COLUMN from_ TYPE timestamp USING from_::timestamp");
	$GLOBALS['phpgw_setup']->oProc->m_odb->query("ALTER TABLE bb_application_date ALTER COLUMN to_ TYPE timestamp USING to_::timestamp");
	$GLOBALS['phpgw_setup']->oProc->CreateTable(
		'bb_application_targetaudience',
		array(
			'fd' => array(
				'application_id' => array('type' => 'int', 'precision' => '4', 'nullable' => False),
				'targetaudience_id' => array('type' => 'int', 'precision' => '4', 'nullable' => False)
			),
			'pk' => array('application_id', 'targetaudience_id'),
			'fk' => array(
				'bb_application' => array('application_id' => 'id'),
				'bb_targetaudience' => array('targetaudience_id' => 'id')
			),
			'ix' => array(),
			'uc' => array()
		)
	);
	$GLOBALS['phpgw_setup']->oProc->CreateTable(
		'bb_application_agegroup',
		array(
			'fd' => array(
				'application_id' => array('type' => 'int', 'precision' => '4', 'nullable' => False),
				'agegroup_id' => array('type' => 'int', 'precision' => '4', 'nullable' => False),
				'male' => array('type' => 'int', 'precision' => '4', 'nullable' => False),
				'female' => array('type' => 'int', 'precision' => '4', 'nullable' => False),
			),
			'pk' => array('application_id', 'agegroup_id'),
			'fk' => array(
				'bb_application' => array('application_id' => 'id'),
				'bb_agegroup' => array('agegroup_id' => 'id')
			),
			'ix' => array(),
			'uc' => array()
		)
	);
	if ($GLOBALS['phpgw_setup']->oProc->m_odb->transaction_commit())
	{
		$GLOBALS['setup_info']['booking']['currentver'] = '0.1.28';
		return $GLOBALS['setup_info']['booking']['currentver'];
	}
}
$test[] = '0.1.26';

function booking_upgrade0_1_26()
{
	$GLOBALS['phpgw_setup']->oProc->m_odb->transaction_begin();
	$GLOBALS['phpgw_setup']->oProc->m_odb->query("ALTER TABLE bb_organization ADD COLUMN phone varchar(250) not null DEFAULT ''");
	$GLOBALS['phpgw_setup']->oProc->m_odb->query("ALTER TABLE bb_organization ADD COLUMN email varchar(250) not null DEFAULT ''");
	$GLOBALS['phpgw_setup']->oProc->m_odb->query("ALTER TABLE bb_organization ADD COLUMN description varchar(1000) not null DEFAULT ''");
	if ($GLOBALS['phpgw_setup']->oProc->m_odb->transaction_commit())
	{
		$GLOBALS['setup_info']['booking']['currentver'] = '0.1.27';
		return $GLOBALS['setup_info']['booking']['currentver'];
	}
}
$test[] = '0.1.25';

function booking_upgrade0_1_25()
{
	$GLOBALS['phpgw_setup']->oProc->m_odb->transaction_begin();
	$GLOBALS['phpgw_setup']->oProc->CreateTable(
		'bb_application',
		array(
			'fd' => array(
				'id' => array('type' => 'auto', 'nullable' => False),
				'activity_id' => array('type' => 'int', 'precision' => '4', 'nullable' => False),
				'description' => array('type' => 'text', 'nullable' => False),
				'contact_name' => array('type' => 'text', 'nullable' => False),
				'contact_email' => array('type' => 'text', 'nullable' => False),
				'contact_phone' => array('type' => 'text', 'nullable' => False)
			),
			'pk' => array('id'),
			'fk' => array(
				'bb_activity' => array('activity_id' => 'id')
			),
			'ix' => array(),
			'uc' => array()
		)
	);
	$GLOBALS['phpgw_setup']->oProc->CreateTable(
		'bb_application_resource',
		array(
			'fd' => array(
				'application_id' => array('type' => 'int', 'precision' => '4', 'nullable' => False),
				'resource_id' => array('type' => 'int', 'precision' => '4', 'nullable' => False),
			),
			'pk' => array('application_id', 'resource_id'),
			'fk' => array(
				'bb_application' => array('application_id' => 'id'),
				'bb_resource' => array('resource_id' => 'id')
			),
			'ix' => array(),
			'uc' => array()
		)
	);
	$GLOBALS['phpgw_setup']->oProc->CreateTable(
		'bb_application_comment',
		array(
			'fd' => array(
				'id' => array('type' => 'auto', 'nullable' => False),
				'application_id' => array('type' => 'int', 'precision' => '4', 'nullable' => False),
				'time' => array('type' => 'text', 'nullable' => False),
				'author' => array('type' => 'text', 'nullable' => False),
				'comment' => array('type' => 'text', 'nullable' => False)
			),
			'pk' => array('id'),
			'fk' => array(
				'bb_application' => array('application_id' => 'id')
			),
			'ix' => array(),
			'uc' => array()
		)
	);
	$GLOBALS['phpgw_setup']->oProc->CreateTable(
		'bb_application_date',
		array(
			'fd' => array(
				'id' => array('type' => 'auto', 'nullable' => False),
				'application_id' => array('type' => 'int', 'precision' => '4', 'nullable' => False),
				'from_' => array('type' => 'text', 'nullable' => False),
				'to_' => array('type' => 'text', 'nullable' => False)
			),
			'pk' => array('id'),
			'fk' => array(
				'bb_application' => array('application_id' => 'id')
			),
			'ix' => array(),
			'uc' => array(array('application_id', 'from_', 'to_'))
		)
	);
	if ($GLOBALS['phpgw_setup']->oProc->m_odb->transaction_commit())
	{
		$GLOBALS['setup_info']['booking']['currentver'] = '0.1.26';
		return $GLOBALS['setup_info']['booking']['currentver'];
	}
}
$test[] = '0.1.24';

function booking_upgrade0_1_24()
{
	$GLOBALS['phpgw_setup']->oProc->m_odb->transaction_begin();
	$GLOBALS['phpgw_setup']->oProc->CreateTable(
		'bb_allocation',
		array(
			'fd' => array(
				'id' => array('type' => 'auto', 'nullable' => False),
				'organization_id' => array('type' => 'int', 'precision' => '4', 'nullable' => False),
				'from_' => array('type' => 'timestamp', 'nullable' => False),
				'to_' => array('type' => 'timestamp', 'nullable' => False),
				'season_id' => array('type' => 'int', 'precision' => '4', 'nullable' => False)
			),
			'pk' => array('id'),
			'fk' => array(
				'bb_organization' => array('organization_id' => 'id'),
				'bb_season' => array('season_id' => 'id')
			),
			'ix' => array(),
			'uc' => array()
		)
	);
	$GLOBALS['phpgw_setup']->oProc->CreateTable(
		'bb_allocation_resource',
		array(
			'fd' => array(
				'allocation_id' => array('type' => 'int', 'precision' => '4', 'nullable' => False),
				'resource_id' => array('type' => 'int', 'precision' => '4', 'nullable' => False),
			),
			'pk' => array('allocation_id', 'resource_id'),
			'fk' => array(
				'bb_allocation' => array('allocation_id' => 'id'),
				'bb_resource' => array('resource_id' => 'id')
			),
			'ix' => array(),
			'uc' => array()
		)
	);
	if ($GLOBALS['phpgw_setup']->oProc->m_odb->transaction_commit())
	{
		$GLOBALS['setup_info']['booking']['currentver'] = '0.1.25';
		return $GLOBALS['setup_info']['booking']['currentver'];
	}
}
$test[] = '0.1.23';

function booking_upgrade0_1_23()
{
	$GLOBALS['phpgw_setup']->oProc->m_odb->transaction_begin();
	$GLOBALS['phpgw_setup']->oProc->m_odb->query("ALTER TABLE bb_resource DROP COLUMN address");
	$GLOBALS['phpgw_setup']->oProc->m_odb->query("ALTER TABLE bb_resource DROP COLUMN phone");
	$GLOBALS['phpgw_setup']->oProc->m_odb->query("ALTER TABLE bb_resource DROP COLUMN email");
	$GLOBALS['phpgw_setup']->oProc->m_odb->query("ALTER TABLE bb_resource ADD COLUMN description varchar(1000) not null DEFAULT ''");
	if ($GLOBALS['phpgw_setup']->oProc->m_odb->transaction_commit())
	{
		$GLOBALS['setup_info']['booking']['currentver'] = '0.1.24';
		return $GLOBALS['setup_info']['booking']['currentver'];
	}
}
$test[] = '0.1.22';

function booking_upgrade0_1_22()
{
	$GLOBALS['phpgw_setup']->oProc->m_odb->transaction_begin();
	$GLOBALS['phpgw_setup']->oProc->m_odb->query("ALTER TABLE bb_building ADD COLUMN active int not null DEFAULT 1");
	if ($GLOBALS['phpgw_setup']->oProc->m_odb->transaction_commit())
	{
		$GLOBALS['setup_info']['booking']['currentver'] = '0.1.23';
		return $GLOBALS['setup_info']['booking']['currentver'];
	}
}
$test[] = '0.1.21';

function booking_upgrade0_1_21()
{
	$GLOBALS['phpgw_setup']->oProc->m_odb->transaction_begin();
	$GLOBALS['phpgw_setup']->oProc->m_odb->query('ALTER TABLE bb_wtemplate_alloc DROP CONSTRAINT "bb_wtemplate_alloc_season_id_key"');
	if ($GLOBALS['phpgw_setup']->oProc->m_odb->transaction_commit())
	{
		$GLOBALS['setup_info']['booking']['currentver'] = '0.1.22';
		return $GLOBALS['setup_info']['booking']['currentver'];
	}
}
$test[] = '0.1.20';

function booking_upgrade0_1_20()
{
	$GLOBALS['phpgw_setup']->oProc->m_odb->transaction_begin();
	$GLOBALS['phpgw_setup']->oProc->m_odb->query("ALTER TABLE bb_resource ADD COLUMN address varchar(1000) not null DEFAULT ''");
	$GLOBALS['phpgw_setup']->oProc->m_odb->query("ALTER TABLE bb_resource ADD COLUMN phone varchar(250) not null DEFAULT ''");
	$GLOBALS['phpgw_setup']->oProc->m_odb->query("ALTER TABLE bb_resource ADD COLUMN email varchar(250) not null DEFAULT ''");
	$GLOBALS['phpgw_setup']->oProc->m_odb->query("ALTER TABLE bb_resource ADD COLUMN activity_id int");
	$GLOBALS['phpgw_setup']->oProc->m_odb->query("ALTER TABLE bb_resource ADD CONSTRAINT bb_resource_activity_id_fkey FOREIGN KEY (activity_id) REFERENCES bb_activity(id)");
	if ($GLOBALS['phpgw_setup']->oProc->m_odb->transaction_commit())
	{
		$GLOBALS['setup_info']['booking']['currentver'] = '0.1.21';
		return $GLOBALS['setup_info']['booking']['currentver'];
	}
}
$test[] = '0.1.19';

function booking_upgrade0_1_19()
{
	$GLOBALS['phpgw_setup']->oProc->m_odb->transaction_begin();
	echo ("1");
	$GLOBALS['phpgw_setup']->oProc->CreateTable(
		'bb_agegroup',
		array(
			'fd' => array(
				'id' => array('type' => 'auto', 'nullable' => False),
				'name' => array('type' => 'text', 'nullable' => False),
				'description' => array('type' => 'text', 'nullable' => False),
				'active' => array('type' => 'int', 'nullable' => False, 'precision' => '4', 'default' => 1),
			),
			'pk' => array('id'),
			'fk' => array(),
			'ix' => array(),
			'uc' => array()
		)
	);
	if ($GLOBALS['phpgw_setup']->oProc->m_odb->transaction_commit())
	{
		echo ("2");
		$GLOBALS['setup_info']['booking']['currentver'] = '0.1.20';
		echo ("3");
		return $GLOBALS['setup_info']['booking']['currentver'];
	}
}
$test[] = '0.1.18';

function booking_upgrade0_1_18()
{
	$GLOBALS['phpgw_setup']->oProc->m_odb->transaction_begin();
	echo ("1");
	$GLOBALS['phpgw_setup']->oProc->CreateTable(
		'bb_targetaudience',
		array(
			'fd' => array(
				'id' => array('type' => 'auto', 'nullable' => False),
				'name' => array('type' => 'text', 'nullable' => False),
				'description' => array('type' => 'text', 'nullable' => False),
				'active' => array('type' => 'int', 'nullable' => False, 'precision' => '4', 'default' => 1),
			),
			'pk' => array('id'),
			'fk' => array(),
			'ix' => array(),
			'uc' => array()
		)
	);
	if ($GLOBALS['phpgw_setup']->oProc->m_odb->transaction_commit())
	{
		echo ("2");
		$GLOBALS['setup_info']['booking']['currentver'] = '0.1.19';
		echo ("3");
		return $GLOBALS['setup_info']['booking']['currentver'];
	}
}
$test[] = '0.1.17';

function booking_upgrade0_1_17()
{
	$GLOBALS['phpgw_setup']->oProc->m_odb->transaction_begin();
	$GLOBALS['phpgw_setup']->oProc->CreateTable(
		'bb_wtemplate_alloc',
		array(
			'fd' => array(
				'id' => array('type' => 'auto', 'nullable' => false),
				'season_id' => array('type' => 'int', 'precision' => '4', 'nullable' => False),
				'organization_id' => array('type' => 'int', 'precision' => '4', 'nullable' => False),
				'wday' => array('type' => 'int', 'precision' => '4', 'nullable' => False),
				'cost' => array('type' => 'decimal', 'precision' => '10', 'scale' => '2', 'nullable' => False),
				'from_' => array('type' => 'time', 'nullable' => False),
				'to_' => array('type' => 'time', 'nullable' => False),
			),
			'pk' => array('id'),
			'fk' => array(
				'bb_season' => array('season_id' => 'id'),
				'bb_organization' => array('organization_id' => 'id')
			),
			'ix' => array(),
			'uc' => array(array('season_id', 'wday', 'from_'))
		)
	);
	$GLOBALS['phpgw_setup']->oProc->CreateTable(
		'bb_wtemplate_alloc_resource',
		array(
			'fd' => array(
				'allocation_id' => array('type' => 'int', 'precision' => '4', 'nullable' => False),
				'resource_id' => array('type' => 'int', 'precision' => '4', 'nullable' => False),
			),
			'pk' => array('allocation_id', 'resource_id'),
			'fk' => array(
				'bb_wtemplate_alloc' => array('allocation_id' => 'id'),
				'bb_resource' => array('resource_id' => 'id')
			),
			'ix' => array(),
			'uc' => array()
		)
	);
	if ($GLOBALS['phpgw_setup']->oProc->m_odb->transaction_commit())
	{
		$GLOBALS['setup_info']['booking']['currentver'] = '0.1.18';
		return $GLOBALS['setup_info']['booking']['currentver'];
	}
}
$test[] = '0.1.16';

function booking_upgrade0_1_16()
{
	$GLOBALS['phpgw_setup']->oProc->m_odb->transaction_begin();
	$GLOBALS['phpgw_setup']->oProc->DropTable('bb_season_wday');
	$GLOBALS['phpgw_setup']->oProc->CreateTable(
		'bb_season_boundary',
		array(
			'fd' => array(
				'id' => array('type' => 'auto', 'nullable' => False),
				'season_id' => array('type' => 'int', 'precision' => '4', 'nullable' => False),
				'wday' => array('type' => 'int', 'precision' => '4', 'nullable' => False),
				'from_' => array('type' => 'time', 'nullable' => False),
				'to_' => array('type' => 'time', 'nullable' => False),
			),
			'pk' => array('id'),
			'fk' => array(
				'bb_season' => array('season_id' => 'id')
			),
			'ix' => array(),
			'uc' => array()
		)
	);
	if ($GLOBALS['phpgw_setup']->oProc->m_odb->transaction_commit())
	{
		$GLOBALS['setup_info']['booking']['currentver'] = '0.1.17';
		return $GLOBALS['setup_info']['booking']['currentver'];
	}
}
$test[] = '0.1.15';

function booking_upgrade0_1_15()
{
	$GLOBALS['phpgw_setup']->oProc->m_odb->transaction_begin();
	$GLOBALS['phpgw_setup']->oProc->CreateTable(
		'bb_activity',
		array(
			'fd' => array(
				'id' => array('type' => 'auto', 'nullable' => FALSE),
				'parent_id' => array('type' => 'int', 'precision' => '4', 'nullable' => TRUE),
				'name' => array('type' => 'varchar', 'precision' => '50', 'nullable' => FALSE),
				'description' => array('type' => 'varchar', 'precision' => '10000', 'nullable' => FALSE),
			),
			'pk' => array('id'),
			'fk' => array(
				'bb_activity' => array('parent_id' => 'id')
			),
			'ix' => array(),
			'uc' => array()
		)
	);
	if ($GLOBALS['phpgw_setup']->oProc->m_odb->transaction_commit())
	{
		$GLOBALS['setup_info']['booking']['currentver'] = '0.1.16';
		return $GLOBALS['setup_info']['booking']['currentver'];
	}
}
$test[] = '0.1.14';

function booking_upgrade0_1_14()
{
	$GLOBALS['phpgw_setup']->oProc->m_odb->transaction_begin();
	$GLOBALS['phpgw_setup']->oProc->m_odb->query("ALTER TABLE bb_booking_resource ADD PRIMARY KEY (booking_id, resource_id)");
	$GLOBALS['phpgw_setup']->oProc->m_odb->query("ALTER TABLE bb_season_resource ADD PRIMARY KEY (season_id, resource_id)");
	if ($GLOBALS['phpgw_setup']->oProc->m_odb->transaction_commit())
	{
		$GLOBALS['setup_info']['booking']['currentver'] = '0.1.15';
		return $GLOBALS['setup_info']['booking']['currentver'];
	}
}
$test[] = '0.1.13';

function booking_upgrade0_1_13()
{
	$GLOBALS['phpgw_setup']->oProc->m_odb->transaction_begin();
	# Using raw sql since AlterColumn doesn't support "using"
	$GLOBALS['phpgw_setup']->oProc->m_odb->query("DELETE FROM bb_booking_resource");
	$GLOBALS['phpgw_setup']->oProc->m_odb->query("DELETE FROM bb_booking");
	$GLOBALS['phpgw_setup']->oProc->m_odb->query("ALTER TABLE bb_booking DROP COLUMN date");
	$GLOBALS['phpgw_setup']->oProc->m_odb->query("ALTER TABLE bb_booking ALTER from_ TYPE timestamp USING NULL");
	$GLOBALS['phpgw_setup']->oProc->m_odb->query("ALTER TABLE bb_booking ALTER to_ TYPE timestamp USING NULL");
	if ($GLOBALS['phpgw_setup']->oProc->m_odb->transaction_commit())
	{
		$GLOBALS['setup_info']['booking']['currentver'] = '0.1.14';
		return $GLOBALS['setup_info']['booking']['currentver'];
	}
}
$test[] = '0.1.12';

function booking_upgrade0_1_12()
{
	$GLOBALS['phpgw_setup']->oProc->m_odb->transaction_begin();
	$GLOBALS['phpgw_setup']->oProc->CreateTable(
		'bb_equipment',
		array(
			'fd' => array(
				'id' => array('type' => 'auto', 'nullable' => false),
				'resource_id' => array('type' => 'int', 'precision' => '4', 'nullable' => False),
				'name' => array('type' => 'varchar', 'precision' => '50', 'nullable' => False),
				'description' => array('type' => 'varchar', 'precision' => '10000', 'nullable' => False),
			),
			'pk' => array('id'),
			'fk' => array(
				'bb_resource' => array('resource_id' => 'id')
			),
			'ix' => array(),
			'uc' => array()
		)
	);
	if ($GLOBALS['phpgw_setup']->oProc->m_odb->transaction_commit())
	{
		$GLOBALS['setup_info']['booking']['currentver'] = '0.1.13';
		return $GLOBALS['setup_info']['booking']['currentver'];
	}
}
$test[] = '0.1.11';

function booking_upgrade0_1_11()
{
	$GLOBALS['phpgw_setup']->oProc->m_odb->transaction_begin();
	# Using raw sql since AddColumn is buggy and ignores "default"
	$GLOBALS['phpgw_setup']->oProc->m_odb->query("ALTER TABLE bb_building ADD COLUMN description varchar(1000) NOT NULL DEFAULT ''");
	$GLOBALS['phpgw_setup']->oProc->m_odb->query("ALTER TABLE bb_building ADD COLUMN address varchar(250) NOT NULL DEFAULT ''");
	$GLOBALS['phpgw_setup']->oProc->m_odb->query("ALTER TABLE bb_building ADD COLUMN phone varchar(50) NOT NULL DEFAULT ''");
	$GLOBALS['phpgw_setup']->oProc->m_odb->query("ALTER TABLE bb_building ADD COLUMN email varchar(50) NOT NULL DEFAULT ''");
	if ($GLOBALS['phpgw_setup']->oProc->m_odb->transaction_commit())
	{
		$GLOBALS['setup_info']['booking']['currentver'] = '0.1.12';
		return $GLOBALS['setup_info']['booking']['currentver'];
	}
}
$test[] = '0.1.10';

function booking_upgrade0_1_10()
{
	$GLOBALS['phpgw_setup']->oProc->m_odb->transaction_begin();
	# Using raw sql since AlterColumn doesn't support "using"
	$GLOBALS['phpgw_setup']->oProc->m_odb->query("ALTER TABLE bb_booking ALTER from_ TYPE time USING NULL");
	$GLOBALS['phpgw_setup']->oProc->m_odb->query("ALTER TABLE bb_booking ALTER to_ TYPE time USING NULL");
	$GLOBALS['phpgw_setup']->oProc->m_odb->query("ALTER TABLE bb_season_wday ALTER from_ TYPE time USING NULL");
	$GLOBALS['phpgw_setup']->oProc->m_odb->query("ALTER TABLE bb_season_wday ALTER to_ TYPE time USING NULL");
	if ($GLOBALS['phpgw_setup']->oProc->m_odb->transaction_commit())
	{
		$GLOBALS['setup_info']['booking']['currentver'] = '0.1.11';
		return $GLOBALS['setup_info']['booking']['currentver'];
	}
}
$test[] = '0.1.9';

function booking_upgrade0_1_9()
{
	$GLOBALS['phpgw_setup']->oProc->m_odb->transaction_begin();
	$GLOBALS['phpgw_setup']->oProc->CreateTable(
		'bb_season_resource',
		array(
			'fd' => array(
				'season_id' => array('type' => 'int', 'precision' => '4', 'nullable' => False),
				'resource_id' => array('type' => 'int', 'precision' => '4', 'nullable' => False),
			),
			'pk' => array('season_id', 'resource_id'),
			'fk' => array(
				'bb_season' => array('season_id' => 'id'),
				'bb_resource' => array('resource_id' => 'id')
			),
			'ix' => array(),
			'uc' => array()
		)
	);
	if ($GLOBALS['phpgw_setup']->oProc->m_odb->transaction_commit())
	{
		$GLOBALS['setup_info']['booking']['currentver'] = '0.1.10';
		return $GLOBALS['setup_info']['booking']['currentver'];
	}
}
$test[] = '0.1.8';

function booking_upgrade0_1_8()
{
	$GLOBALS['phpgw_setup']->oProc->m_odb->transaction_begin();
	$GLOBALS['phpgw_setup']->oProc->DropTable('bb_bookingrelations');
	$GLOBALS['phpgw_setup']->oProc->DropColumn('bb_booking', array(), 'resources');
	$GLOBALS['phpgw_setup']->oProc->DropColumn('bb_booking', array(), 'category');
	$GLOBALS['phpgw_setup']->oProc->m_odb->query("ALTER TABLE bb_booking ADD CONSTRAINT bb_booking_group_id_fkey FOREIGN KEY (group_id) REFERENCES bb_group(id)");
	$GLOBALS['phpgw_setup']->oProc->CreateTable(
		'bb_booking_resource',
		array(
			'fd' => array(
				'booking_id' => array('type' => 'int', 'precision' => '4', 'nullable' => False),
				'resource_id' => array('type' => 'int', 'precision' => '4', 'nullable' => False),
			),
			'pk' => array('id'),
			'fk' => array(
				'bb_booking' => array('booking_id' => 'id'),
				'bb_resource' => array('resource_id' => 'id')
			),
			'ix' => array(),
			'uc' => array()
		)
	);
	if ($GLOBALS['phpgw_setup']->oProc->m_odb->transaction_commit())
	{
		$GLOBALS['setup_info']['booking']['currentver'] = '0.1.9';
		return $GLOBALS['setup_info']['booking']['currentver'];
	}
}
$test[] = '0.1.7';

function booking_upgrade0_1_7()
{
	$GLOBALS['phpgw_setup']->oProc->m_odb->transaction_begin();
	$GLOBALS['phpgw_setup']->oProc->CreateTable(
		'bb_bookingrelations',
		array(
			'fd' => array(
				'id' => array('type' => 'auto', 'nullable' => false),
				'bb_booking_id' => array('type' => 'int', 'precision' => '4', 'nullable' => False),
				'bb_resource_id' => array('type' => 'int', 'precision' => '4', 'nullable' => False),
			),
			'pk' => array('id'),
			'fk' => array(
				'bb_booking' => array('bb_booking_id' => 'id'),
				'bb_resource' => array('bb_resource_id' => 'id')
			),
			'ix' => array(),
			'uc' => array()
		)
	);
	if ($GLOBALS['phpgw_setup']->oProc->m_odb->transaction_commit())
	{
		$GLOBALS['setup_info']['booking']['currentver'] = '0.1.8';
		return $GLOBALS['setup_info']['booking']['currentver'];
	}
}
$test[] = '0.1.6';

function booking_upgrade0_1_6()
{
	$GLOBALS['phpgw_setup']->oProc->m_odb->transaction_begin();
	$GLOBALS['phpgw_setup']->oProc->CreateTable(
		'bb_booking',
		array(
			'fd' => array(
				'id' => array('type' => 'auto', 'nullable' => False),
				'name' => array('type' => 'varchar', 'precision' => '50', 'nullable' => False),
				'category' => array('type' => 'varchar', 'precision' => '50', 'nullable' => False),
				'resources' => array('type' => 'varchar', 'precision' => '50', 'nullable' => False),
				'group_id' => array('type' => 'int', 'precision' => '4', 'nullable' => False),
				'from_' => array('type' => 'varchar', 'precision' => '5', 'nullable' => False),
				'to_' => array('type' => 'varchar', 'precision' => '5', 'nullable' => False),
				'date' => array('type' => 'date', 'precision' => '50', 'nullable' => False),
				'season_id' => array('type' => 'int', 'precision' => '4', 'nullable' => False)
			),
			'pk' => array('id'),
			'fk' => array(
				'bb_group' => array('group_id' => 'id'),
				'bb_season' => array('season_id' => 'id')
			),
			'ix' => array(),
			'uc' => array()
		)
	);
	if ($GLOBALS['phpgw_setup']->oProc->m_odb->transaction_commit())
	{
		$GLOBALS['setup_info']['booking']['currentver'] = '0.1.7';
		return $GLOBALS['setup_info']['booking']['currentver'];
	}
}
$test[] = '0.1.5';

function booking_upgrade0_1_5()
{
	$GLOBALS['phpgw_setup']->oProc->m_odb->transaction_begin();
	$GLOBALS['phpgw_setup']->oProc->CreateTable(
		'bb_group',
		array(
			'fd' => array(
				'id' => array('type' => 'auto', 'nullable' => false),
				'organization_id' => array('type' => 'int', 'precision' => '4', 'nullable' => False),
				'name' => array('type' => 'varchar', 'precision' => '50', 'nullable' => False),
			),
			'pk' => array('id'),
			'fk' => array(
				'bb_organization' => array('organization_id' => 'id')
			),
			'ix' => array(),
			'uc' => array()
		)
	);
	if ($GLOBALS['phpgw_setup']->oProc->m_odb->transaction_commit())
	{
		$GLOBALS['setup_info']['booking']['currentver'] = '0.1.6';
		return $GLOBALS['setup_info']['booking']['currentver'];
	}
}
$test[] = '0.1.4';

function booking_upgrade0_1_4()
{
	$GLOBALS['phpgw_setup']->oProc->m_odb->transaction_begin();
	$GLOBALS['phpgw_setup']->oProc->CreateTable(
		'bb_season_wday',
		array(
			'fd' => array(
				'id' => array('type' => 'auto', 'nullable' => false),
				'season_id' => array('type' => 'int', 'precision' => '4', 'nullable' => False),
				'wday' => array('type' => 'int', 'precision' => '4', 'nullable' => False),
				'from_' => array('type' => 'varchar', 'precision' => '5', 'nullable' => False),
				'to_' => array('type' => 'varchar', 'precision' => '5', 'nullable' => False),
			),
			'pk' => array('id'),
			'fk' => array(
				'bb_season' => array('season_id' => 'id')
			),
			'ix' => array(),
			'uc' => array(array('season_id', 'wday'))
		)
	);
	$GLOBALS['phpgw_setup']->oProc->AddColumn('bb_season', 'status', array(
		'type' => 'varchar',
		'precision' => 10,
		'nullable' => False
	));
	$GLOBALS['phpgw_setup']->oProc->AddColumn('bb_season', 'from_', array(
		'type' => 'date',
		'nullable' => False
	));
	$GLOBALS['phpgw_setup']->oProc->AddColumn('bb_season', 'to_', array(
		'type' => 'date',
		'nullable' => False
	));
	if ($GLOBALS['phpgw_setup']->oProc->m_odb->transaction_commit())
	{
		$GLOBALS['setup_info']['booking']['currentver'] = '0.1.5';
		return $GLOBALS['setup_info']['booking']['currentver'];
	}
}
$test[] = '0.1.3';

function booking_upgrade0_1_3()
{
	$GLOBALS['phpgw_setup']->oProc->m_odb->transaction_begin();
	$GLOBALS['phpgw_setup']->oProc->CreateTable(
		'bb_season',
		array(
			'fd' => array(
				'id' => array('type' => 'auto', 'nullable' => false),
				'building_id' => array('type' => 'int', 'precision' => '4', 'nullable' => False),
				'name' => array('type' => 'varchar', 'precision' => '50', 'nullable' => False),
			),
			'pk' => array('id'),
			'fk' => array(
				'bb_building' => array('building_id' => 'id')
			),
			'ix' => array(),
			'uc' => array()
		)
	);
	if ($GLOBALS['phpgw_setup']->oProc->m_odb->transaction_commit())
	{
		$GLOBALS['setup_info']['booking']['currentver'] = '0.1.4';
		return $GLOBALS['setup_info']['booking']['currentver'];
	}
}
$test[] = '0.1.2';

function booking_upgrade0_1_2()
{
	$GLOBALS['phpgw_setup']->oProc->m_odb->transaction_begin();
	$GLOBALS['phpgw_setup']->oProc->CreateTable(
		'bb_resource',
		array(
			'fd' => array(
				'id' => array('type' => 'auto', 'nullable' => false),
				'building_id' => array('type' => 'int', 'precision' => '4', 'nullable' => False),
				'name' => array('type' => 'varchar', 'precision' => '50', 'nullable' => False),
			),
			'pk' => array('id'),
			'fk' => array(
				'bb_building' => array('building_id' => 'id')
			),
			'ix' => array(),
			'uc' => array()
		)
	);
	if ($GLOBALS['phpgw_setup']->oProc->m_odb->transaction_commit())
	{
		$GLOBALS['setup_info']['booking']['currentver'] = '0.1.3';
		return $GLOBALS['setup_info']['booking']['currentver'];
	}
}
$test[] = '0.1.1';

function booking_upgrade0_1_1()
{
	$GLOBALS['phpgw_setup']->oProc->m_odb->transaction_begin();
	$GLOBALS['phpgw_setup']->oProc->CreateTable(
		'bb_organization',
		array(
			'fd' => array(
				'id' => array('type' => 'auto', 'nullable' => false),
				'name' => array('type' => 'varchar', 'precision' => '50', 'nullable' => False),
				'homepage' => array('type' => 'varchar', 'precision' => '50', 'nullable' => False)
			),
			'pk' => array('id'),
			'fk' => array(),
			'ix' => array(),
			'uc' => array()
		)
	);
	if ($GLOBALS['phpgw_setup']->oProc->m_odb->transaction_commit())
	{
		$GLOBALS['setup_info']['booking']['currentver'] = '0.1.2';
		return $GLOBALS['setup_info']['booking']['currentver'];
	}
}
$test[] = '0.1';

function booking_upgrade0_1()
{
	$GLOBALS['phpgw_setup']->oProc->m_odb->transaction_begin();
	$GLOBALS['phpgw_setup']->oProc->DropTable('phpgw_booking');
	$GLOBALS['phpgw_setup']->oProc->CreateTable(
		'bb_building',
		array(
			'fd' => array(
				'id' => array('type' => 'auto', 'nullable' => false),
				'name' => array('type' => 'varchar', 'precision' => '50', 'nullable' => False),
				'homepage' => array('type' => 'varchar', 'precision' => '50', 'nullable' => False)
			),
			'pk' => array('id'),
			'fk' => array(),
			'ix' => array(),
			'uc' => array()
		)
	);
	if ($GLOBALS['phpgw_setup']->oProc->m_odb->transaction_commit())
	{
		$GLOBALS['setup_info']['booking']['currentver'] = '0.1.1';
		return $GLOBALS['setup_info']['booking']['currentver'];
	}
}
$test[] = '0.1.42';

function booking_upgrade0_1_42()
{
	$GLOBALS['phpgw_setup']->oProc->m_odb->transaction_begin();
	$GLOBALS['phpgw_setup']->oProc->m_odb->query("ALTER TABLE bb_permission ADD CONSTRAINT bb_permission_subject_id_key UNIQUE (subject_id, role, object_type, object_id)");
	$GLOBALS['phpgw_setup']->oProc->m_odb->query("ALTER TABLE bb_permission_root ADD CONSTRAINT bb_permission_root_subject_id_key UNIQUE (subject_id, role)");
	if ($GLOBALS['phpgw_setup']->oProc->m_odb->transaction_commit())
	{
		$GLOBALS['setup_info']['booking']['currentver'] = '0.1.43';
		return $GLOBALS['setup_info']['booking']['currentver'];
	}
}
$test[] = '0.1.43';

function booking_upgrade0_1_43()
{
	$GLOBALS['phpgw_setup']->oProc->m_odb->transaction_begin();
	$GLOBALS['phpgw_setup']->oProc->m_odb->query("ALTER TABLE bb_season ADD COLUMN officer_id int");
	$GLOBALS['phpgw_setup']->oProc->m_odb->query("ALTER TABLE bb_season ADD CONSTRAINT bb_season_officer_id_fkey FOREIGN KEY (officer_id) REFERENCES phpgw_accounts(account_id)");
	$GLOBALS['phpgw_setup']->oProc->m_odb->query("UPDATE bb_season set officer_id=(SELECT account_id FROM phpgw_accounts WHERE account_lid='admin' LIMIT 1)");
	$GLOBALS['phpgw_setup']->oProc->m_odb->query("ALTER TABLE bb_season ALTER COLUMN officer_id SET NOT NULL");

	if ($GLOBALS['phpgw_setup']->oProc->m_odb->transaction_commit())
	{
		$GLOBALS['setup_info']['booking']['currentver'] = '0.1.44';
		return $GLOBALS['setup_info']['booking']['currentver'];
	}
}
$test[] = '0.1.44';

function booking_upgrade0_1_44()
{
	$GLOBALS['phpgw_setup']->oProc->m_odb->transaction_begin();

	$GLOBALS['phpgw_setup']->oProc->m_odb->query("ALTER TABLE bb_organization ADD COLUMN street character varying(255) NOT NULL DEFAULT ''");
	$GLOBALS['phpgw_setup']->oProc->m_odb->query("ALTER TABLE bb_organization ADD COLUMN zip_code character varying(255) NOT NULL DEFAULT ''");
	$GLOBALS['phpgw_setup']->oProc->m_odb->query("ALTER TABLE bb_organization ADD COLUMN city character varying(255) NOT NULL DEFAULT ''");
	$GLOBALS['phpgw_setup']->oProc->m_odb->query("ALTER TABLE bb_organization ADD COLUMN district character varying(255) NOT NULL DEFAULT ''");

	if ($GLOBALS['phpgw_setup']->oProc->m_odb->transaction_commit())
	{
		$GLOBALS['setup_info']['booking']['currentver'] = '0.1.45';
		return $GLOBALS['setup_info']['booking']['currentver'];
	}
}
$test[] = '0.1.45';

function booking_upgrade0_1_45()
{
	$GLOBALS['phpgw_setup']->oProc->m_odb->transaction_begin();
	# BEGIN Evil
	$GLOBALS['phpgw_setup']->oProc->m_odb->query("DELETE FROM bb_application_resource");
	$GLOBALS['phpgw_setup']->oProc->m_odb->query("DELETE FROM bb_application_date");
	$GLOBALS['phpgw_setup']->oProc->m_odb->query("DELETE FROM bb_application_comment");
	$GLOBALS['phpgw_setup']->oProc->m_odb->query("DELETE FROM bb_application_agegroup");
	$GLOBALS['phpgw_setup']->oProc->m_odb->query("DELETE FROM bb_application_targetaudience");
	$GLOBALS['phpgw_setup']->oProc->m_odb->query("DELETE FROM bb_application");
	# END Evil
	$GLOBALS['phpgw_setup']->oProc->m_odb->query("ALTER TABLE bb_application_comment ALTER COLUMN time TYPE timestamp USING time::timestamp");
	$GLOBALS['phpgw_setup']->oProc->m_odb->query("ALTER TABLE bb_application ADD COLUMN secret TEXT NOT NULL");
	$GLOBALS['phpgw_setup']->oProc->m_odb->query("ALTER TABLE bb_application ADD COLUMN owner_id int NOT NULL");
	$GLOBALS['phpgw_setup']->oProc->m_odb->query("ALTER TABLE bb_application ADD CONSTRAINT bb_application_owner_id_fkey FOREIGN KEY (owner_id) REFERENCES phpgw_accounts(account_id)");

	if ($GLOBALS['phpgw_setup']->oProc->m_odb->transaction_commit())
	{
		$GLOBALS['setup_info']['booking']['currentver'] = '0.1.46';
		return $GLOBALS['setup_info']['booking']['currentver'];
	}
}
$test[] = '0.1.46';

function booking_upgrade0_1_46()
{
	$GLOBALS['phpgw_setup']->oProc->m_odb->transaction_begin();

	$GLOBALS['phpgw_setup']->oProc->m_odb->query("ALTER TABLE bb_organization DROP COLUMN admin_primary");
	$GLOBALS['phpgw_setup']->oProc->m_odb->query("ALTER TABLE bb_organization DROP COLUMN admin_secondary");

	$GLOBALS['phpgw_setup']->oProc->CreateTable(
		'bb_organization_contact',
		array(
			'fd' => array(
				'id' => array('type' => 'auto', 'nullable' => false),
				'name' => array(
					'type' => 'varchar',
					'precision' => '50',
					'nullable' => false,
					'default' => ''
				),
				'ssn' => array(
					'type' => 'varchar',
					'precision' => '12',
					'nullable' => false,
					'default' => ''
				),
				'phone' => array(
					'type' => 'varchar',
					'precision' => '50',
					'nullable' => false,
					'default' => ''
				),
				'email' => array(
					'type' => 'varchar',
					'precision' => '50',
					'nullable' => false,
					'default' => ''
				),
				'organization_id' => array('type' => 'int', 'precision' => '4', 'nullable' => false),
			),
			'pk' => array('id'),
			'fk' => array(
				'bb_organization' => array('organization_id' => 'id'),
			),
			'ix' => array('ssn'),
			'uc' => array(),
		)
	);

	if ($GLOBALS['phpgw_setup']->oProc->m_odb->transaction_commit())
	{
		$GLOBALS['setup_info']['booking']['currentver'] = '0.1.47';
		return $GLOBALS['setup_info']['booking']['currentver'];
	}
}
$test[] = '0.1.47';

function booking_upgrade0_1_47()
{
	$GLOBALS['phpgw_setup']->oProc->m_odb->transaction_begin();

	$GLOBALS['phpgw_setup']->oProc->m_odb->query("ALTER TABLE bb_group DROP COLUMN contact_primary");
	$GLOBALS['phpgw_setup']->oProc->m_odb->query("ALTER TABLE bb_group DROP COLUMN contact_secondary");

	$GLOBALS['phpgw_setup']->oProc->CreateTable(
		'bb_group_contact',
		array(
			'fd' => array(
				'id' => array('type' => 'auto', 'nullable' => false),
				'name' => array(
					'type' => 'varchar',
					'precision' => '50',
					'nullable' => false,
					'default' => ''
				),
				'phone' => array(
					'type' => 'varchar',
					'precision' => '50',
					'nullable' => false,
					'default' => ''
				),
				'email' => array(
					'type' => 'varchar',
					'precision' => '50',
					'nullable' => false,
					'default' => ''
				),
				'group_id' => array('type' => 'int', 'precision' => '4', 'nullable' => false),
			),
			'pk' => array('id'),
			'fk' => array(
				'bb_group' => array('group_id' => 'id'),
			),
			'ix' => array(),
			'uc' => array(),
		)
	);

	if ($GLOBALS['phpgw_setup']->oProc->m_odb->transaction_commit())
	{
		$GLOBALS['setup_info']['booking']['currentver'] = '0.1.48';
		return $GLOBALS['setup_info']['booking']['currentver'];
	}
}
$test[] = '0.1.48';

function booking_upgrade0_1_48()
{
	$GLOBALS['phpgw_setup']->oProc->m_odb->transaction_begin();
	$GLOBALS['phpgw_setup']->oProc->CreateTable(
		'bb_event',
		array(
			'fd' => array(
				'id' => array('type' => 'auto', 'nullable' => false),
				'active' => array('type' => 'int', 'precision' => '4', 'nullable' => False, 'default' => '1'),
				'activity_id' => array('type' => 'int', 'precision' => '4', 'nullable' => False),
				'description' => array(
					'type' => 'varchar',
					'precision' => '50',
					'nullable' => false,
					'default' => ''
				),
				'from_' => array('type' => 'timestamp', 'nullable' => false),
				'to_' => array('type' => 'timestamp', 'nullable' => false),
				'cost' => array('type' => 'decimal', 'precision' => '10', 'scale' => '2', 'nullable' => False),
				'contact_name' => array(
					'type' => 'varchar',
					'precision' => '50',
					'nullable' => false,
					'default' => ''
				),
				'contact_email' => array(
					'type' => 'varchar',
					'precision' => '50',
					'nullable' => false,
					'default' => ''
				),
				'contact_phone' => array(
					'type' => 'varchar',
					'precision' => '50',
					'nullable' => false,
					'default' => ''
				),
			),
			'pk' => array('id'),
			'fk' => array(
				'bb_activity' => array('activity_id' => 'id'),
			),
			'ix' => array(),
			'uc' => array(),
		)
	);
	$GLOBALS['phpgw_setup']->oProc->CreateTable(
		'bb_event_resource',
		array(
			'fd' => array(
				'event_id' => array('type' => 'int', 'precision' => '4', 'nullable' => False),
				'resource_id' => array('type' => 'int', 'precision' => '4', 'nullable' => False),
			),
			'pk' => array('event_id', 'resource_id'),
			'fk' => array(
				'bb_event' => array('event_id' => 'id'),
				'bb_resource' => array('resource_id' => 'id')
			),
			'ix' => array(),
			'uc' => array()
		)
	);
	if ($GLOBALS['phpgw_setup']->oProc->m_odb->transaction_commit())
	{
		$GLOBALS['setup_info']['booking']['currentver'] = '0.1.49';
		return $GLOBALS['setup_info']['booking']['currentver'];
	}
}
$test[] = '0.1.49';

function booking_upgrade0_1_49()
{
	$GLOBALS['phpgw_setup']->oProc->m_odb->transaction_begin();
	$GLOBALS['phpgw_setup']->oProc->CreateTable(
		'bb_event_targetaudience',
		array(
			'fd' => array(
				'event_id' => array('type' => 'int', 'precision' => '4', 'nullable' => False),
				'targetaudience_id' => array('type' => 'int', 'precision' => '4', 'nullable' => False)
			),
			'pk' => array('event_id', 'targetaudience_id'),
			'fk' => array(
				'bb_event' => array('event_id' => 'id'),
				'bb_targetaudience' => array('targetaudience_id' => 'id')
			),
			'ix' => array(),
			'uc' => array()
		)
	);
	$GLOBALS['phpgw_setup']->oProc->CreateTable(
		'bb_event_agegroup',
		array(
			'fd' => array(
				'event_id' => array('type' => 'int', 'precision' => '4', 'nullable' => False),
				'agegroup_id' => array('type' => 'int', 'precision' => '4', 'nullable' => False),
				'male' => array('type' => 'int', 'precision' => '4', 'nullable' => False),
				'female' => array('type' => 'int', 'precision' => '4', 'nullable' => False),
			),
			'pk' => array('event_id', 'agegroup_id'),
			'fk' => array(
				'bb_event' => array('event_id' => 'id'),
				'bb_agegroup' => array('agegroup_id' => 'id')
			),
			'ix' => array(),
			'uc' => array()
		)
	);
	if ($GLOBALS['phpgw_setup']->oProc->m_odb->transaction_commit())
	{
		$GLOBALS['setup_info']['booking']['currentver'] = '0.1.50';
		return $GLOBALS['setup_info']['booking']['currentver'];
	}
}
$test[] = '0.1.50';

function booking_upgrade0_1_50()
{
	$GLOBALS['phpgw_setup']->oProc->m_odb->transaction_begin();
	$GLOBALS['phpgw_setup']->oProc->m_odb->query("ALTER TABLE bb_booking DROP COLUMN name");
	# BEGIN Evil
	$GLOBALS['phpgw_setup']->oProc->m_odb->query("DELETE FROM bb_booking_resource");
	$GLOBALS['phpgw_setup']->oProc->m_odb->query("DELETE FROM bb_booking_targetaudience");
	$GLOBALS['phpgw_setup']->oProc->m_odb->query("DELETE FROM bb_booking_agegroup");
	$GLOBALS['phpgw_setup']->oProc->m_odb->query("DELETE FROM bb_booking");
	# END Evil
	$GLOBALS['phpgw_setup']->oProc->m_odb->query("ALTER TABLE bb_booking ADD COLUMN activity_id integer NOT NULL");
	$GLOBALS['phpgw_setup']->oProc->m_odb->query("ALTER TABLE bb_booking ADD CONSTRAINT bb_booking_activity_id_fkey FOREIGN KEY (activity_id) REFERENCES bb_activity(id)");
	if ($GLOBALS['phpgw_setup']->oProc->m_odb->transaction_commit())
	{
		$GLOBALS['setup_info']['booking']['currentver'] = '0.1.51';
		return $GLOBALS['setup_info']['booking']['currentver'];
	}
}
$test[] = '0.1.51';

function booking_upgrade0_1_51()
{
	$GLOBALS['phpgw_setup']->oProc->m_odb->transaction_begin();
	$GLOBALS['phpgw_setup']->oProc->m_odb->query("ALTER TABLE bb_event ALTER COLUMN description TYPE text");
	if ($GLOBALS['phpgw_setup']->oProc->m_odb->transaction_commit())
	{
		$GLOBALS['setup_info']['booking']['currentver'] = '0.1.52';
		return $GLOBALS['setup_info']['booking']['currentver'];
	}
}
$test[] = '0.1.52';

function booking_upgrade0_1_52()
{
	$GLOBALS['phpgw_setup']->oProc->m_odb->transaction_begin();

	$GLOBALS['phpgw_setup']->oProc->m_odb->query("ALTER TABLE bb_building DROP COLUMN address");
	$GLOBALS['phpgw_setup']->oProc->m_odb->query("ALTER TABLE bb_building ADD COLUMN street character varying(255) NOT NULL DEFAULT ''");
	$GLOBALS['phpgw_setup']->oProc->m_odb->query("ALTER TABLE bb_building ADD COLUMN zip_code character varying(255) NOT NULL DEFAULT ''");
	$GLOBALS['phpgw_setup']->oProc->m_odb->query("ALTER TABLE bb_building ADD COLUMN city character varying(255) NOT NULL DEFAULT ''");
	$GLOBALS['phpgw_setup']->oProc->m_odb->query("ALTER TABLE bb_building ADD COLUMN district character varying(255) NOT NULL DEFAULT ''");

	if ($GLOBALS['phpgw_setup']->oProc->m_odb->transaction_commit())
	{
		$GLOBALS['setup_info']['booking']['currentver'] = '0.1.53';
		return $GLOBALS['setup_info']['booking']['currentver'];
	}
}
$test[] = '0.1.53';

function booking_upgrade0_1_53()
{
	$GLOBALS['phpgw_setup']->oProc->m_odb->transaction_begin();

	$GLOBALS['phpgw_setup']->oProc->m_odb->query("ALTER TABLE bb_organization ALTER COLUMN homepage TYPE text");
	$GLOBALS['phpgw_setup']->oProc->m_odb->query("ALTER TABLE bb_building ALTER COLUMN homepage TYPE text");
	$GLOBALS['phpgw_setup']->oProc->m_odb->query("ALTER TABLE bb_contact_person ALTER COLUMN homepage TYPE text");

	if ($GLOBALS['phpgw_setup']->oProc->m_odb->transaction_commit())
	{
		$GLOBALS['setup_info']['booking']['currentver'] = '0.1.54';
		return $GLOBALS['setup_info']['booking']['currentver'];
	}
}
$test[] = '0.1.54';

function booking_upgrade0_1_54()
{
	$GLOBALS['phpgw_setup']->oProc->m_odb->transaction_begin();

	$GLOBALS['phpgw_setup']->oProc->m_odb->query("ALTER TABLE bb_building ALTER COLUMN description TYPE text");
	$GLOBALS['phpgw_setup']->oProc->m_odb->query("ALTER TABLE bb_organization ALTER COLUMN description TYPE text");
	$GLOBALS['phpgw_setup']->oProc->m_odb->query("ALTER TABLE bb_resource ALTER COLUMN description TYPE text");
	$GLOBALS['phpgw_setup']->oProc->m_odb->query("ALTER TABLE bb_group ALTER COLUMN description TYPE text");

	if ($GLOBALS['phpgw_setup']->oProc->m_odb->transaction_commit())
	{
		$GLOBALS['setup_info']['booking']['currentver'] = '0.1.55';
		return $GLOBALS['setup_info']['booking']['currentver'];
	}
}
$test[] = '0.1.55';

function booking_upgrade0_1_55()
{
	$GLOBALS['phpgw_setup']->oProc->m_odb->transaction_begin();

	# BEGIN Evil
	$GLOBALS['phpgw_setup']->oProc->m_odb->query("DELETE FROM bb_equipment");
	$GLOBALS['phpgw_setup']->oProc->m_odb->query("DELETE FROM bb_permission WHERE object_type ='equipment'");
	# END Evil

	$GLOBALS['phpgw_setup']->oProc->m_odb->query("DROP TABLE bb_equipment");
	$GLOBALS['phpgw_setup']->oProc->m_odb->query("ALTER TABLE bb_resource ADD COLUMN type character varying(50)");
	$GLOBALS['phpgw_setup']->oProc->m_odb->query("UPDATE bb_resource SET type = 'Location'");
	$GLOBALS['phpgw_setup']->oProc->m_odb->query("ALTER TABLE bb_resource ALTER COLUMN type SET NOT NULL");

	if ($GLOBALS['phpgw_setup']->oProc->m_odb->transaction_commit())
	{
		$GLOBALS['setup_info']['booking']['currentver'] = '0.1.56';
		return $GLOBALS['setup_info']['booking']['currentver'];
	}
}
$test[] = '0.1.56';

function booking_upgrade0_1_56()
{
	$GLOBALS['phpgw_setup']->oProc->m_odb->transaction_begin();

	$GLOBALS['phpgw_setup']->oProc->m_odb->query("ALTER TABLE bb_organization ADD COLUMN organization_number character varying(9) NOT NULL DEFAULT ''");

	if ($GLOBALS['phpgw_setup']->oProc->m_odb->transaction_commit())
	{
		$GLOBALS['setup_info']['booking']['currentver'] = '0.1.57';
		return $GLOBALS['setup_info']['booking']['currentver'];
	}
}
$test[] = '0.1.57';

function booking_upgrade0_1_57()
{
	$GLOBALS['phpgw_setup']->oProc->m_odb->transaction_begin();

	$GLOBALS['phpgw_setup']->oProc->CreateTable(
		'bb_completed_reservation',
		array(
			'fd' => array(
				'id' => array('type' => 'auto', 'nullable' => False),
				'reservation_type' => array('type' => 'varchar', 'precision' => '70', 'nullable' => False),
				'reservation_id' => array('type' => 'int', 'precision' => '4', 'nullable' => False),
				'season_id' => array('type' => 'int', 'precision' => '4'),
				'cost' => array('type' => 'decimal', 'precision' => '10', 'scale' => '2', 'nullable' => False),
				'from_' => array('type' => 'timestamp', 'nullable' => false),
				'to_' => array('type' => 'timestamp', 'nullable' => false),
				'organization_id' => array('type' => 'int', 'precision' => '4'),
				'customer_type' => array('type' => 'varchar', 'precision' => '70', 'nullable' => False),
				'customer_organization_number' => array('type' => 'varchar', 'precision' => '9'),
				'customer_ssn' => array('type' => 'varchar', 'precision' => '12'),
				'exported' => array(
					'type' => 'int',
					'precision' => '4',
					'nullable' => False,
					'default' => 0
				),
			),
			'pk' => array('id'),
			'fk' => array(
				'bb_organization' => array('organization_id' => 'id'),
				'bb_season' => array('season_id' => 'id'),
			),
			'ix' => array(),
			'uc' => array()
		)
	);

	$GLOBALS['phpgw_setup']->oProc->CreateTable(
		'bb_completed_reservation_resource',
		array(
			'fd' => array(
				'completed_reservation_id' => array('type' => 'int', 'precision' => '4', 'nullable' => False),
				'resource_id' => array('type' => 'int', 'precision' => '4', 'nullable' => False),
			),
			'pk' => array('completed_reservation_id', 'resource_id'),
			'fk' => array(
				'bb_completed_reservation' => array('completed_reservation_id' => 'id'),
				'bb_resource' => array('resource_id' => 'id')
			),
			'ix' => array(),
			'uc' => array()
		)
	);

	$GLOBALS['phpgw_setup']->oProc->m_odb->query("ALTER TABLE bb_booking ADD COLUMN completed integer NOT NULL DEFAULT 0");
	$GLOBALS['phpgw_setup']->oProc->m_odb->query("ALTER TABLE bb_event ADD COLUMN completed integer NOT NULL DEFAULT 0");
	$GLOBALS['phpgw_setup']->oProc->m_odb->query("ALTER TABLE bb_allocation ADD COLUMN completed integer NOT NULL DEFAULT 0");

	$GLOBALS['phpgw_setup']->oProc->m_odb->query("ALTER TABLE bb_booking ADD COLUMN cost numeric(10,2) NOT NULL DEFAULT 0.0");

	if ($GLOBALS['phpgw_setup']->oProc->m_odb->transaction_commit())
	{
		$GLOBALS['setup_info']['booking']['currentver'] = '0.1.58';
		return $GLOBALS['setup_info']['booking']['currentver'];
	}
}
$test[] = '0.1.58';

function booking_upgrade0_1_58()
{
	$GLOBALS['phpgw_setup']->oProc->m_odb->transaction_begin();

	$GLOBALS['phpgw_setup']->oProc->m_odb->query("TRUNCATE TABLE bb_completed_reservation, bb_completed_reservation_resource");
	//$GLOBALS['phpgw_setup']->oProc->m_odb->query("TRUNCATE TABLE bb_completed_reservation_resource");

	$GLOBALS['phpgw_setup']->oProc->m_odb->query("ALTER TABLE bb_completed_reservation ADD COLUMN description text NOT NULL");

	if ($GLOBALS['phpgw_setup']->oProc->m_odb->transaction_commit())
	{
		$GLOBALS['setup_info']['booking']['currentver'] = '0.1.59';
		return $GLOBALS['setup_info']['booking']['currentver'];
	}
}
$test[] = '0.1.59';

function booking_upgrade0_1_59()
{
	$GLOBALS['phpgw_setup']->oProc->m_odb->transaction_begin();

	$GLOBALS['phpgw_setup']->oProc->m_odb->query("TRUNCATE TABLE bb_completed_reservation, bb_completed_reservation_resource");

	$GLOBALS['phpgw_setup']->oProc->m_odb->query("ALTER TABLE bb_completed_reservation ADD COLUMN building_name text NOT NULL");

	if ($GLOBALS['phpgw_setup']->oProc->m_odb->transaction_commit())
	{
		$GLOBALS['setup_info']['booking']['currentver'] = '0.1.60';
		return $GLOBALS['setup_info']['booking']['currentver'];
	}
}
$test[] = '0.1.60';

function booking_upgrade0_1_60()
{
	$GLOBALS['phpgw_setup']->oProc->m_odb->transaction_begin();

	$GLOBALS['phpgw_setup']->oProc->m_odb->query("ALTER TABLE bb_organization ADD COLUMN activity_id int");
	$GLOBALS['phpgw_setup']->oProc->m_odb->query("ALTER TABLE bb_organization ADD CONSTRAINT bb_organization_activity_id_fkey FOREIGN KEY (activity_id) REFERENCES bb_activity(id)");
	$GLOBALS['phpgw_setup']->oProc->m_odb->query("ALTER TABLE bb_group ADD COLUMN activity_id int");
	$GLOBALS['phpgw_setup']->oProc->m_odb->query("ALTER TABLE bb_group ADD CONSTRAINT bb_group_activity_id_fkey FOREIGN KEY (activity_id) REFERENCES bb_activity(id)");

	if ($GLOBALS['phpgw_setup']->oProc->m_odb->transaction_commit())
	{
		$GLOBALS['setup_info']['booking']['currentver'] = '0.1.61';
		return $GLOBALS['setup_info']['booking']['currentver'];
	}
}
$test[] = '0.1.61';

function booking_upgrade0_1_61()
{
	$GLOBALS['phpgw_setup']->oProc->m_odb->transaction_begin();

	$GLOBALS['phpgw_setup']->oProc->m_odb->query("TRUNCATE TABLE bb_completed_reservation, bb_completed_reservation_resource");
	$GLOBALS['phpgw_setup']->oProc->m_odb->query("ALTER TABLE bb_completed_reservation ADD COLUMN article_description character varying(35) NOT NULL");

	if ($GLOBALS['phpgw_setup']->oProc->m_odb->transaction_commit())
	{
		$GLOBALS['setup_info']['booking']['currentver'] = '0.1.62';
		return $GLOBALS['setup_info']['booking']['currentver'];
	}
}
$test[] = '0.1.62';

function booking_upgrade0_1_62()
{
	$GLOBALS['phpgw_setup']->oProc->m_odb->transaction_begin();

	$GLOBALS['phpgw_setup']->oProc->CreateTable(
		'bb_completed_reservation_export',
		array(
			'fd' => array(
				'id' => array('type' => 'auto', 'nullable' => False),
				'season_id' => array('type' => 'int', 'precision' => '4'),
				'building_id' => array('type' => 'int', 'precision' => '4'),
				'from_' => array('type' => 'timestamp', 'nullable' => True), /* Should be automatically filled in sometimes */
				'to_' => array('type' => 'timestamp', 'nullable' => True),
				'created_on' => array('type' => 'timestamp', 'nullable' => False),
				'filename' => array('type' => 'text', 'nullable' => False),
			),
			'pk' => array('id'),
			'fk' => array(
				'bb_building' => array('building_id' => 'id'),
				'bb_season' => array('season_id' => 'id'),
			),
			'ix' => array(),
			'uc' => array()
		)
	);

	if ($GLOBALS['phpgw_setup']->oProc->m_odb->transaction_commit())
	{
		$GLOBALS['setup_info']['booking']['currentver'] = '0.1.63';
		return $GLOBALS['setup_info']['booking']['currentver'];
	}
}
$test[] = '0.1.63';

function booking_upgrade0_1_63()
{
	$GLOBALS['phpgw_setup']->oProc->m_odb->transaction_begin();

	$GLOBALS['phpgw_setup']->oProc->m_odb->query("TRUNCATE TABLE bb_completed_reservation_export, bb_completed_reservation, bb_completed_reservation_resource");

	$GLOBALS['phpgw_setup']->oProc->m_odb->query("ALTER TABLE bb_completed_reservation ADD COLUMN building_id int NOT NULL");
	$GLOBALS['phpgw_setup']->oProc->m_odb->query("ALTER TABLE bb_completed_reservation ADD CONSTRAINT bb_completed_reservation_building_id_fkey FOREIGN KEY (building_id) REFERENCES bb_building(id)");

	if ($GLOBALS['phpgw_setup']->oProc->m_odb->transaction_commit())
	{
		$GLOBALS['setup_info']['booking']['currentver'] = '0.1.64';
		return $GLOBALS['setup_info']['booking']['currentver'];
	}
}
$test[] = '0.1.64';

function booking_upgrade0_1_64()
{
	$GLOBALS['phpgw_setup']->oProc->m_odb->transaction_begin();

	$GLOBALS['phpgw_setup']->oProc->m_odb->query("ALTER TABLE bb_completed_reservation ADD CONSTRAINT bb_completed_reservation_exported_fkey FOREIGN KEY (exported) REFERENCES bb_completed_reservation_export(id)");

	if ($GLOBALS['phpgw_setup']->oProc->m_odb->transaction_commit())
	{
		$GLOBALS['setup_info']['booking']['currentver'] = '0.1.65';
		return $GLOBALS['setup_info']['booking']['currentver'];
	}
}
$test[] = '0.1.65';

function booking_upgrade0_1_65()
{
	$GLOBALS['phpgw_setup']->oProc->m_odb->transaction_begin();

	$GLOBALS['phpgw_setup']->oProc->m_odb->query("TRUNCATE TABLE bb_completed_reservation_export, bb_completed_reservation, bb_completed_reservation_resource");

	//Do it over, do it right!
	$GLOBALS['phpgw_setup']->oProc->m_odb->query("ALTER TABLE bb_completed_reservation DROP CONSTRAINT bb_completed_reservation_exported_fkey");
	$GLOBALS['phpgw_setup']->oProc->m_odb->query("ALTER TABLE bb_completed_reservation DROP COLUMN exported");
	$GLOBALS['phpgw_setup']->oProc->m_odb->query("ALTER TABLE bb_completed_reservation ADD COLUMN exported int");
	$GLOBALS['phpgw_setup']->oProc->m_odb->query("ALTER TABLE bb_completed_reservation ADD CONSTRAINT bb_completed_reservation_exported_fkey FOREIGN KEY (exported) REFERENCES bb_completed_reservation_export(id)");

	if ($GLOBALS['phpgw_setup']->oProc->m_odb->transaction_commit())
	{
		$GLOBALS['setup_info']['booking']['currentver'] = '0.1.66';
		return $GLOBALS['setup_info']['booking']['currentver'];
	}
}
$test[] = '0.1.66';

function booking_upgrade0_1_66()
{
	$GLOBALS['phpgw_setup']->oProc->m_odb->transaction_begin();

	$GLOBALS['phpgw_setup']->oProc->m_odb->query(
		"ALTER TABLE bb_completed_reservation RENAME COLUMN payee_type TO customer_type"
	);

	$GLOBALS['phpgw_setup']->oProc->m_odb->query(
		"ALTER TABLE bb_completed_reservation RENAME COLUMN payee_organization_number TO customer_organization_number"
	);

	$GLOBALS['phpgw_setup']->oProc->m_odb->query(
		"ALTER TABLE bb_completed_reservation RENAME COLUMN payee_ssn TO customer_ssn"
	);

	if ($GLOBALS['phpgw_setup']->oProc->m_odb->transaction_commit())
	{
		$GLOBALS['setup_info']['booking']['currentver'] = '0.1.67';
		return $GLOBALS['setup_info']['booking']['currentver'];
	}
}
$test[] = '0.1.67';

function booking_upgrade0_1_67()
{
	$GLOBALS['phpgw_setup']->oProc->m_odb->transaction_begin();

	$GLOBALS['phpgw_setup']->oProc->CreateTable(
		'bb_account_code_set',
		array(
			'fd' => array(
				'id' => array('type' => 'auto', 'nullable' => False),
				'name' => array('type' => 'text', 'nullable' => False),
				'object_number' => array('type' => 'varchar', 'precision' => '8', 'nullable' => False),
				'responsible_code' => array('type' => 'varchar', 'precision' => '6', 'nullable' => False),
				'article' => array('type' => 'varchar', 'precision' => '15', 'nullable' => False),
				'service' => array('type' => 'varchar', 'precision' => '8', 'nullable' => False),
				'project_number' => array('type' => 'varchar', 'precision' => '12', 'nullable' => False),
				'unit_number' => array('type' => 'varchar', 'precision' => '12', 'nullable' => False),
				'unit_prefix' => array('type' => 'varchar', 'precision' => '1', 'nullable' => False),
				'invoice_instruction' => array('type' => 'varchar', 'precision' => '120'),
				'active' => array('type' => 'int', 'nullable' => False, 'precision' => '4', 'default' => 1),
			),
			'pk' => array('id'),
			'fk' => array(),
			'ix' => array(),
			'uc' => array()
		)
	);


	$GLOBALS['phpgw_setup']->oProc->m_odb->query("UPDATE bb_completed_reservation SET exported=null");
	$GLOBALS['phpgw_setup']->oProc->m_odb->query("TRUNCATE TABLE bb_completed_reservation_export CASCADE");
	$GLOBALS['phpgw_setup']->oProc->m_odb->query("ALTER TABLE bb_completed_reservation_export ADD COLUMN account_code_set_id int NOT NULL");
	$GLOBALS['phpgw_setup']->oProc->m_odb->query("ALTER TABLE bb_completed_reservation_export ADD CONSTRAINT bb_completed_reservation_export_account_code_set_id_fkey FOREIGN KEY (account_code_set_id) REFERENCES bb_account_code_set(id)");

	if ($GLOBALS['phpgw_setup']->oProc->m_odb->transaction_commit())
	{
		$GLOBALS['setup_info']['booking']['currentver'] = '0.1.68';
		return $GLOBALS['setup_info']['booking']['currentver'];
	}
}
$test[] = '0.1.68';

function booking_upgrade0_1_68()
{
	$GLOBALS['phpgw_setup']->oProc->m_odb->transaction_begin();

	$GLOBALS['phpgw_setup']->oProc->m_odb->query("TRUNCATE TABLE bb_completed_reservation_export CASCADE");

	$GLOBALS['phpgw_setup']->oProc->m_odb->query("ALTER TABLE bb_completed_reservation_export ADD COLUMN created_by int NOT NULL");
	$GLOBALS['phpgw_setup']->oProc->m_odb->query("ALTER TABLE bb_completed_reservation_export ADD CONSTRAINT bb_completed_reservation_export_created_by_fkey FOREIGN KEY (created_by) REFERENCES phpgw_accounts(account_id)");

	if ($GLOBALS['phpgw_setup']->oProc->m_odb->transaction_commit())
	{
		$GLOBALS['setup_info']['booking']['currentver'] = '0.1.69';
		return $GLOBALS['setup_info']['booking']['currentver'];
	}
}
$test[] = '0.1.69';

function booking_upgrade0_1_69()
{
	$GLOBALS['phpgw_setup']->oProc->m_odb->transaction_begin();

	$GLOBALS['phpgw_setup']->oProc->m_odb->query("ALTER TABLE bb_completed_reservation_export DROP COLUMN filename");
	$GLOBALS['phpgw_setup']->oProc->m_odb->query("ALTER TABLE bb_completed_reservation_export DROP COLUMN account_code_set_id");

	$GLOBALS['phpgw_setup']->oProc->CreateTable(
		'bb_completed_reservation_export_file',
		array(
			'fd' => array(
				'id' => array('type' => 'auto', 'nullable' => False),
				'filename' => array('type' => 'text'),
				'type' => array('type' => 'text', 'nullable' => False),
				'export_id' => array('type' => 'int', 'precision' => '4'),
				'account_code_set_id' => array('type' => 'int', 'precision' => '4'),
			),
			'pk' => array('id'),
			'fk' => array(
				'bb_account_code_set' => array('account_code_set_id' => 'id'),
				'bb_completed_reservation_export' => array('export_id' => 'id'),
			),
			'ix' => array(),
			'uc' => array()
		)
	);

	if ($GLOBALS['phpgw_setup']->oProc->m_odb->transaction_commit())
	{
		$GLOBALS['setup_info']['booking']['currentver'] = '0.1.70';
		return $GLOBALS['setup_info']['booking']['currentver'];
	}
}
$test[] = '0.1.70';

function booking_upgrade0_1_70()
{
	$GLOBALS['phpgw_setup']->oProc->m_odb->transaction_begin();

	$GLOBALS['phpgw_setup']->oProc->m_odb->query("ALTER TABLE bb_organization ADD COLUMN customer_number text");

	$GLOBALS['phpgw_setup']->oProc->m_odb->query("ALTER TABLE bb_organization ADD COLUMN customer_identifier_type character varying(255)");
	$GLOBALS['phpgw_setup']->oProc->m_odb->query("ALTER TABLE bb_organization ADD COLUMN customer_organization_number character varying(9)");
	$GLOBALS['phpgw_setup']->oProc->m_odb->query("ALTER TABLE bb_organization ADD COLUMN customer_ssn character varying(12)");

	$GLOBALS['phpgw_setup']->oProc->m_odb->query("ALTER TABLE bb_application ADD COLUMN customer_identifier_type character varying(255)");
	$GLOBALS['phpgw_setup']->oProc->m_odb->query("ALTER TABLE bb_application ADD COLUMN customer_organization_number character varying(9)");
	$GLOBALS['phpgw_setup']->oProc->m_odb->query("ALTER TABLE bb_application ADD COLUMN customer_ssn character varying(12)");

	$GLOBALS['phpgw_setup']->oProc->m_odb->query("ALTER TABLE bb_event ADD COLUMN customer_identifier_type character varying(255)");
	$GLOBALS['phpgw_setup']->oProc->m_odb->query("ALTER TABLE bb_event ADD COLUMN customer_organization_number character varying(9)");
	$GLOBALS['phpgw_setup']->oProc->m_odb->query("ALTER TABLE bb_event ADD COLUMN customer_ssn character varying(12)");

	if ($GLOBALS['phpgw_setup']->oProc->m_odb->transaction_commit())
	{
		$GLOBALS['setup_info']['booking']['currentver'] = '0.1.71';
		return $GLOBALS['setup_info']['booking']['currentver'];
	}
}
$test[] = '0.1.71';

function booking_upgrade0_1_71()
{
	$GLOBALS['phpgw_setup']->oProc->m_odb->transaction_begin();

	$GLOBALS['phpgw_setup']->oProc->m_odb->query("ALTER TABLE bb_completed_reservation ADD COLUMN customer_identifier_type character varying(255)");

	if ($GLOBALS['phpgw_setup']->oProc->m_odb->transaction_commit())
	{
		$GLOBALS['setup_info']['booking']['currentver'] = '0.1.72';
		return $GLOBALS['setup_info']['booking']['currentver'];
	}
}
$test[] = '0.1.72';

function booking_upgrade0_1_72()
{
	$GLOBALS['phpgw_setup']->oProc->m_odb->transaction_begin();

	$GLOBALS['phpgw_setup']->oProc->m_odb->query("ALTER TABLE bb_allocation ADD COLUMN application_id int");
	$GLOBALS['phpgw_setup']->oProc->m_odb->query("ALTER TABLE bb_booking ADD COLUMN application_id int");
	$GLOBALS['phpgw_setup']->oProc->m_odb->query("ALTER TABLE bb_event ADD COLUMN application_id int");
	$GLOBALS['phpgw_setup']->oProc->m_odb->query("ALTER TABLE bb_allocation ADD CONSTRAINT bb_allocation_application_id_fkey FOREIGN KEY (application_id) REFERENCES bb_application(id)");
	$GLOBALS['phpgw_setup']->oProc->m_odb->query("ALTER TABLE bb_booking ADD CONSTRAINT bb_booking_application_id_fkey FOREIGN KEY (application_id) REFERENCES bb_application(id)");
	$GLOBALS['phpgw_setup']->oProc->m_odb->query("ALTER TABLE bb_event ADD CONSTRAINT bb_event_application_id_fkey FOREIGN KEY (application_id) REFERENCES bb_application(id)");

	if ($GLOBALS['phpgw_setup']->oProc->m_odb->transaction_commit())
	{
		$GLOBALS['setup_info']['booking']['currentver'] = '0.1.73';
		return $GLOBALS['setup_info']['booking']['currentver'];
	}
}
$test[] = '0.1.73';

function booking_upgrade0_1_73()
{
	$GLOBALS['phpgw_setup']->oProc->m_odb->transaction_begin();

	$GLOBALS['phpgw_setup']->oProc->m_odb->query(
		"CREATE VIEW bb_document_view " .
			"AS SELECT bb_document.id AS id, bb_document.name AS name, bb_document.owner_id AS owner_id, bb_document.category AS category, bb_document.description AS description, bb_document.type AS type " .
			"FROM " .
			"((SELECT *, 'building' as type from bb_document_building) UNION ALL (SELECT *, 'resource' as type from bb_document_resource)) " .
			"as bb_document;"
	);

	if ($GLOBALS['phpgw_setup']->oProc->m_odb->transaction_commit())
	{
		$GLOBALS['setup_info']['booking']['currentver'] = '0.1.74';
		return $GLOBALS['setup_info']['booking']['currentver'];
	}
}
$test[] = '0.1.74';

function booking_upgrade0_1_74()
{
	$GLOBALS['phpgw_setup']->oProc->m_odb->transaction_begin();

	$GLOBALS['phpgw_setup']->oProc->m_odb->query(
		"ALTER TABLE bb_activity ADD COLUMN active INT DEFAULT 1 NOT NULL"
	);
	if ($GLOBALS['phpgw_setup']->oProc->m_odb->transaction_commit())
	{
		$GLOBALS['setup_info']['booking']['currentver'] = '0.1.75';
		return $GLOBALS['setup_info']['booking']['currentver'];
	}
}
$test[] = '0.1.75';

function booking_upgrade0_1_75()
{
	$GLOBALS['phpgw_setup']->oProc->m_odb->transaction_begin();

	$GLOBALS['phpgw_setup']->oProc->m_odb->query(
		"CREATE OR REPLACE VIEW bb_application_association AS " .
			"SELECT 'booking' AS type, application_id, id, from_, to_ FROM bb_booking WHERE application_id IS NOT NULL " .
			"UNION " .
			"SELECT 'allocation' AS type, application_id, id, from_, to_ FROM bb_allocation  WHERE application_id IS NOT NULL " .
			"UNION " .
			"SELECT 'event' AS type, application_id, id, from_, to_ FROM bb_event  WHERE application_id IS NOT NULL"
	);
	if ($GLOBALS['phpgw_setup']->oProc->m_odb->transaction_commit())
	{
		$GLOBALS['setup_info']['booking']['currentver'] = '0.1.76';
		return $GLOBALS['setup_info']['booking']['currentver'];
	}
}
$test[] = '0.1.76';

function booking_upgrade0_1_76()
{
	$GLOBALS['phpgw_setup']->oProc->m_odb->transaction_begin();

	$GLOBALS['phpgw_setup']->oProc->m_odb->query(
		"ALTER TABLE bb_application ADD COLUMN display_in_dashboard INT DEFAULT 1 NOT NULL;" .
			"ALTER TABLE bb_application ADD COLUMN case_officer_id int;" .
			"ALTER TABLE bb_application ADD CONSTRAINT bb_case_officer_id_fkey FOREIGN KEY (case_officer_id) REFERENCES phpgw_accounts(account_id);"
	);

	if ($GLOBALS['phpgw_setup']->oProc->m_odb->transaction_commit())
	{
		$GLOBALS['setup_info']['booking']['currentver'] = '0.1.77';
		return $GLOBALS['setup_info']['booking']['currentver'];
	}
}
$test[] = '0.1.77';

function booking_upgrade0_1_77()
{
	$GLOBALS['phpgw_setup']->oProc->m_odb->transaction_begin();

	$GLOBALS['phpgw_setup']->oProc->m_odb->query("ALTER TABLE bb_booking ADD COLUMN reminder INT NOT NULL DEFAULT 1");
	$GLOBALS['phpgw_setup']->oProc->m_odb->query("ALTER TABLE bb_booking ADD COLUMN secret TEXT");
	$GLOBALS['phpgw_setup']->oProc->m_odb->query("UPDATE bb_booking SET secret = substring(md5(from_::text || id::text || group_id::text) from 0 for 11)");
	$GLOBALS['phpgw_setup']->oProc->m_odb->query("ALTER TABLE bb_booking ALTER COLUMN secret SET NOT NULL;");

	$GLOBALS['phpgw_setup']->oProc->m_odb->query("ALTER TABLE bb_event ADD COLUMN reminder INT NOT NULL DEFAULT 1");
	$GLOBALS['phpgw_setup']->oProc->m_odb->query("ALTER TABLE bb_event ADD COLUMN secret TEXT");
	$GLOBALS['phpgw_setup']->oProc->m_odb->query("UPDATE bb_event SET secret = substring(md5(from_::text || id::text || activity_id::text) from 0 for 11)");
	$GLOBALS['phpgw_setup']->oProc->m_odb->query("ALTER TABLE bb_event ALTER COLUMN secret SET NOT NULL;");

	if ($GLOBALS['phpgw_setup']->oProc->m_odb->transaction_commit())
	{
		$GLOBALS['setup_info']['booking']['currentver'] = '0.1.78';
		return $GLOBALS['setup_info']['booking']['currentver'];
	}
}
$test[] = '0.1.78';

function booking_upgrade0_1_78()
{
	$GLOBALS['phpgw_setup']->oProc->m_odb->transaction_begin();

	$GLOBALS['phpgw_setup']->oProc->m_odb->query(
		"ALTER TABLE bb_building ADD COLUMN location_code TEXT;"
	);

	if ($GLOBALS['phpgw_setup']->oProc->m_odb->transaction_commit())
	{
		$GLOBALS['setup_info']['booking']['currentver'] = '0.1.79';
		return $GLOBALS['setup_info']['booking']['currentver'];
	}
}
$test[] = '0.1.79';

function booking_upgrade0_1_79()
{
	$GLOBALS['phpgw_setup']->oProc->m_odb->transaction_begin();

	$GLOBALS['phpgw_setup']->oProc->m_odb->query("ALTER TABLE bb_application ADD COLUMN frontend_modified timestamp");

	if ($GLOBALS['phpgw_setup']->oProc->m_odb->transaction_commit())
	{
		$GLOBALS['setup_info']['booking']['currentver'] = '0.1.80';
		return $GLOBALS['setup_info']['booking']['currentver'];
	}
}
$test[] = '0.1.80';

function booking_upgrade0_1_80()
{
	$GLOBALS['phpgw_setup']->oProc->m_odb->transaction_begin();

	$GLOBALS['phpgw_setup']->oProc->m_odb->query("ALTER TABLE bb_application_comment ADD COLUMN type TEXT NOT NULL DEFAULT 'comment'");

	if ($GLOBALS['phpgw_setup']->oProc->m_odb->transaction_commit())
	{
		$GLOBALS['setup_info']['booking']['currentver'] = '0.1.81';
		return $GLOBALS['setup_info']['booking']['currentver'];
	}
}
$test[] = '0.1.81';

function booking_upgrade0_1_81()
{
	$GLOBALS['phpgw_setup']->oProc->m_odb->transaction_begin();

	$GLOBALS['phpgw_setup']->oProc->m_odb->query("ALTER TABLE bb_booking ALTER COLUMN reminder SET DEFAULT 0;");
	$GLOBALS['phpgw_setup']->oProc->m_odb->query("ALTER TABLE bb_event ALTER COLUMN reminder SET DEFAULT 0;");

	if ($GLOBALS['phpgw_setup']->oProc->m_odb->transaction_commit())
	{
		$GLOBALS['setup_info']['booking']['currentver'] = '0.1.82';
		return $GLOBALS['setup_info']['booking']['currentver'];
	}
}
$test[] = '0.1.82';

function booking_upgrade0_1_82()
{
	$GLOBALS['phpgw_setup']->oProc->m_odb->transaction_begin();

	$GLOBALS['phpgw_setup']->oProc->m_odb->query("ALTER TABLE bb_targetaudience ADD COLUMN sort INT NOT NULL DEFAULT 0;");
	$GLOBALS['phpgw_setup']->oProc->m_odb->query("ALTER TABLE bb_agegroup ADD COLUMN sort INT NOT NULL DEFAULT 0;");

	if ($GLOBALS['phpgw_setup']->oProc->m_odb->transaction_commit())
	{
		$GLOBALS['setup_info']['booking']['currentver'] = '0.1.83';
		return $GLOBALS['setup_info']['booking']['currentver'];
	}
}
$test[] = '0.1.83';

function booking_upgrade0_1_83()
{
	$GLOBALS['phpgw_setup']->oProc->m_odb->transaction_begin();

	$table = "bb_completed_reservation_export_file";

	$GLOBALS['phpgw_setup']->oProc->m_odb->query("DROP TABLE $table");
	$GLOBALS['phpgw_setup']->oProc->m_odb->query("DROP SEQUENCE seq_{$table}");

	$GLOBALS['phpgw_setup']->oProc->CreateTable(
		$table,
		array(
			'fd' => array(
				'id' => array('type' => 'auto', 'nullable' => False),
				'filename' => array('type' => 'text'),
				'type' => array('type' => 'text', 'nullable' => False),
				'total_cost' => array(
					'type' => 'decimal',
					'precision' => '10',
					'scale' => '2',
					'nullable' => False
				),
				'total_items' => array('type' => 'int', 'precision' => '4', 'nullable' => False),
				'created_on' => array('type' => 'timestamp', 'nullable' => False),
				'created_by' => array('type' => 'int', 'precision' => '4', 'nullable' => False),
			),
			'pk' => array('id'),
			'fk' => array(
				'phpgw_accounts' => array('created_by' => 'account_id'),
			),
			'ix' => array(),
			'uc' => array()
		)
	);

	if ($GLOBALS['phpgw_setup']->oProc->m_odb->transaction_commit())
	{
		$GLOBALS['setup_info']['booking']['currentver'] = '0.1.84';
		return $GLOBALS['setup_info']['booking']['currentver'];
	}
}
$test[] = '0.1.84';

function booking_upgrade0_1_84()
{
	$GLOBALS['phpgw_setup']->oProc->m_odb->transaction_begin();

	$GLOBALS['phpgw_setup']->oProc->CreateTable(
		'bb_completed_reservation_export_configuration',
		array(
			'fd' => array(
				'id' => array('type' => 'auto', 'nullable' => False),
				'type' => array('type' => 'text', 'nullable' => False),
				'export_id' => array('type' => 'int', 'precision' => '4', 'nullable' => False),
				'export_file_id' => array('type' => 'int', 'precision' => '4', 'nullable' => True),
				'account_code_set_id' => array('type' => 'int', 'precision' => '4', 'nullable' => False),
			),
			'pk' => array('id'),
			'fk' => array(
				'bb_account_code_set' => array('account_code_set_id' => 'id'),
				'bb_completed_reservation_export' => array('export_id' => 'id'),
				'bb_completed_reservation_export_file' => array('export_file_id' => 'id'),
			),
			'ix' => array(),
			'uc' => array()
		)
	);

	if ($GLOBALS['phpgw_setup']->oProc->m_odb->transaction_commit())
	{
		$GLOBALS['setup_info']['booking']['currentver'] = '0.1.85';
		return $GLOBALS['setup_info']['booking']['currentver'];
	}
}
$test[] = '0.1.85';

function booking_upgrade0_1_85()
{
	$GLOBALS['phpgw_setup']->oProc->m_odb->transaction_begin();

	$table = "bb_completed_reservation_export";

	$GLOBALS['phpgw_setup']->oProc->m_odb->query("ALTER TABLE $table ADD COLUMN total_cost decimal(10,2)");
	$GLOBALS['phpgw_setup']->oProc->m_odb->query("ALTER TABLE $table ADD COLUMN total_items integer");
	$GLOBALS['phpgw_setup']->oProc->m_odb->query("UPDATE $table SET total_cost=0.0");
	$GLOBALS['phpgw_setup']->oProc->m_odb->query("UPDATE $table SET total_items=0");
	$GLOBALS['phpgw_setup']->oProc->m_odb->query("ALTER TABLE $table ALTER COLUMN total_items SET NOT NULL");
	$GLOBALS['phpgw_setup']->oProc->m_odb->query("ALTER TABLE $table ALTER COLUMN total_cost SET NOT NULL");

	if ($GLOBALS['phpgw_setup']->oProc->m_odb->transaction_commit())
	{
		$GLOBALS['setup_info']['booking']['currentver'] = '0.1.86';
		return $GLOBALS['setup_info']['booking']['currentver'];
	}
}
$test[] = '0.1.86';

function booking_upgrade0_1_86()
{
	$GLOBALS['phpgw_setup']->oProc->m_odb->transaction_begin();

	$table = "bb_billing_sequential_number_generator";

	$GLOBALS['phpgw_setup']->oProc->CreateTable(
		'bb_billing_sequential_number_generator',
		array(
			'fd' => array(
				'id' => array('type' => 'auto', 'nullable' => False),
				'name' => array('type' => 'text', 'nullable' => False),
				'value' => array('type' => 'int', 'precision' => '4', 'nullable' => False, 'default' => 0),
			),
			'pk' => array('id'),
			'fk' => array(),
			'ix' => array(),
			'uc' => array('name')
		)
	);

	$GLOBALS['phpgw_setup']->oProc->m_odb->query("INSERT INTO $table (name, value) VALUES('internal', 0)");
	$GLOBALS['phpgw_setup']->oProc->m_odb->query("INSERT INTO $table (name, value) VALUES('external', 34500000)");

	if ($GLOBALS['phpgw_setup']->oProc->m_odb->transaction_commit())
	{
		$GLOBALS['setup_info']['booking']['currentver'] = '0.1.87';
		return $GLOBALS['setup_info']['booking']['currentver'];
	}
}
$test[] = '0.1.87';

function booking_upgrade0_1_87()
{
	$GLOBALS['phpgw_setup']->oProc->m_odb->transaction_begin();

	$table = 'bb_completed_reservation';

	$GLOBALS['phpgw_setup']->oProc->m_odb->query("ALTER TABLE $table ADD COLUMN export_file_id integer");
	$GLOBALS['phpgw_setup']->oProc->m_odb->query("ALTER TABLE $table ADD COLUMN invoice_file_order_id varchar(255)");
	$GLOBALS['phpgw_setup']->oProc->m_odb->query("ALTER TABLE $table ADD CONSTRAINT {$table}_export_file_id_fkey FOREIGN KEY (export_file_id) REFERENCES bb_completed_reservation_export_file(id)");

	if ($GLOBALS['phpgw_setup']->oProc->m_odb->transaction_commit())
	{
		$GLOBALS['setup_info']['booking']['currentver'] = '0.1.88';
		return $GLOBALS['setup_info']['booking']['currentver'];
	}
}
$test[] = '0.1.88';

function booking_upgrade0_1_88()
{
	$GLOBALS['phpgw_setup']->oProc->m_odb->transaction_begin();

	$GLOBALS['phpgw_setup']->oProc->m_odb->query("ALTER TABLE bb_organization ADD COLUMN customer_internal INT NOT NULL DEFAULT 1");
	$GLOBALS['phpgw_setup']->oProc->m_odb->query("ALTER TABLE bb_event ADD COLUMN customer_internal INT NOT NULL DEFAULT 1");

	if ($GLOBALS['phpgw_setup']->oProc->m_odb->transaction_commit())
	{
		$GLOBALS['setup_info']['booking']['currentver'] = '0.1.89';
		return $GLOBALS['setup_info']['booking']['currentver'];
	}
}
$test[] = '0.1.89';

function booking_upgrade0_1_89()
{
	$GLOBALS['phpgw_setup']->oProc->m_odb->transaction_begin();

	$GLOBALS['phpgw_setup']->oProc->m_odb->query("ALTER TABLE bb_booking ADD COLUMN sms_total INT");
	$GLOBALS['phpgw_setup']->oProc->m_odb->query("ALTER TABLE bb_event ADD COLUMN sms_total INT");

	if ($GLOBALS['phpgw_setup']->oProc->m_odb->transaction_commit())
	{
		$GLOBALS['setup_info']['booking']['currentver'] = '0.1.90';
		return $GLOBALS['setup_info']['booking']['currentver'];
	}
}
$test[] = '0.1.90';

function booking_upgrade0_1_90()
{
	$GLOBALS['phpgw_setup']->oProc->m_odb->transaction_begin();

	$GLOBALS['phpgw_setup']->oProc->m_odb->query("ALTER TABLE bb_event ADD COLUMN is_public INT NOT NULL DEFAULT 1");

	if ($GLOBALS['phpgw_setup']->oProc->m_odb->transaction_commit())
	{
		$GLOBALS['setup_info']['booking']['currentver'] = '0.1.91';
		return $GLOBALS['setup_info']['booking']['currentver'];
	}
}
$test[] = '0.1.91';

function booking_upgrade0_1_91()
{
	$GLOBALS['phpgw_setup']->oProc->m_odb->transaction_begin();

	$GLOBALS['phpgw_setup']->oProc->m_odb->query("ALTER TABLE bb_account_code_set ADD COLUMN dim_4 varchar(8)");
	$GLOBALS['phpgw_setup']->oProc->m_odb->query("ALTER TABLE bb_account_code_set ADD COLUMN dim_value_4 varchar(12)");
	$GLOBALS['phpgw_setup']->oProc->m_odb->query("ALTER TABLE bb_account_code_set ADD COLUMN dim_value_5 varchar(12)");

	if ($GLOBALS['phpgw_setup']->oProc->m_odb->transaction_commit())
	{
		$GLOBALS['setup_info']['booking']['currentver'] = '0.1.92';
		return $GLOBALS['setup_info']['booking']['currentver'];
	}
}
$test[] = '0.1.92';

function booking_upgrade0_1_92()
{
	$GLOBALS['phpgw_setup']->oProc->m_odb->transaction_begin();

	$GLOBALS['phpgw_setup']->oProc->CreateTable(
		'bb_event_comment',
		array(
			'fd' => array(
				'id' => array('type' => 'auto', 'nullable' => False),
				'event_id' => array('type' => 'int', 'precision' => '4', 'nullable' => False),
				'time' => array('type' => 'timestamp', 'nullable' => False),
				'author' => array('type' => 'text', 'nullable' => False),
				'comment' => array('type' => 'text', 'nullable' => False),
				'type' => array('type' => 'text', 'nullable' => False, 'default' => 'comment'),
			),
			'pk' => array('id'),
			'fk' => array(
				'bb_event' => array('event_id' => 'id')
			),
			'ix' => array(),
			'uc' => array()
		)
	);

	if ($GLOBALS['phpgw_setup']->oProc->m_odb->transaction_commit())
	{
		$GLOBALS['setup_info']['booking']['currentver'] = '0.1.93';
		return $GLOBALS['setup_info']['booking']['currentver'];
	}
}
$test[] = '0.1.93';

function booking_upgrade0_1_93()
{
	$GLOBALS['phpgw_setup']->oProc->m_odb->transaction_begin();

	$GLOBALS['phpgw_setup']->oProc->CreateTable(
		'bb_event_date',
		array(
			'fd' => array(
				'id' => array('type' => 'auto', 'nullable' => False),
				'event_id' => array('type' => 'int', 'precision' => '4', 'nullable' => False),
				'from_' => array('type' => 'timestamp', 'nullable' => False),
				'to_' => array('type' => 'timestamp', 'nullable' => False),
			),
			'pk' => array('id'),
			'fk' => array(
				'bb_event' => array('event_id' => 'id')
			),
			'ix' => array(),
			'uc' => array(array('event_id', 'from_', 'to_'))
		)
	);

	if ($GLOBALS['phpgw_setup']->oProc->m_odb->transaction_commit())
	{
		$GLOBALS['setup_info']['booking']['currentver'] = '0.1.94';
		return $GLOBALS['setup_info']['booking']['currentver'];
	}
}
$test[] = '0.1.94';

function booking_upgrade0_1_94()
{

	$GLOBALS['phpgw_setup']->oProc->m_odb->transaction_begin();

	$table = "bb_resource";

	$GLOBALS['phpgw_setup']->oProc->m_odb->query("ALTER TABLE $table ADD COLUMN sort integer");
	$GLOBALS['phpgw_setup']->oProc->m_odb->query("UPDATE $table SET sort = 0");

	if ($GLOBALS['phpgw_setup']->oProc->m_odb->transaction_commit())
	{
		$GLOBALS['setup_info']['booking']['currentver'] = '0.1.95';
		return $GLOBALS['setup_info']['booking']['currentver'];
	}
}
$test[] = '0.1.95';

function booking_upgrade0_1_95()
{

	$GLOBALS['phpgw_setup']->oProc->m_odb->transaction_begin();

	$table = "bb_organization";

	$GLOBALS['phpgw_setup']->oProc->m_odb->query("ALTER TABLE $table ADD COLUMN shortname varchar(11)");

	$table = "bb_group";

	$GLOBALS['phpgw_setup']->oProc->m_odb->query("ALTER TABLE $table ADD COLUMN shortname varchar(11)");


	if ($GLOBALS['phpgw_setup']->oProc->m_odb->transaction_commit())
	{
		$GLOBALS['setup_info']['booking']['currentver'] = '0.1.96';
		return $GLOBALS['setup_info']['booking']['currentver'];
	}
}
$test[] = '0.1.96';

function booking_upgrade0_1_96()
{

	$GLOBALS['phpgw_setup']->oProc->m_odb->transaction_begin();

	$GLOBALS['phpgw_setup']->oProc->CreateTable(
		'bb_system_message',
		array(
			'fd' => array(
				'id' => array('type' => 'auto', 'nullable' => False),
				'title' => array('type' => 'text', 'nullable' => False),
				'created' => array('type' => 'timestamp', 'nullable' => False, 'default' => 'current_timestamp'),
				'display_in_dashboard' => array(
					'type' => 'int',
					'nullable' => False,
					'precision' => '4',
					'default' => 1
				),
				'building_id' => array('type' => 'int', 'precision' => '4'),
				'name' => array('type' => 'varchar', 'precision' => '50', 'nullable' => False),
				'phone' => array('type' => 'varchar', 'precision' => '50', 'nullable' => true),
				'email' => array('type' => 'varchar', 'precision' => '50', 'nullable' => true),
				'message' => array('type' => 'text', 'nullable' => False),
				'type' => array('type' => 'text', 'nullable' => False, 'default' => 'message'),
				'status' => array('type' => 'text', 'nullable' => False, 'default' => 'NEW'),
			),
			'pk' => array('id'),
			'fk' => array(),
			'ix' => array(),
			'uc' => array()
		)
	);

	$table = "bb_application";

	$GLOBALS['phpgw_setup']->oProc->m_odb->query("ALTER TABLE $table ADD COLUMN type varchar(11) NOT NULL DEFAULT 'application'");
	$GLOBALS['phpgw_setup']->oProc->m_odb->query("UPDATE $table SET type = 'application'");
	$GLOBALS['phpgw_setup']->oProc->m_odb->query("UPDATE $table SET status = 'ACCEPTED' WHERE status = 'CONFIRMED'");


	if ($GLOBALS['phpgw_setup']->oProc->m_odb->transaction_commit())
	{
		$GLOBALS['setup_info']['booking']['currentver'] = '0.1.97';
		return $GLOBALS['setup_info']['booking']['currentver'];
	}
}
$test[] = '0.1.97';

function booking_upgrade0_1_97()
{

	$GLOBALS['phpgw_setup']->oProc->m_odb->transaction_begin();

	$GLOBALS['phpgw_setup']->oProc->m_odb->query("ALTER TABLE bb_event ADD COLUMN customer_organization_id integer");
	$GLOBALS['phpgw_setup']->oProc->m_odb->query("ALTER TABLE bb_event ADD COLUMN customer_organization_name varchar(50)");
	$GLOBALS['phpgw_setup']->oProc->m_odb->query("ALTER TABLE bb_event ADD COLUMN building_name varchar(50) NOT NULL DEFAULT 'changeme'");
	$GLOBALS['phpgw_setup']->oProc->m_odb->query("UPDATE bb_event SET building_name = b2.name FROM bb_building b2 WHERE EXISTS (select 1 from bb_event e,bb_event_resource er,bb_resource r,bb_building b WHERE e.id=er.event_id AND er.resource_id=r.id AND r.building_id=b.id AND b2.id=b.id	AND bb_event.id=e.id)");

	if ($GLOBALS['phpgw_setup']->oProc->m_odb->transaction_commit())
	{
		$GLOBALS['setup_info']['booking']['currentver'] = '0.1.98';
		return $GLOBALS['setup_info']['booking']['currentver'];
	}
}
$test[] = '0.1.98';

function booking_upgrade0_1_98()
{

	$GLOBALS['phpgw_setup']->oProc->m_odb->transaction_begin();

	$GLOBALS['phpgw_setup']->oProc->m_odb->query("ALTER TABLE bb_booking ADD COLUMN building_name varchar(50) NOT NULL DEFAULT 'changeme'");
	$GLOBALS['phpgw_setup']->oProc->m_odb->query("UPDATE bb_booking SET building_name = b2.name FROM bb_building b2 WHERE EXISTS (SELECT 1 FROM bb_booking bo,bb_season s,bb_building b WHERE bo.season_id = s.id AND s.building_id = b.id AND b2.id=b.id AND bb_booking.id=bo.id)");
	$GLOBALS['phpgw_setup']->oProc->m_odb->query("ALTER TABLE bb_allocation ADD COLUMN building_name varchar(50) NOT NULL DEFAULT 'changeme'");
	$GLOBALS['phpgw_setup']->oProc->m_odb->query("UPDATE bb_allocation SET building_name = b2.name FROM bb_building b2 WHERE EXISTS (SELECT 1 FROM bb_allocation a,bb_season s,bb_building b WHERE s.id = a.season_id AND s.building_id = b.id AND b2.id=b.id AND bb_allocation.id=a.id)");

	if ($GLOBALS['phpgw_setup']->oProc->m_odb->transaction_commit())
	{
		$GLOBALS['setup_info']['booking']['currentver'] = '0.1.99';
		return $GLOBALS['setup_info']['booking']['currentver'];
	}
}
$test[] = '0.1.99';

function booking_upgrade0_1_99()
{

	$GLOBALS['phpgw_setup']->oProc->m_odb->transaction_begin();
	$GLOBALS['phpgw_setup']->oProc->m_odb->query("ALTER TABLE bb_application ADD COLUMN building_name varchar(50) NOT NULL DEFAULT 'changeme'");
	$GLOBALS['phpgw_setup']->oProc->m_odb->query("UPDATE bb_application SET building_name = b2.name FROM bb_building b2 WHERE EXISTS (SELECT 1 FROM bb_building b, bb_application a, bb_application_resource ar,bb_resource r WHERE a.id = ar.application_id AND ar.resource_id = r.id AND r.building_id = b.id AND b2.id=b.id AND bb_application.id=a.id)");

	if ($GLOBALS['phpgw_setup']->oProc->m_odb->transaction_commit())
	{
		$GLOBALS['setup_info']['booking']['currentver'] = '0.2.00';
		return $GLOBALS['setup_info']['booking']['currentver'];
	}
}
$test[] = '0.2.00';

function booking_upgrade0_2_00()
{

	$GLOBALS['phpgw_setup']->oProc->m_odb->transaction_begin();
	$GLOBALS['phpgw_setup']->oProc->m_odb->query("UPDATE bb_application SET building_name = b2.name FROM bb_building b2 WHERE EXISTS (SELECT 1 FROM bb_building b, bb_application a, bb_application_resource ar,bb_resource r WHERE a.id = ar.application_id AND ar.resource_id = r.id AND r.building_id = b.id AND b2.id=b.id AND bb_application.id=a.id)");

	if ($GLOBALS['phpgw_setup']->oProc->m_odb->transaction_commit())
	{
		$GLOBALS['setup_info']['booking']['currentver'] = '0.2.01';
		return $GLOBALS['setup_info']['booking']['currentver'];
	}
}
$test[] = '0.2.01';

function booking_upgrade0_2_01()
{

	$GLOBALS['phpgw_setup']->oProc->m_odb->transaction_begin();

	$table = "bb_building";

	$GLOBALS['phpgw_setup']->oProc->m_odb->query("ALTER TABLE $table ADD COLUMN deactivate_calendar int NOT NULL DEFAULT 0");
	$GLOBALS['phpgw_setup']->oProc->m_odb->query("UPDATE $table SET deactivate_calendar = 0");
	$GLOBALS['phpgw_setup']->oProc->m_odb->query("ALTER TABLE $table ADD COLUMN deactivate_application int NOT NULL DEFAULT 0");
	$GLOBALS['phpgw_setup']->oProc->m_odb->query("UPDATE $table SET deactivate_application = 0");

	if ($GLOBALS['phpgw_setup']->oProc->m_odb->transaction_commit())
	{
		$GLOBALS['setup_info']['booking']['currentver'] = '0.2.02';
		return $GLOBALS['setup_info']['booking']['currentver'];
	}
}
$test[] = '0.2.02';

function booking_upgrade0_2_02()
{

	$GLOBALS['phpgw_setup']->oProc->m_odb->transaction_begin();

	$table = "bb_building";

	$GLOBALS['phpgw_setup']->oProc->m_odb->query("ALTER TABLE $table ADD COLUMN deactivate_sendmessage int NOT NULL DEFAULT 0");
	$GLOBALS['phpgw_setup']->oProc->m_odb->query("UPDATE $table SET deactivate_sendmessage = 0");

	if ($GLOBALS['phpgw_setup']->oProc->m_odb->transaction_commit())
	{
		$GLOBALS['setup_info']['booking']['currentver'] = '0.2.03';
		return $GLOBALS['setup_info']['booking']['currentver'];
	}
}
$test[] = '0.2.03';

/**
 * Update booking version from 0.2.02 to 0.2.03
 * Add custom fields to request
 *
 */
function booking_upgrade0_2_03()
{
	$GLOBALS['phpgw_setup']->oProc->m_odb->transaction_begin();

	$GLOBALS['phpgw_setup']->oProc->AlterColumn('bb_completed_reservation', 'cost', array(
		'type' => 'decimal',
		'precision' => 10,
		'scale' => 2,
		'nullable' => true,
		'default' => '0.0'
	));
	$GLOBALS['phpgw_setup']->oProc->AlterColumn('bb_wtemplate_alloc', 'cost', array(
		'type' => 'decimal',
		'precision' => 10,
		'scale' => 2,
		'nullable' => true,
		'default' => '0.0'
	));
	$GLOBALS['phpgw_setup']->oProc->AlterColumn('bb_allocation', 'cost', array(
		'type' => 'decimal',
		'precision' => 10,
		'scale' => 2,
		'nullable' => true,
		'default' => '0.0'
	));
	$GLOBALS['phpgw_setup']->oProc->AlterColumn('bb_booking', 'cost', array(
		'type' => 'decimal',
		'precision' => 10,
		'scale' => 2,
		'nullable' => true,
		'default' => '0.0'
	));
	$GLOBALS['phpgw_setup']->oProc->AlterColumn('bb_event', 'cost', array(
		'type' => 'decimal',
		'precision' => 10,
		'scale' => 2,
		'nullable' => true,
		'default' => '0.0'
	));

	if ($GLOBALS['phpgw_setup']->oProc->m_odb->transaction_commit())
	{
		$GLOBALS['setup_info']['booking']['currentver'] = '0.2.04';
		return $GLOBALS['setup_info']['booking']['currentver'];
	}
}
$test[] = '0.2.04';

/**
 * Update booking version from 0.2.03 to 0.2.04
 * Add custom fields to request
 *
 */
function booking_upgrade0_2_04()
{
	$GLOBALS['phpgw_setup']->oProc->m_odb->transaction_begin();


	$GLOBALS['phpgw_setup']->oProc->m_odb->query("ALTER TABLE bb_organization ADD COLUMN show_in_portal int NOT NULL DEFAULT 0");
	$GLOBALS['phpgw_setup']->oProc->m_odb->query("UPDATE bb_organization SET show_in_portal = 0");

	$GLOBALS['phpgw_setup']->oProc->m_odb->query("ALTER TABLE bb_group ADD COLUMN show_in_portal int NOT NULL DEFAULT 0");
	$GLOBALS['phpgw_setup']->oProc->m_odb->query("UPDATE bb_group SET show_in_portal = 0");

	if ($GLOBALS['phpgw_setup']->oProc->m_odb->transaction_commit())
	{
		$GLOBALS['setup_info']['booking']['currentver'] = '0.2.05';
		return $GLOBALS['setup_info']['booking']['currentver'];
	}
}
$test[] = '0.2.05';

/**
 * Update booking version from 0.2.04 to 0.2.05
 * Add custom fields to request
 *
 */
function booking_upgrade0_2_05()
{
	$GLOBALS['phpgw_setup']->oProc->m_odb->transaction_begin();


	$GLOBALS['phpgw_setup']->oProc->m_odb->query("ALTER TABLE bb_event ADD COLUMN id_string varchar(20) NOT NULL DEFAULT '0'");
	$GLOBALS['phpgw_setup']->oProc->m_odb->query("UPDATE bb_event SET id_string = cast(id AS varchar)");

	$GLOBALS['phpgw_setup']->oProc->m_odb->query("ALTER TABLE bb_allocation ADD COLUMN id_string varchar(20) NOT NULL DEFAULT '0'");
	$GLOBALS['phpgw_setup']->oProc->m_odb->query("UPDATE bb_allocation SET id_string = cast(id AS varchar)");

	$GLOBALS['phpgw_setup']->oProc->m_odb->query("ALTER TABLE bb_application ADD COLUMN id_string varchar(20) NOT NULL DEFAULT '0'");
	$GLOBALS['phpgw_setup']->oProc->m_odb->query("UPDATE bb_application SET id_string = cast(id AS varchar)");

	$GLOBALS['phpgw_setup']->oProc->m_odb->query("ALTER TABLE bb_system_message ADD COLUMN building_name varchar(50) NOT NULL DEFAULT 'changeme'");
	$GLOBALS['phpgw_setup']->oProc->m_odb->query("UPDATE bb_system_message SET building_name = b2.name FROM bb_building b2 WHERE EXISTS (SELECT 1 FROM bb_building b, bb_system_message a WHERE a.building_id = b.id AND b2.id=b.id AND bb_system_message.id=a.id)");

	if ($GLOBALS['phpgw_setup']->oProc->m_odb->transaction_commit())
	{
		$GLOBALS['setup_info']['booking']['currentver'] = '0.2.06';
		return $GLOBALS['setup_info']['booking']['currentver'];
	}
}
$test[] = '0.2.06';

/**
 * Update booking version from 0.2.06 to 0.2.07
 * Add office and office/user relation (User is added as a custom value)
 *
 */
function booking_upgrade0_2_06()
{
	$GLOBALS['phpgw_setup']->oProc->m_odb->transaction_begin();

	$GLOBALS['phpgw_setup']->oProc->CreateTable(
		'bb_office',
		array(
			'fd' => array(
				'id' => array('type' => 'auto', 'precision' => 4, 'nullable' => False),
				'name' => array('type' => 'varchar', 'precision' => 200, 'nullable' => False),
				'user_id' => array('type' => 'int', 'precision' => 4, 'nullable' => True),
				'entry_date' => array('type' => 'int', 'precision' => 4, 'nullable' => True),
				'modified_date' => array('type' => 'int', 'precision' => 4, 'nullable' => True),
			),
			'pk' => array('id'),
			'fk' => array(),
			'ix' => array(),
			'uc' => array()
		)
	);

	$GLOBALS['phpgw_setup']->oProc->CreateTable(
		'bb_office_user',
		array(
			'fd' => array(
				'id' => array('type' => 'auto', 'precision' => 4, 'nullable' => False),
				'office' => array('type' => 'int', 'precision' => 4, 'nullable' => True),
				'user_id' => array('type' => 'int', 'precision' => 4, 'nullable' => True),
				'entry_date' => array('type' => 'int', 'precision' => 4, 'nullable' => True),
				'modified_date' => array('type' => 'int', 'precision' => 4, 'nullable' => True),
			),
			'pk' => array('id'),
			'fk' => array('bb_office' => array('office' => 'id')),
			'ix' => array(),
			'uc' => array()
		)
	);
	$location_obj = new Locations();
	$location_obj->add('.office', 'office', 'booking');
	$location_obj->add('.office.user', 'office/user relation', 'booking', false, 'bb_office_user');
	$GLOBALS['phpgw']->db = clone ($GLOBALS['phpgw_setup']->oProc->m_odb);

	$attrib = array(
		'appname' => 'booking',
		'location' => '.office.user',
		'column_name' => 'account_id',
		'input_text' => 'User',
		'statustext' => 'System user',
		'search' => true,
		'list' => true,
		'column_info' => array(
			'type' => 'user',
			'nullable' => 'False',
			'custom' => 1
		)
	);

	$GLOBALS['phpgw']->custom_fields->add($attrib, 'bb_office_user');

	if ($GLOBALS['phpgw_setup']->oProc->m_odb->transaction_commit())
	{
		$GLOBALS['setup_info']['booking']['currentver'] = '0.2.07';
		return $GLOBALS['setup_info']['booking']['currentver'];
	}
}
$test[] = '0.2.07';

/**
 * Update booking version from 0.2.07 to 0.2.08
 * Add custom fields to request
 *
 */
function booking_upgrade0_2_07()
{
	$GLOBALS['phpgw_setup']->oProc->m_odb->transaction_begin();


	$GLOBALS['phpgw_setup']->oProc->CreateTable(
		'bb_documentation',
		array(
			'fd' => array(
				'id' => array('type' => 'auto', 'nullable' => false),
				'name' => array('type' => 'varchar', 'precision' => '255', 'nullable' => false),
				'category' => array('type' => 'varchar', 'precision' => '150', 'nullable' => false),
				'description' => array('type' => 'text', 'nullable' => true),
			),
			'pk' => array('id'),
			'fk' => array(),
			'ix' => array(),
			'uc' => array()
		)
	);

	if ($GLOBALS['phpgw_setup']->oProc->m_odb->transaction_commit())
	{
		$GLOBALS['setup_info']['booking']['currentver'] = '0.2.08';
		return $GLOBALS['setup_info']['booking']['currentver'];
	}
}
$test[] = '0.2.08';

/**
 * Update booking version from 0.2.08 to 0.2.09
 * add log file name to completed_reservation_export_file
 *
 */
function booking_upgrade0_2_08()
{
	$GLOBALS['phpgw_setup']->oProc->m_odb->transaction_begin();

	$GLOBALS['phpgw_setup']->oProc->m_odb->query("ALTER TABLE bb_completed_reservation_export_file ADD COLUMN log_filename text");

	if ($GLOBALS['phpgw_setup']->oProc->m_odb->transaction_commit())
	{
		$GLOBALS['setup_info']['booking']['currentver'] = '0.2.09';
		return $GLOBALS['setup_info']['booking']['currentver'];
	}
}
$test[] = '0.2.09';

/**
 * Update booking version from 0.2.09 to 0.2.10
 * add description to bb_office
 *
 */
function booking_upgrade0_2_09()
{
	$GLOBALS['phpgw_setup']->oProc->m_odb->transaction_begin();

	$GLOBALS['phpgw_setup']->oProc->AddColumn(
		'bb_office',
		'description',
		array(
			'type' => 'text',
			'nullable' => true
		)
	);

	if ($GLOBALS['phpgw_setup']->oProc->m_odb->transaction_commit())
	{
		$GLOBALS['setup_info']['booking']['currentver'] = '0.2.10';
		return $GLOBALS['setup_info']['booking']['currentver'];
	}
}
$test[] = '0.2.10';

/**
 * Update booking version from 0.2.10 to 0.2.11
 * add description to bb_office
 *
 */
function booking_upgrade0_2_10()
{
	$GLOBALS['phpgw_setup']->oProc->m_odb->transaction_begin();


	$GLOBALS['phpgw_setup']->oProc->AlterColumn(
		'bb_application',
		'building_name',
		array(
			'type' => 'varchar',
			'precision' => 100,
			'nullable' => False,
			'default' => 'changeme'
		)
	);
	$GLOBALS['phpgw_setup']->oProc->AlterColumn(
		'bb_allocation',
		'building_name',
		array(
			'type' => 'varchar',
			'precision' => 100,
			'nullable' => False,
			'default' => 'changeme'
		)
	);
	$GLOBALS['phpgw_setup']->oProc->AlterColumn(
		'bb_booking',
		'building_name',
		array(
			'type' => 'varchar',
			'precision' => 100,
			'nullable' => False,
			'default' => 'changeme'
		)
	);
	$GLOBALS['phpgw_setup']->oProc->AlterColumn(
		'bb_event',
		'building_name',
		array(
			'type' => 'varchar',
			'precision' => 100,
			'nullable' => False,
			'default' => 'changeme'
		)
	);
	$GLOBALS['phpgw_setup']->oProc->AlterColumn(
		'bb_system_message',
		'building_name',
		array(
			'type' => 'varchar',
			'precision' => 100,
			'nullable' => False,
			'default' => 'changeme'
		)
	);

	if ($GLOBALS['phpgw_setup']->oProc->m_odb->transaction_commit())
	{
		$GLOBALS['setup_info']['booking']['currentver'] = '0.2.11';
		return $GLOBALS['setup_info']['booking']['currentver'];
	}
}
$test[] = '0.2.11';

/**
 * Update booking version from 0.2.11 to 0.2.12
 * alter lenght of name fields
 *
 */
function booking_upgrade0_2_11()
{
	$GLOBALS['phpgw_setup']->oProc->m_odb->transaction_begin();


	$GLOBALS['phpgw_setup']->oProc->AlterColumn(
		'bb_activity',
		'name',
		array(
			'type' => 'varchar',
			'precision' => 150,
			'nullable' => False
		)
	);
	$GLOBALS['phpgw_setup']->oProc->AlterColumn(
		'bb_building',
		'name',
		array(
			'type' => 'varchar',
			'precision' => 150,
			'nullable' => False
		)
	);
	$GLOBALS['phpgw_setup']->oProc->AlterColumn(
		'bb_contact_person',
		'name',
		array(
			'type' => 'varchar',
			'precision' => 150,
			'nullable' => False
		)
	);
	$GLOBALS['phpgw_setup']->oProc->AlterColumn(
		'bb_organization',
		'name',
		array(
			'type' => 'varchar',
			'precision' => 150,
			'nullable' => False
		)
	);
	$GLOBALS['phpgw_setup']->oProc->AlterColumn(
		'bb_resource',
		'name',
		array(
			'type' => 'varchar',
			'precision' => 150,
			'nullable' => False
		)
	);
	$GLOBALS['phpgw_setup']->oProc->AlterColumn(
		'bb_group',
		'name',
		array(
			'type' => 'varchar',
			'precision' => 150,
			'nullable' => False
		)
	);
	$GLOBALS['phpgw_setup']->oProc->AlterColumn(
		'bb_season',
		'name',
		array(
			'type' => 'varchar',
			'precision' => 150,
			'nullable' => False
		)
	);
	$GLOBALS['phpgw_setup']->oProc->AlterColumn(
		'bb_organization_contact',
		'name',
		array(
			'type' => 'varchar',
			'precision' => 150,
			'nullable' => true
		)
	);
	$GLOBALS['phpgw_setup']->oProc->AlterColumn(
		'bb_group_contact',
		'name',
		array(
			'type' => 'varchar',
			'precision' => 150,
			'nullable' => true
		)
	);

	$GLOBALS['phpgw_setup']->oProc->AlterColumn(
		'bb_application',
		'building_name',
		array(
			'type' => 'varchar',
			'precision' => 150,
			'nullable' => False,
			'default' => 'changeme'
		)
	);
	$GLOBALS['phpgw_setup']->oProc->AlterColumn(
		'bb_allocation',
		'building_name',
		array(
			'type' => 'varchar',
			'precision' => 150,
			'nullable' => False,
			'default' => 'changeme'
		)
	);
	$GLOBALS['phpgw_setup']->oProc->AlterColumn(
		'bb_booking',
		'building_name',
		array(
			'type' => 'varchar',
			'precision' => 150,
			'nullable' => False,
			'default' => 'changeme'
		)
	);

	$GLOBALS['phpgw_setup']->oProc->AlterColumn(
		'bb_event',
		'building_name',
		array(
			'type' => 'varchar',
			'precision' => 150,
			'nullable' => False,
			'default' => 'changeme'
		)
	);

	$GLOBALS['phpgw_setup']->oProc->AlterColumn(
		'bb_event',
		'contact_name',
		array(
			'type' => 'varchar',
			'precision' => 150,
			'nullable' => false
		)
	);

	$GLOBALS['phpgw_setup']->oProc->AlterColumn(
		'bb_event',
		'customer_organization_name',
		array(
			'type' => 'varchar',
			'precision' => 150,
			'nullable' => true
		)
	);

	$GLOBALS['phpgw_setup']->oProc->AlterColumn(
		'bb_system_message',
		'building_name',
		array(
			'type' => 'varchar',
			'precision' => 150,
			'nullable' => false
		)
	);

	$GLOBALS['phpgw_setup']->oProc->AlterColumn(
		'bb_system_message',
		'name',
		array(
			'type' => 'varchar',
			'precision' => 150,
			'nullable' => false
		)
	);

	if ($GLOBALS['phpgw_setup']->oProc->m_odb->transaction_commit())
	{
		$GLOBALS['setup_info']['booking']['currentver'] = '0.2.12';
		return $GLOBALS['setup_info']['booking']['currentver'];
	}
}
$test[] = '0.2.12';

/**
 * Update booking version from 0.2.12 to 0.2.13
 * add description to bb_office
 *
 */
function booking_upgrade0_2_12()
{
	$GLOBALS['phpgw_setup']->oProc->m_odb->transaction_begin();

	$GLOBALS['phpgw_setup']->oProc->m_odb->query("ALTER TABLE bb_building ADD COLUMN tilsyn_name varchar(50)");
	$GLOBALS['phpgw_setup']->oProc->m_odb->query("ALTER TABLE bb_building ADD COLUMN tilsyn_email varchar(50)");
	$GLOBALS['phpgw_setup']->oProc->m_odb->query("ALTER TABLE bb_building ADD COLUMN tilsyn_phone varchar(50)");

	if ($GLOBALS['phpgw_setup']->oProc->m_odb->transaction_commit())
	{
		$GLOBALS['setup_info']['booking']['currentver'] = '0.2.13';
		return $GLOBALS['setup_info']['booking']['currentver'];
	}
}
$test[] = '0.2.13';

/**
 * Update booking version from 0.2.13 to 0.2.14
 *
 *
 */
function booking_upgrade0_2_13()
{
	$GLOBALS['phpgw_setup']->oProc->m_odb->transaction_begin();
	$GLOBALS['phpgw_setup']->oProc->query(
		"CREATE OR REPLACE VIEW bb_application_association AS " .
			"SELECT 'booking' AS type, application_id, id, from_, to_, active FROM bb_booking WHERE application_id IS NOT NULL " .
			"UNION " .
			"SELECT 'allocation' AS type, application_id, id, from_, to_, active FROM bb_allocation  WHERE application_id IS NOT NULL " .
			"UNION " .
			"SELECT 'event' AS type, application_id, id, from_, to_, active FROM bb_event  WHERE application_id IS NOT NULL"
	);
	if ($GLOBALS['phpgw_setup']->oProc->m_odb->transaction_commit())
	{
		$GLOBALS['setup_info']['booking']['currentver'] = '0.2.14';
		return $GLOBALS['setup_info']['booking']['currentver'];
	}
}
$test[] = '0.2.14';

/**
 * Update booking version from 0.2.14 to 0.2.15
 * add description to bb_office
 *
 */
function booking_upgrade0_2_14()
{
	$metadata = $GLOBALS['phpgw_setup']->oProc->m_odb->metadata('bb_building');
	if (isset($metadata['calendar_text']))
	{
		$GLOBALS['setup_info']['booking']['currentver'] = '0.2.15';
		return $GLOBALS['setup_info']['booking']['currentver'];
	}

	$GLOBALS['phpgw_setup']->oProc->m_odb->transaction_begin();
	$GLOBALS['phpgw_setup']->oProc->m_odb->query("ALTER TABLE bb_building ADD COLUMN calendar_text varchar(50)");
	if ($GLOBALS['phpgw_setup']->oProc->m_odb->transaction_commit())
	{
		$GLOBALS['setup_info']['booking']['currentver'] = '0.2.15';
		return $GLOBALS['setup_info']['booking']['currentver'];
	}
}
$test[] = '0.2.15';

/**
 * Update booking version from 0.2.15 to 0.2.16
 * add another tilsynsvakt to buidling
 *
 */
function booking_upgrade0_2_15()
{
	$metadata = $GLOBALS['phpgw_setup']->oProc->m_odb->metadata('bb_building');
	if (isset($metadata['tilsyn_name2']))
	{
		$GLOBALS['setup_info']['booking']['currentver'] = '0.2.16';
		return $GLOBALS['setup_info']['booking']['currentver'];
	}

	$GLOBALS['phpgw_setup']->oProc->m_odb->transaction_begin();

	$GLOBALS['phpgw_setup']->oProc->m_odb->query("ALTER TABLE bb_building ADD COLUMN tilsyn_name2 varchar(50)");
	$GLOBALS['phpgw_setup']->oProc->m_odb->query("ALTER TABLE bb_building ADD COLUMN tilsyn_email2 varchar(50)");
	$GLOBALS['phpgw_setup']->oProc->m_odb->query("ALTER TABLE bb_building ADD COLUMN tilsyn_phone2 varchar(50)");

	if ($GLOBALS['phpgw_setup']->oProc->m_odb->transaction_commit())
	{
		$GLOBALS['setup_info']['booking']['currentver'] = '0.2.16';
		return $GLOBALS['setup_info']['booking']['currentver'];
	}
}
$test[] = '0.2.16';

/**
 * Update booking version from 0.2.16 to 0.2.17
 * add another tilsynsvakt to buidling
 *
 */
function booking_upgrade0_2_16()
{
	$metadata = $GLOBALS['phpgw_setup']->oProc->m_odb->metadata('bb_building');
	if (isset($metadata['extra_kalendar']))
	{
		$GLOBALS['setup_info']['booking']['currentver'] = '0.2.17';
		return $GLOBALS['setup_info']['booking']['currentver'];
	}

	$GLOBALS['phpgw_setup']->oProc->m_odb->transaction_begin();

	$GLOBALS['phpgw_setup']->oProc->m_odb->query("ALTER TABLE bb_building ADD COLUMN  extra_kalendar int NOT NULL DEFAULT 0");
	$GLOBALS['phpgw_setup']->oProc->m_odb->query("UPDATE bb_building SET extra_kalendar = 0");

	if ($GLOBALS['phpgw_setup']->oProc->m_odb->transaction_commit())
	{
		$GLOBALS['setup_info']['booking']['currentver'] = '0.2.17';
		return $GLOBALS['setup_info']['booking']['currentver'];
	}
}
$test[] = '0.2.17';

/**
 * Update booking version from 0.2.17 to 0.2.18
 * add another tilsynsvakt to buidling
 *
 */
function booking_upgrade0_2_17()
{
	$metadata = $GLOBALS['phpgw_setup']->oProc->m_odb->metadata('bb_application');
	if (isset($metadata['equipment']))
	{
		$GLOBALS['setup_info']['booking']['currentver'] = '0.2.18';
		return $GLOBALS['setup_info']['booking']['currentver'];
	}

	$GLOBALS['phpgw_setup']->oProc->m_odb->transaction_begin();

	$GLOBALS['phpgw_setup']->oProc->m_odb->query("ALTER TABLE bb_application ADD COLUMN equipment text DEFAULT NULL");
	$GLOBALS['phpgw_setup']->oProc->m_odb->query("UPDATE bb_application SET equipment = NULL");

	if ($GLOBALS['phpgw_setup']->oProc->m_odb->transaction_commit())
	{
		$GLOBALS['setup_info']['booking']['currentver'] = '0.2.18';
		return $GLOBALS['setup_info']['booking']['currentver'];
	}
}
$test[] = '0.2.18';

/**
 * Update booking version from 0.2.18 to 0.2.19
 * add another tilsynsvakt to buidling
 *
 */
function booking_upgrade0_2_18()
{
	$metadata = $GLOBALS['phpgw_setup']->oProc->m_odb->metadata('bb_event');
	if (isset($metadata['building_id']))
	{
		$GLOBALS['setup_info']['booking']['currentver'] = '0.2.19';
		return $GLOBALS['setup_info']['booking']['currentver'];
	}

	$GLOBALS['phpgw_setup']->oProc->m_odb->transaction_begin();
	$GLOBALS['phpgw_setup']->oProc->m_odb->query("ALTER TABLE bb_event ADD COLUMN building_id int DEFAULT NULL");
	$GLOBALS['phpgw_setup']->oProc->m_odb->query("UPDATE bb_event SET building_id = br2.building_id FROM bb_resource br2 WHERE EXISTS (SELECT 1 FROM bb_event be, bb_event_resource ber, bb_resource br WHERE be.id = ber.event_id AND ber.resource_id = br.id AND br2.id = br.id AND bb_event.id=be.id )");
	if ($GLOBALS['phpgw_setup']->oProc->m_odb->transaction_commit())
	{
		$GLOBALS['setup_info']['booking']['currentver'] = '0.2.19';
		return $GLOBALS['setup_info']['booking']['currentver'];
	}
}
$test[] = '0.2.19';

/**
 * Update booking version from 0.2.19 to 0.2.20
 *
 */
function booking_upgrade0_2_19()
{
	$metadata = $GLOBALS['phpgw_setup']->oProc->m_odb->metadata('bb_resource');
	if (isset($metadata['organizations_ids']))
	{
		$GLOBALS['setup_info']['booking']['currentver'] = '0.2.20';
		return $GLOBALS['setup_info']['booking']['currentver'];
	}

	$GLOBALS['phpgw_setup']->oProc->m_odb->transaction_begin();
	$GLOBALS['phpgw_setup']->oProc->m_odb->query("ALTER TABLE bb_resource ADD COLUMN organizations_ids varchar(50) DEFAULT NULL");
	if ($GLOBALS['phpgw_setup']->oProc->m_odb->transaction_commit())
	{
		$GLOBALS['setup_info']['booking']['currentver'] = '0.2.20';
		return $GLOBALS['setup_info']['booking']['currentver'];
	}
}
$test[] = '0.2.20';

/**
 * Update booking version from 0.2.20 to 0.2.21
 *
 */
function booking_upgrade0_2_20()
{
	$GLOBALS['phpgw_setup']->oProc->m_odb->transaction_begin();
	//- vi registrerer en systemlokasjon pr toppnivå av aktivitet som "resource.<activity_id>"
	//- vi registrerer en systemlokasjon pr toppnivå av aktivitet som "application.<activity_id>"
	$boactivity = CreateObject('booking.boactivity');
	$activities = $boactivity->fetch_activities();
	$activities = $boactivity->so->read(array('sort' => 'name', 'dir' => 'ASC'));

	$top_level = array();
	foreach ($activities['results'] as $activity)
	{
		if (!$activity['parent_id'])
		{
			$top_level[] = $activity;
		}
	}
	unset($activity);
	$location_obj = new Locations();

	foreach ($top_level as $activity)
	{
		$location = ".application.{$activity['id']}";
		$descr = $activity['name'];

		$location_obj->add(
			$location,
			$descr,
			$appname = 'booking',
			false, //$allow_grant
			null, //$custom_tbl
			false, //$c_function
			true //$c_attrib
		);

		$location = ".resource.{$activity['id']}";
		$descr = $activity['name'];

		$location_obj->add(
			$location,
			$descr,
			$appname = 'booking',
			false, //$allow_grant
			null, //$custom_tbl
			false, //$c_function
			true //$c_attrib
		);
	}

	if ($GLOBALS['phpgw_setup']->oProc->m_odb->transaction_commit())
	{
		$GLOBALS['setup_info']['booking']['currentver'] = '0.2.21';
		return $GLOBALS['setup_info']['booking']['currentver'];
	}
}
$test[] = '0.2.21';

/**
 * Update booking version from 0.2.21 to 0.2.22
 *
 */
function booking_upgrade0_2_21()
{
	$GLOBALS['phpgw_setup']->oProc->m_odb->transaction_begin();

	$GLOBALS['phpgw_setup']->oProc->AddColumn('bb_agegroup', 'activity_id', array(
		'type' => 'int',
		'precision' => 4,
		'nullable' => true
	));
	$GLOBALS['phpgw_setup']->oProc->AddColumn('bb_targetaudience', 'activity_id', array(
		'type' => 'int',
		'precision' => 4,
		'nullable' => true
	));

	$GLOBALS['phpgw_setup']->oProc->AlterColumn('bb_agegroup', 'description', array(
		'type' => 'text',
		'nullable' => true
	));
	$GLOBALS['phpgw_setup']->oProc->AlterColumn('bb_targetaudience', 'description', array(
		'type' => 'text',
		'nullable' => true
	));


	$GLOBALS['phpgw_setup']->oProc->query("SELECT id FROM bb_activity WHERE parent_id IS NULL");

	$activities = array();
	while ($GLOBALS['phpgw_setup']->oProc->next_record())
	{
		$activities[] = $GLOBALS['phpgw_setup']->oProc->f('id');
	}

	$GLOBALS['phpgw_setup']->oProc->query("SELECT * FROM bb_agegroup ORDER BY id");

	$agegroups = array();
	while ($GLOBALS['phpgw_setup']->oProc->next_record())
	{
		$agegroups[] = array(
			'old_id' => $GLOBALS['phpgw_setup']->oProc->f('id'),
			'name' => $GLOBALS['phpgw_setup']->oProc->f('name'),
			'description' => $GLOBALS['phpgw_setup']->oProc->f('description'),
			'active' => $GLOBALS['phpgw_setup']->oProc->f('active'),
			'sort' => $GLOBALS['phpgw_setup']->oProc->f('sort')
		);
	}

	$GLOBALS['phpgw_setup']->oProc->query("SELECT * FROM bb_targetaudience ORDER BY id");

	$targets = array();
	while ($GLOBALS['phpgw_setup']->oProc->next_record())
	{
		$targets[] = array(
			'old_id' => $GLOBALS['phpgw_setup']->oProc->f('id'),
			'name' => $GLOBALS['phpgw_setup']->oProc->f('name'),
			'description' => $GLOBALS['phpgw_setup']->oProc->f('description'),
			'active' => $GLOBALS['phpgw_setup']->oProc->f('active'),
			'sort' => $GLOBALS['phpgw_setup']->oProc->f('sort')
		);
	}

	$first_run = true;
	foreach ($activities as $activity_id)
	{
		$GLOBALS['phpgw_setup']->oProc->query("SELECT id FROM bb_activity WHERE parent_id = $activity_id");

		$sub_activities = array($activity_id);
		while ($GLOBALS['phpgw_setup']->oProc->next_record())
		{
			$sub_activities[] = $GLOBALS['phpgw_setup']->oProc->f('id');
		}

		if ($first_run)
		{
			$GLOBALS['phpgw_setup']->oProc->query("UPDATE bb_agegroup SET activity_id = {$activity_id}");
			$GLOBALS['phpgw_setup']->oProc->query("UPDATE bb_targetaudience SET activity_id = {$activity_id}");
			$first_run = false;
		}
		else
		{
			foreach ($agegroups as &$agegroup)
			{
				$old_id = $agegroup['old_id'];
				$insert_values = $agegroup;
				unset($insert_values['old_id']);
				$insert_values['activity_id'] = $activity_id;
				$cols = implode(',', array_keys($insert_values));
				$values = $GLOBALS['phpgw_setup']->oProc->validate_insert(array_values($insert_values));
				$sql = "INSERT INTO bb_agegroup ({$cols}) VALUES ({$values})";
				$GLOBALS['phpgw_setup']->oProc->query($sql, __LINE__, __FILE__);
				$new_id = $GLOBALS['phpgw_setup']->oProc->get_last_insert_id('bb_agegroup');
				//bb_application_agegroup
				$sql = "SELECT id FROM bb_application WHERE activity_id IN (" . implode(',', $sub_activities) . ')';
				$GLOBALS['phpgw_setup']->oProc->query($sql, __LINE__, __FILE__);
				$applications = array();
				while ($GLOBALS['phpgw_setup']->oProc->next_record())
				{
					$applications[] = $GLOBALS['phpgw_setup']->oProc->f('id');
				}

				if ($applications)
				{
					$sql = "UPDATE bb_application_agegroup SET agegroup_id = $new_id WHERE agegroup_id = $old_id AND application_id IN (" . implode(',', $applications) . ')';
					$GLOBALS['phpgw_setup']->oProc->query($sql, __LINE__, __FILE__);
				}
				//bb_booking_agegroup
				$sql = "SELECT id FROM bb_booking WHERE activity_id IN (" . implode(',', $sub_activities) . ')';
				$GLOBALS['phpgw_setup']->oProc->query($sql, __LINE__, __FILE__);
				$bookings = array();
				while ($GLOBALS['phpgw_setup']->oProc->next_record())
				{
					$bookings[] = $GLOBALS['phpgw_setup']->oProc->f('id');
				}

				if ($bookings)
				{
					$sql = "UPDATE bb_booking_agegroup SET agegroup_id = $new_id WHERE agegroup_id = $old_id AND booking_id IN (" . implode(',', $bookings) . ')';
					$GLOBALS['phpgw_setup']->oProc->query($sql, __LINE__, __FILE__);
				}
				//bb_event_agegroup
				$sql = "SELECT id FROM bb_event WHERE activity_id IN (" . implode(',', $sub_activities) . ')';
				$GLOBALS['phpgw_setup']->oProc->query($sql, __LINE__, __FILE__);
				$events = array();
				while ($GLOBALS['phpgw_setup']->oProc->next_record())
				{
					$events[] = $GLOBALS['phpgw_setup']->oProc->f('id');
				}

				if ($events)
				{
					$sql = "UPDATE bb_event_agegroup SET agegroup_id = $new_id WHERE agegroup_id = $old_id AND event_id IN (" . implode(',', $events) . ')';
					$GLOBALS['phpgw_setup']->oProc->query($sql, __LINE__, __FILE__);
				}
			}
			foreach ($targets as &$target)
			{
				$old_id = $target['old_id'];
				$insert_values = $target;
				unset($insert_values['old_id']);
				$insert_values['activity_id'] = $activity_id;
				$cols = implode(',', array_keys($insert_values));
				$values = $GLOBALS['phpgw_setup']->oProc->validate_insert(array_values($insert_values));
				$sql = "INSERT INTO bb_targetaudience ({$cols}) VALUES ({$values})";
				$GLOBALS['phpgw_setup']->oProc->query($sql, __LINE__, __FILE__);
				$new_id = $GLOBALS['phpgw_setup']->oProc->get_last_insert_id('bb_targetaudience');
				//bb_application_targetaudience
				$sql = "SELECT id FROM bb_application WHERE activity_id IN (" . implode(',', $sub_activities) . ')';
				$GLOBALS['phpgw_setup']->oProc->query($sql, __LINE__, __FILE__);
				$applications = array();
				while ($GLOBALS['phpgw_setup']->oProc->next_record())
				{
					$applications[] = $GLOBALS['phpgw_setup']->oProc->f('id');
				}

				if ($applications)
				{
					$sql = "UPDATE bb_application_targetaudience SET targetaudience_id = $new_id WHERE targetaudience_id = $old_id AND application_id IN (" . implode(',', $applications) . ')';
					$GLOBALS['phpgw_setup']->oProc->query($sql, __LINE__, __FILE__);
				}
				//bb_booking_targetaudience
				$sql = "SELECT id FROM bb_booking WHERE activity_id IN (" . implode(',', $sub_activities) . ')';
				$GLOBALS['phpgw_setup']->oProc->query($sql, __LINE__, __FILE__);
				$bookings = array();
				while ($GLOBALS['phpgw_setup']->oProc->next_record())
				{
					$bookings[] = $GLOBALS['phpgw_setup']->oProc->f('id');
				}

				if ($bookings)
				{
					$sql = "UPDATE bb_booking_targetaudience SET targetaudience_id = $new_id WHERE targetaudience_id = $old_id AND booking_id IN (" . implode(',', $bookings) . ')';
					$GLOBALS['phpgw_setup']->oProc->query($sql, __LINE__, __FILE__);
				}
				//bb_event_targetaudience
				$sql = "SELECT id FROM bb_event WHERE activity_id IN (" . implode(',', $sub_activities) . ')';
				$GLOBALS['phpgw_setup']->oProc->query($sql, __LINE__, __FILE__);
				$events = array();
				while ($GLOBALS['phpgw_setup']->oProc->next_record())
				{
					$events[] = $GLOBALS['phpgw_setup']->oProc->f('id');
				}
				if ($events)
				{
					$sql = "UPDATE bb_event_targetaudience SET targetaudience_id = $new_id WHERE targetaudience_id = $old_id AND event_id IN (" . implode(',', $events) . ')';
					$GLOBALS['phpgw_setup']->oProc->query($sql, __LINE__, __FILE__);
				}
			}
		}
	}

	$GLOBALS['phpgw_setup']->oProc->AddColumn('bb_booking_agegroup', 'male_actual', array(
		'type' => 'int',
		'precision' => 4,
		'nullable' => true
	));
	$GLOBALS['phpgw_setup']->oProc->AddColumn('bb_booking_agegroup', 'female_actual', array(
		'type' => 'int',
		'precision' => 4,
		'nullable' => true
	));
	$GLOBALS['phpgw_setup']->oProc->AddColumn('bb_event_agegroup', 'male_actual', array(
		'type' => 'int',
		'precision' => 4,
		'nullable' => true
	));
	$GLOBALS['phpgw_setup']->oProc->AddColumn('bb_event_agegroup', 'female_actual', array(
		'type' => 'int',
		'precision' => 4,
		'nullable' => true
	));

	$GLOBALS['phpgw_setup']->oProc->AlterColumn('bb_agegroup', 'activity_id', array(
		'type' => 'int',
		'precision' => 4,
		'nullable' => false
	));
	$GLOBALS['phpgw_setup']->oProc->AlterColumn('bb_targetaudience', 'activity_id', array(
		'type' => 'int',
		'precision' => 4,
		'nullable' => false
	));

	if ($GLOBALS['phpgw_setup']->oProc->m_odb->transaction_commit())
	{
		$GLOBALS['setup_info']['booking']['currentver'] = '0.2.22';
		return $GLOBALS['setup_info']['booking']['currentver'];
	}
}
$test[] = '0.2.22';

/**
 * Update booking version from 0.2.22 to 0.2.23
 *
 */
function booking_upgrade0_2_22()
{
	$GLOBALS['phpgw_setup']->oProc->m_odb->transaction_begin();

	$GLOBALS['phpgw_setup']->oProc->CreateTable(
		'bb_allocation_cost',
		array(
			'fd' => array(
				'id' => array('type' => 'auto', 'nullable' => False),
				'allocation_id' => array('type' => 'int', 'precision' => '4', 'nullable' => False),
				'time' => array('type' => 'timestamp', 'nullable' => False, 'default' => 'current_timestamp'),
				'author' => array('type' => 'text', 'nullable' => False),
				'comment' => array('type' => 'text', 'nullable' => False),
				'cost' => array(
					'type' => 'decimal',
					'precision' => 10,
					'scale' => 2,
					'nullable' => True,
					'default' => '0.0'
				),
			),
			'pk' => array('id'),
			'fk' => array(
				'bb_allocation' => array('allocation_id' => 'id')
			),
			'ix' => array(),
			'uc' => array()
		)
	);

	$GLOBALS['phpgw_setup']->oProc->CreateTable(
		'bb_event_cost',
		array(
			'fd' => array(
				'id' => array('type' => 'auto', 'nullable' => False),
				'event_id' => array('type' => 'int', 'precision' => '4', 'nullable' => False),
				'time' => array('type' => 'timestamp', 'nullable' => False, 'default' => 'current_timestamp'),
				'author' => array('type' => 'text', 'nullable' => False),
				'comment' => array('type' => 'text', 'nullable' => False),
				'cost' => array(
					'type' => 'decimal',
					'precision' => 10,
					'scale' => 2,
					'nullable' => True,
					'default' => '0.0'
				),
			),
			'pk' => array('id'),
			'fk' => array(
				'bb_event' => array('event_id' => 'id')
			),
			'ix' => array(),
			'uc' => array()
		)
	);

	$GLOBALS['phpgw_setup']->oProc->CreateTable(
		'bb_booking_cost',
		array(
			'fd' => array(
				'id' => array('type' => 'auto', 'nullable' => False),
				'booking_id' => array('type' => 'int', 'precision' => '4', 'nullable' => False),
				'time' => array('type' => 'timestamp', 'nullable' => False, 'default' => 'current_timestamp'),
				'author' => array('type' => 'text', 'nullable' => False),
				'comment' => array('type' => 'text', 'nullable' => False),
				'cost' => array(
					'type' => 'decimal',
					'precision' => 10,
					'scale' => 2,
					'nullable' => True,
					'default' => '0.0'
				),
			),
			'pk' => array('id'),
			'fk' => array(
				'bb_booking' => array('booking_id' => 'id')
			),
			'ix' => array(),
			'uc' => array()
		)
	);

	if ($GLOBALS['phpgw_setup']->oProc->m_odb->transaction_commit())
	{
		$GLOBALS['setup_info']['booking']['currentver'] = '0.2.23';
		return $GLOBALS['setup_info']['booking']['currentver'];
	}
}
$test[] = '0.2.23';

/**
 * Update booking version from 0.2.23 to 0.2.24
 *
 */
function booking_upgrade0_2_23()
{
	$GLOBALS['phpgw_setup']->oProc->m_odb->transaction_begin();

	$GLOBALS['phpgw_setup']->oProc->AddColumn(
		'bb_resource',
		'json_representation',
		array(
			'type' => 'jsonb',
			'nullable' => true
		)
	);

	$GLOBALS['phpgw_setup']->oProc->query('CREATE OPERATOR ~@ (LEFTARG = jsonb, RIGHTARG = text, PROCEDURE = jsonb_exists)', __LINE__, __FILE__);
	$GLOBALS['phpgw_setup']->oProc->query('CREATE OPERATOR ~@| (LEFTARG = jsonb, RIGHTARG = text[], PROCEDURE = jsonb_exists_any)', __LINE__, __FILE__);
	$GLOBALS['phpgw_setup']->oProc->query('CREATE OPERATOR ~@& (LEFTARG = jsonb, RIGHTARG = text[], PROCEDURE = jsonb_exists_all)', __LINE__, __FILE__);

	if ($GLOBALS['phpgw_setup']->oProc->m_odb->transaction_commit())
	{
		$GLOBALS['setup_info']['booking']['currentver'] = '0.2.24';
		return $GLOBALS['setup_info']['booking']['currentver'];
	}
}
$test[] = '0.2.24';

/**
 * Update booking version from 0.2.24 to 0.2.25
 *
 */
function booking_upgrade0_2_24()
{
	$GLOBALS['phpgw_setup']->oProc->m_odb->transaction_begin();

	$GLOBALS['phpgw_setup']->oProc->CreateTable(
		'bb_document_application',
		array(
			'fd' => array(
				'id' => array('type' => 'auto', 'nullable' => false),
				'name' => array('type' => 'varchar', 'precision' => '255', 'nullable' => false),
				'owner_id' => array('type' => 'int', 'precision' => '4', 'nullable' => false),
				'category' => array('type' => 'varchar', 'precision' => '150', 'nullable' => false),
				'description' => array('type' => 'text', 'nullable' => true),
			),
			'pk' => array('id'),
			'fk' => array(
				"bb_application" => array('owner_id' => 'id'),
			),
			'ix' => array(),
			'uc' => array()
		)
	);

	if ($GLOBALS['phpgw_setup']->oProc->m_odb->transaction_commit())
	{
		$GLOBALS['setup_info']['booking']['currentver'] = '0.2.25';
		return $GLOBALS['setup_info']['booking']['currentver'];
	}
}
$test[] = '0.2.25';

/**
 * Update booking version from 0.2.25 to 0.2.26
 *
 */
function booking_upgrade0_2_25()
{
	$GLOBALS['phpgw_setup']->oProc->m_odb->transaction_begin();

	$GLOBALS['phpgw_setup']->oProc->AddColumn('bb_building', 'activity_id', array(
		'type' => 'int',
		'precision' => 4,
		'nullable' => true
	));
	$soactivity = createObject('booking.soactivity');

	$sql = "SELECT id FROM bb_activity WHERE parent_id = 0 OR parent_id IS NULL ORDER BY id";

	$GLOBALS['phpgw_setup']->oProc->query($sql, __LINE__, __FILE__);
	$top_levels = array();

	while ($GLOBALS['phpgw_setup']->oProc->next_record())
	{
		$top_levels[] = $GLOBALS['phpgw_setup']->oProc->f('id');
	}

	$activities = array_merge(array($top_levels[0]), $soactivity->get_children($top_levels[0]));

	if ($activities)
	{
		$sql = "SELECT building_id FROM bb_resource WHERE activity_id IN (" . implode(',', $activities) . ')';
		$GLOBALS['phpgw_setup']->oProc->query($sql, __LINE__, __FILE__);
		$buildings = array();
		while ($GLOBALS['phpgw_setup']->oProc->next_record())
		{
			$buildings[] = $GLOBALS['phpgw_setup']->oProc->f('building_id');
		}

		if ($buildings)
		{
			$sql = "UPDATE bb_building SET activity_id = 1 WHERE id IN (" . implode(',', $buildings) . ')';
			$GLOBALS['phpgw_setup']->oProc->query($sql, __LINE__, __FILE__);
			if (isset($top_levels[1]))
			{
				$sql = "UPDATE bb_building SET activity_id = {$top_levels[1]} WHERE activity_id IS NULL";
				$GLOBALS['phpgw_setup']->oProc->query($sql, __LINE__, __FILE__);
			}

			$GLOBALS['phpgw_setup']->oProc->AlterColumn(
				'bb_building',
				'activity_id',
				array(
					'type' => 'int',
					'precision' => 4,
					'nullable' => false
				)
			);
		}
	}

	if ($GLOBALS['phpgw_setup']->oProc->m_odb->transaction_commit())
	{
		$GLOBALS['setup_info']['booking']['currentver'] = '0.2.26';
		return $GLOBALS['setup_info']['booking']['currentver'];
	}
}
$test[] = '0.2.26';

/**
 * Update booking version from 0.2.26 to 0.2.27
 *
 */
function booking_upgrade0_2_26()
{
	$GLOBALS['phpgw_setup']->oProc->m_odb->transaction_begin();

	$GLOBALS['phpgw_setup']->oProc->CreateTable(
		'bb_building_resource',
		array(
			'fd' => array(
				'building_id' => array('type' => 'int', 'precision' => '4', 'nullable' => False),
				'resource_id' => array('type' => 'int', 'precision' => '4', 'nullable' => False),
			),
			'pk' => array('building_id', 'resource_id'),
			'fk' => array(
				'bb_building' => array('building_id' => 'id'),
				'bb_resource' => array('resource_id' => 'id')
			),
			'ix' => array(),
			'uc' => array()
		)
	);

	$GLOBALS['phpgw_setup']->oProc->query('SELECT id, building_id FROM bb_resource', __LINE__, __FILE__);

	// using stored prosedures
	$sql = 'INSERT INTO bb_building_resource (building_id, resource_id)'
		. ' VALUES(?, ?)';
	$valueset = array();

	while ($GLOBALS['phpgw_setup']->oProc->next_record())
	{
		$valueset[] = array(
			1 => array(
				'value' => $GLOBALS['phpgw_setup']->oProc->f('building_id'),
				'type' => 1 //PDO::PARAM_INT
			),
			2 => array(
				'value' => $GLOBALS['phpgw_setup']->oProc->f('id'),
				'type' => 1 //PDO::PARAM_INT
			)
		);
	}

	if ($valueset)
	{
		$GLOBALS['phpgw_setup']->oProc->m_odb->insert($sql, $valueset, __LINE__, __FILE__);
	}

	$GLOBALS['phpgw_setup']->oProc->DropColumn('bb_resource', array(), 'building_id');

	if ($GLOBALS['phpgw_setup']->oProc->m_odb->transaction_commit())
	{
		$GLOBALS['setup_info']['booking']['currentver'] = '0.2.27';
		return $GLOBALS['setup_info']['booking']['currentver'];
	}
}


/**
 * Update booking version from 0.2.27 to 0.2.28
 *
 */
$test[] = '0.2.27';
function booking_upgrade0_2_27()
{
	$GLOBALS['phpgw_setup']->oProc->m_odb->transaction_begin();

	$GLOBALS['phpgw_setup']->oProc->CreateTable(
		'bb_delegate',
		array(
			'fd' => array(
				'id' => array('type' => 'auto', 'nullable' => false),
				'active' => array('type' => 'int', 'nullable' => False, 'precision' => 2, 'default' => 1),
				'organization_id' => array('type' => 'int', 'precision' => '4', 'nullable' => False),
				'name' => array('type' => 'varchar', 'precision' => '150', 'nullable' => False),
				'email' => array('type' => 'varchar', 'precision' => '50', 'nullable' => True),
				'ssn' => array('type' => 'varchar', 'precision' => '115', 'nullable' => True),
				'phone' => array('type' => 'varchar', 'precision' => '50', 'nullable' => True),
			),
			'pk' => array('id'),
			'fk' => array('bb_organization' => array('organization_id' => 'id')),
			'ix' => array(),
			'uc' => array(array('organization_id', 'ssn'))
		)
	);

	if ($GLOBALS['phpgw_setup']->oProc->m_odb->transaction_commit())
	{
		$GLOBALS['setup_info']['booking']['currentver'] = '0.2.28';
		return $GLOBALS['setup_info']['booking']['currentver'];
	}
}

/**
 * Update booking version from 0.2.28 to 0.2.29
 *
 */
$test[] = '0.2.28';
function booking_upgrade0_2_28()
{
	$GLOBALS['phpgw_setup']->oProc->m_odb->transaction_begin();

	$GLOBALS['phpgw_setup']->oProc->CreateTable(
		'bb_document_organization',
		array(
			'fd' => array(
				'id' => array('type' => 'auto', 'nullable' => false),
				'name' => array('type' => 'varchar', 'precision' => '255', 'nullable' => false),
				'owner_id' => array('type' => 'int', 'precision' => '4', 'nullable' => false),
				'category' => array('type' => 'varchar', 'precision' => '150', 'nullable' => false),
				'description' => array('type' => 'text', 'nullable' => true),
			),
			'pk' => array('id'),
			'fk' => array(
				"bb_organization" => array('owner_id' => 'id'),
			),
			'ix' => array(),
			'uc' => array()
		)
	);

	if ($GLOBALS['phpgw_setup']->oProc->m_odb->transaction_commit())
	{
		$GLOBALS['setup_info']['booking']['currentver'] = '0.2.29';
		return $GLOBALS['setup_info']['booking']['currentver'];
	}
}

/**
 * Update booking version from 0.2.29 to 0.2.30
 *
 */
$test[] = '0.2.29';
function booking_upgrade0_2_29()
{
	$GLOBALS['phpgw_setup']->oProc->m_odb->transaction_begin();

	$location_obj = new Locations();
	$location_obj->add('.admin', 'Admin section', 'booking');

	if ($GLOBALS['phpgw_setup']->oProc->m_odb->transaction_commit())
	{
		$GLOBALS['setup_info']['booking']['currentver'] = '0.2.30';
		return $GLOBALS['setup_info']['booking']['currentver'];
	}
}

/**
 * Update booking version from 0.2.30 to 0.2.31
 *
 */
$test[] = '0.2.30';
function booking_upgrade0_2_30()
{
	$GLOBALS['phpgw_setup']->oProc->m_odb->transaction_begin();

	$GLOBALS['phpgw_setup']->oProc->AddColumn(
		'bb_application',
		'responsible_street',
		array('type' => 'varchar', 'precision' => '255', 'nullable' => True)
	);

	$GLOBALS['phpgw_setup']->oProc->AddColumn(
		'bb_application',
		'responsible_zip_code',
		array('type' => 'varchar', 'precision' => '16', 'nullable' => True)
	);

	$GLOBALS['phpgw_setup']->oProc->AddColumn(
		'bb_application',
		'responsible_city',
		array('type' => 'varchar', 'precision' => '255', 'nullable' => True)
	);

	if ($GLOBALS['phpgw_setup']->oProc->m_odb->transaction_commit())
	{
		$GLOBALS['setup_info']['booking']['currentver'] = '0.2.31';
		return $GLOBALS['setup_info']['booking']['currentver'];
	}
}

/**
 * Update booking version from 0.2.31 to 0.2.32
 *
 */
$test[] = '0.2.31';
function booking_upgrade0_2_31()
{
	$GLOBALS['phpgw_setup']->oProc->m_odb->transaction_begin();

	$GLOBALS['phpgw_setup']->oProc->CreateTable(
		'bb_rescategory',
		array(
			'fd' => array(
				'id' => array('type' => 'auto', 'nullable' => false),
				'name' => array('type' => 'varchar', 'precision' => '100', 'nullable' => false),
				'active' => array('type' => 'int', 'nullable' => false, 'precision' => '4', 'default' => 1),
			),
			'pk' => array('id'),
			'fk' => array(),
			'ix' => array(),
			'uc' => array(),
		)
	);

	$GLOBALS['phpgw_setup']->oProc->CreateTable(
		'bb_rescategory_activity',
		array(
			'fd' => array(
				'rescategory_id' => array('type' => 'int', 'precision' => '4', 'nullable' => False),
				'activity_id' => array('type' => 'int', 'precision' => '4', 'nullable' => False),
			),
			'pk' => array('rescategory_id', 'activity_id'),
			'fk' => array(
				'bb_rescategory' => array('rescategory_id' => 'id'),
				'bb_activity' => array('activity_id' => 'id')
			),
			'ix' => array(),
			'uc' => array(),
		)
	);

	if ($GLOBALS['phpgw_setup']->oProc->m_odb->transaction_commit())
	{
		$GLOBALS['setup_info']['booking']['currentver'] = '0.2.32';
		return $GLOBALS['setup_info']['booking']['currentver'];
	}
}

/**
 * Update booking version from 0.2.32 to 0.2.33
 *
 */
$test[] = '0.2.32';
function booking_upgrade0_2_32()
{
	$GLOBALS['phpgw_setup']->oProc->m_odb->transaction_begin();

	$GLOBALS['phpgw_setup']->oProc->m_odb->query("ALTER TABLE bb_resource ADD COLUMN rescategory_id int");
	$GLOBALS['phpgw_setup']->oProc->m_odb->query("ALTER TABLE bb_resource ADD CONSTRAINT bb_resource_rescategory_id_fkey FOREIGN KEY (rescategory_id) REFERENCES bb_rescategory(id)");

	if ($GLOBALS['phpgw_setup']->oProc->m_odb->transaction_commit())
	{
		$GLOBALS['setup_info']['booking']['currentver'] = '0.2.33';
		return $GLOBALS['setup_info']['booking']['currentver'];
	}
}

/**
 * Update booking version from 0.2.33 to 0.2.34
 *
 */
$test[] = '0.2.33';
function booking_upgrade0_2_33()
{
	$GLOBALS['phpgw_setup']->oProc->m_odb->transaction_begin();

	$GLOBALS['phpgw_setup']->oProc->CreateTable(
		'bb_resource_activity',
		array(
			'fd' => array(
				'resource_id' => array('type' => 'int', 'precision' => '4', 'nullable' => False),
				'activity_id' => array('type' => 'int', 'precision' => '4', 'nullable' => False),
			),
			'pk' => array('resource_id', 'activity_id'),
			'fk' => array(
				'bb_resource' => array('resource_id' => 'id'),
				'bb_activity' => array('activity_id' => 'id')
			),
			'ix' => array(),
			'uc' => array(),
		)
	);

	if ($GLOBALS['phpgw_setup']->oProc->m_odb->transaction_commit())
	{
		$GLOBALS['setup_info']['booking']['currentver'] = '0.2.34';
		return $GLOBALS['setup_info']['booking']['currentver'];
	}
}

/**
 * Update booking version from 0.2.34 to 0.2.35
 *
 */
$test[] = '0.2.34';
function booking_upgrade0_2_34()
{
	$GLOBALS['phpgw_setup']->oProc->m_odb->transaction_begin();

	$GLOBALS['phpgw_setup']->oProc->CreateTable(
		'bb_facility',
		array(
			'fd' => array(
				'id' => array('type' => 'auto', 'nullable' => false),
				'name' => array('type' => 'varchar', 'precision' => '100', 'nullable' => false),
				'active' => array('type' => 'int', 'nullable' => false, 'precision' => '4', 'default' => 1),
			),
			'pk' => array('id'),
			'fk' => array(),
			'ix' => array(),
			'uc' => array(),
		)
	);

	if ($GLOBALS['phpgw_setup']->oProc->m_odb->transaction_commit())
	{
		$GLOBALS['setup_info']['booking']['currentver'] = '0.2.35';
		return $GLOBALS['setup_info']['booking']['currentver'];
	}
}

/**
 * Update booking version from 0.2.35 to 0.2.36
 *
 */
$test[] = '0.2.35';
function booking_upgrade0_2_35()
{
	$GLOBALS['phpgw_setup']->oProc->m_odb->transaction_begin();

	$GLOBALS['phpgw_setup']->oProc->CreateTable(
		'bb_resource_facility',
		array(
			'fd' => array(
				'resource_id' => array('type' => 'int', 'precision' => '4', 'nullable' => False),
				'facility_id' => array('type' => 'int', 'precision' => '4', 'nullable' => False),
			),
			'pk' => array('resource_id', 'facility_id'),
			'fk' => array(
				'bb_resource' => array('resource_id' => 'id'),
				'bb_facility' => array('facility_id' => 'id')
			),
			'ix' => array(),
			'uc' => array(),
		)
	);

	if ($GLOBALS['phpgw_setup']->oProc->m_odb->transaction_commit())
	{
		$GLOBALS['setup_info']['booking']['currentver'] = '0.2.36';
		return $GLOBALS['setup_info']['booking']['currentver'];
	}
}

/**
 * Update booking version from 0.2.36 to 0.2.37
 *
 */
$test[] = '0.2.36';
function booking_upgrade0_2_36()
{
	$GLOBALS['phpgw_setup']->oProc->m_odb->transaction_begin();

	$GLOBALS['phpgw_setup']->oProc->m_odb->query("ALTER TABLE bb_building ADD COLUMN opening_hours text");
	$GLOBALS['phpgw_setup']->oProc->m_odb->query("ALTER TABLE bb_resource ADD COLUMN opening_hours text");
	$GLOBALS['phpgw_setup']->oProc->m_odb->query("ALTER TABLE bb_resource ADD COLUMN contact_info text");

	if ($GLOBALS['phpgw_setup']->oProc->m_odb->transaction_commit())
	{
		$GLOBALS['setup_info']['booking']['currentver'] = '0.2.37';
		return $GLOBALS['setup_info']['booking']['currentver'];
	}
}

/**
 * Update booking version from 0.2.37 to 0.2.38
 *
 */
$test[] = '0.2.37';
function booking_upgrade0_2_37()
{
	$GLOBALS['phpgw_setup']->oProc->m_odb->transaction_begin();

	$GLOBALS['phpgw_setup']->oProc->AddColumn(
		'bb_application',
		'session_id',
		array('type' => 'varchar', 'precision' => '64', 'nullable' => True)
	);

	if ($GLOBALS['phpgw_setup']->oProc->m_odb->transaction_commit())
	{
		$GLOBALS['setup_info']['booking']['currentver'] = '0.2.38';
		return $GLOBALS['setup_info']['booking']['currentver'];
	}
}

/**
 * Update booking version from 0.2.38 to 0.2.39
 *
 */
$test[] = '0.2.38';
function booking_upgrade0_2_38()
{
	$GLOBALS['phpgw_setup']->oProc->m_odb->transaction_begin();

	$GLOBALS['phpgw_setup']->oProc->AddColumn(
		'bb_event',
		'include_in_list',
		array('type' => 'int', 'precision' => '4', 'nullable' => False, 'default' => '0')
	);

	if ($GLOBALS['phpgw_setup']->oProc->m_odb->transaction_commit())
	{
		$GLOBALS['setup_info']['booking']['currentver'] = '0.2.39';
		return $GLOBALS['setup_info']['booking']['currentver'];
	}
}

/**
 * Update booking version from 0.2.39 to 0.2.40
 *
 */
$test[] = '0.2.39';
function booking_upgrade0_2_39()
{
	$GLOBALS['phpgw_setup']->oProc->m_odb->transaction_begin();

	$GLOBALS['phpgw_setup']->oProc->AddColumn(
		'bb_application',
		'name',
		array('type' => 'varchar', 'precision' => '255', 'nullable' => True)
	);
	$GLOBALS['phpgw_setup']->oProc->AddColumn(
		'bb_application',
		'organizer',
		array('type' => 'varchar', 'precision' => '255', 'nullable' => True)
	);
	$GLOBALS['phpgw_setup']->oProc->AddColumn(
		'bb_event',
		'name',
		array('type' => 'varchar', 'precision' => '255', 'nullable' => True)
	);
	$GLOBALS['phpgw_setup']->oProc->AddColumn(
		'bb_event',
		'organizer',
		array('type' => 'varchar', 'precision' => '255', 'nullable' => True)
	);

	if ($GLOBALS['phpgw_setup']->oProc->m_odb->transaction_commit())
	{
		$GLOBALS['setup_info']['booking']['currentver'] = '0.2.40';
		return $GLOBALS['setup_info']['booking']['currentver'];
	}
}

/**
 * Update booking version from 0.2.40 to 0.2.41
 *
 */
$test[] = '0.2.40';
function booking_upgrade0_2_40()
{
	$GLOBALS['phpgw_setup']->oProc->m_odb->transaction_begin();

	$GLOBALS['phpgw_setup']->oProc->AddColumn(
		'bb_application',
		'homepage',
		array('type' => 'varchar', 'precision' => '255', 'nullable' => True)
	);
	$GLOBALS['phpgw_setup']->oProc->AddColumn(
		'bb_event',
		'homepage',
		array('type' => 'varchar', 'precision' => '255', 'nullable' => True)
	);

	if ($GLOBALS['phpgw_setup']->oProc->m_odb->transaction_commit())
	{
		$GLOBALS['setup_info']['booking']['currentver'] = '0.2.41';
		return $GLOBALS['setup_info']['booking']['currentver'];
	}
}

/**
 * Update booking version from 0.2.41 to 0.2.42
 *
 */
$test[] = '0.2.41';
function booking_upgrade0_2_41()
{
	$GLOBALS['phpgw_setup']->oProc->m_odb->transaction_begin();

	$GLOBALS['phpgw_setup']->oProc->AddColumn(
		'bb_event',
		'equipment',
		array('type' => 'text', 'nullable' => True)
	);

	if ($GLOBALS['phpgw_setup']->oProc->m_odb->transaction_commit())
	{
		$GLOBALS['setup_info']['booking']['currentver'] = '0.2.42';
		return $GLOBALS['setup_info']['booking']['currentver'];
	}
}

/**
 * Update booking version from 0.2.42 to 0.2.43
 *
 */
$test[] = '0.2.42';
function booking_upgrade0_2_42()
{
	$GLOBALS['phpgw_setup']->oProc->m_odb->transaction_begin();

	$GLOBALS['phpgw_setup']->oProc->AlterColumn('bb_application', 'description', array(
		'type' => 'text',
		'nullable' => True
	));
	$GLOBALS['phpgw_setup']->oProc->AlterColumn('bb_event', 'description', array(
		'type' => 'text',
		'nullable' => True
	));

	if ($GLOBALS['phpgw_setup']->oProc->m_odb->transaction_commit())
	{
		$GLOBALS['setup_info']['booking']['currentver'] = '0.2.43';
		return $GLOBALS['setup_info']['booking']['currentver'];
	}
}

/**
 * Update booking version from 0.2.43 to 0.2.44
 *
 */
$test[] = '0.2.43';
function booking_upgrade0_2_43()
{
	$GLOBALS['phpgw_setup']->oProc->m_odb->transaction_begin();

	$GLOBALS['phpgw_setup']->oProc->CreateTable(
		'bb_user',
		array(
			'fd' => array(
				'id' => array('type' => 'auto', 'nullable' => false),
				'active' => array('type' => 'int', 'nullable' => False, 'precision' => '4', 'default' => 1),
				'name' => array('type' => 'varchar', 'precision' => '150', 'nullable' => False),
				'homepage' => array('type' => 'text', 'nullable' => True),
				'phone' => array('type' => 'varchar', 'precision' => '50', 'nullable' => True),
				'email' => array('type' => 'varchar', 'precision' => '50', 'nullable' => True),
				'street' => array('type' => 'varchar', 'precision' => '255', 'nullable' => True),
				'zip_code' => array('type' => 'varchar', 'precision' => '255', 'nullable' => True),
				'city' => array('type' => 'varchar', 'precision' => '255', 'nullable' => True),
				'customer_number' => array('type' => 'text', 'nullable' => True),
				'customer_ssn' => array('type' => 'varchar', 'precision' => '12', 'nullable' => True)
			),
			'pk' => array('id'),
			'fk' => array(),
			'ix' => array(),
			'uc' => array()
		)
	);

	if ($GLOBALS['phpgw_setup']->oProc->m_odb->transaction_commit())
	{
		$GLOBALS['setup_info']['booking']['currentver'] = '0.2.44';
		return $GLOBALS['setup_info']['booking']['currentver'];
	}
}

/**
 * Update booking version from 0.2.44 to 0.2.45
 *
 */
$test[] = '0.2.44';
function booking_upgrade0_2_44()
{
	$GLOBALS['phpgw_setup']->oProc->m_odb->transaction_begin();

	$GLOBALS['phpgw_setup']->oProc->AddColumn(
		'bb_resource',
		'direct_booking',
		array('type' => 'int', 'nullable' => true, 'precision' => 8)
	);

	if ($GLOBALS['phpgw_setup']->oProc->m_odb->transaction_commit())
	{
		$GLOBALS['setup_info']['booking']['currentver'] = '0.2.45';
		return $GLOBALS['setup_info']['booking']['currentver'];
	}
}

/**
 * Update booking version from 0.2.45 to 0.2.46
 *
 */
$test[] = '0.2.45';
function booking_upgrade0_2_45()
{
	$GLOBALS['phpgw_setup']->oProc->m_odb->transaction_begin();

	$GLOBALS['phpgw_setup']->oProc->AddColumn(
		'bb_group',
		'parent_id',
		array('type' => 'int', 'precision' => 4, 'nullable' => true)
	);

	if ($GLOBALS['phpgw_setup']->oProc->m_odb->transaction_commit())
	{
		$GLOBALS['setup_info']['booking']['currentver'] = '0.2.46';
		return $GLOBALS['setup_info']['booking']['currentver'];
	}
}

/**
 * Update booking version from 0.2.46 to 0.2.47
 *
 */
$test[] = '0.2.46';
function booking_upgrade0_2_46()
{
	$GLOBALS['phpgw_setup']->oProc->m_odb->transaction_begin();

	$GLOBALS['phpgw_setup']->oProc->AddColumn(
		'bb_resource',
		'e_lock_system_id',
		array('type' => 'int', 'precision' => 4, 'nullable' => true)
	);
	$GLOBALS['phpgw_setup']->oProc->AddColumn(
		'bb_resource',
		'e_lock_resource_id',
		array('type' => 'int', 'precision' => 4, 'nullable' => true)
	);

	if ($GLOBALS['phpgw_setup']->oProc->m_odb->transaction_commit())
	{
		$GLOBALS['setup_info']['booking']['currentver'] = '0.2.47';
		return $GLOBALS['setup_info']['booking']['currentver'];
	}
}
/**
 * Update booking version from 0.2.47 to 0.2.48
 *
 */
$test[] = '0.2.47';
function booking_upgrade0_2_47()
{
	$GLOBALS['phpgw_setup']->oProc->m_odb->transaction_begin();

	$GLOBALS['phpgw_setup']->oProc->AddColumn(
		'bb_event',
		'access_requested',
		array(
			'type' => 'int',
			'precision' => 4,
			'nullable' => False,
			'default' => '0'
		)
	);

	if ($GLOBALS['phpgw_setup']->oProc->m_odb->transaction_commit())
	{
		$GLOBALS['setup_info']['booking']['currentver'] = '0.2.48';
		return $GLOBALS['setup_info']['booking']['currentver'];
	}
}

/**
 * Update booking version from 0.2.48 to 0.2.49
 *
 */
$test[] = '0.2.48';
function booking_upgrade0_2_48()
{
	$GLOBALS['phpgw_setup']->oProc->m_odb->transaction_begin();

	$GLOBALS['phpgw_setup']->oProc->CreateTable(
		'bb_resource_e_lock',
		array(
			'fd' => array(
				'resource_id' => array('type' => 'int', 'precision' => '4', 'nullable' => False),
				'e_lock_system_id' => array('type' => 'int', 'precision' => 4, 'nullable' => true),
				'e_lock_resource_id' => array('type' => 'int', 'precision' => 4, 'nullable' => true),
				'e_lock_name' => array('type' => 'varchar', 'precision' => 20, 'nullable' => true),
				'access_code_format' => array('type' => 'varchar', 'precision' => 20, 'nullable' => true),
				'active' => array('type' => 'int', 'nullable' => False, 'precision' => 2, 'default' => 1),
				'modified_on' => array('type' => 'timestamp', 'nullable' => False, 'default' => 'current_timestamp'),
				'modified_by' => array('type' => 'int', 'precision' => '4', 'nullable' => False),
			),
			'pk' => array('resource_id', 'e_lock_system_id', 'e_lock_resource_id'),
			'fk' => array(
				'bb_resource' => array('resource_id' => 'id'),
			),
			'ix' => array(),
			'uc' => array(),
		)
	);


	$GLOBALS['phpgw_setup']->oProc->query('SELECT id, e_lock_system_id, e_lock_resource_id FROM bb_resource WHERE e_lock_system_id IS NOT NULL', __LINE__, __FILE__);

	// using stored prosedures
	$sql = 'INSERT INTO bb_resource_e_lock (resource_id, e_lock_system_id, e_lock_resource_id, modified_by )'
		. ' VALUES(?, ?, ?, ?)';
	$valueset = array();

	while ($GLOBALS['phpgw_setup']->oProc->next_record())
	{
		$valueset[] = array(
			1 => array(
				'value' => $GLOBALS['phpgw_setup']->oProc->f('id'),
				'type' => 1 //PDO::PARAM_INT
			),
			2 => array(
				'value' => $GLOBALS['phpgw_setup']->oProc->f('e_lock_system_id'),
				'type' => 1 //PDO::PARAM_INT
			),
			3 => array(
				'value' => $GLOBALS['phpgw_setup']->oProc->f('e_lock_resource_id'),
				'type' => 1 //PDO::PARAM_INT
			),
			4 => array(
				'value' => (int)$GLOBALS['phpgw_info']['user']['account_id'],
				'type' => 1 //PDO::PARAM_INT
			)
		);
	}

	if ($valueset)
	{
		$GLOBALS['phpgw_setup']->oProc->m_odb->insert($sql, $valueset, __LINE__, __FILE__);
	}

	$GLOBALS['phpgw_setup']->oProc->DropColumn('bb_resource', array(), 'e_lock_system_id');
	$GLOBALS['phpgw_setup']->oProc->DropColumn('bb_resource', array(), 'e_lock_resource_id');

	$GLOBALS['phpgw_setup']->oProc->AddColumn(
		'bb_resource',
		'booking_day_default_lenght',
		array(
			'type' => 'int',
			'precision' => 4,
			'nullable' => True
		)
	);
	$GLOBALS['phpgw_setup']->oProc->AddColumn(
		'bb_resource',
		'booking_dow_default_start',
		array(
			'type' => 'int',
			'precision' => 4,
			'nullable' => True
		)
	);
	$GLOBALS['phpgw_setup']->oProc->AddColumn(
		'bb_resource',
		'booking_dow_default_end',
		array(
			'type' => 'int',
			'precision' => 4,
			'nullable' => True
		)
	);
	$GLOBALS['phpgw_setup']->oProc->AddColumn(
		'bb_resource',
		'booking_time_default_start',
		array(
			'type' => 'int',
			'precision' => 4,
			'nullable' => True
		)
	);
	$GLOBALS['phpgw_setup']->oProc->AddColumn(
		'bb_resource',
		'booking_time_default_end',
		array(
			'type' => 'int',
			'precision' => 4,
			'nullable' => True
		)
	);

	if ($GLOBALS['phpgw_setup']->oProc->m_odb->transaction_commit())
	{
		$GLOBALS['setup_info']['booking']['currentver'] = '0.2.49';
		return $GLOBALS['setup_info']['booking']['currentver'];
	}
}

/**
 * Update booking version from 0.2.49 to 0.2.50
 *
 */
$test[] = '0.2.49';
function booking_upgrade0_2_49()
{
	$GLOBALS['phpgw_setup']->oProc->m_odb->transaction_begin();

	$GLOBALS['phpgw_setup']->oProc->AddColumn(
		'bb_resource',
		'simple_booking',
		array(
			'type' => 'int',
			'precision' => 2,
			'nullable' => true
		)
	);

	$GLOBALS['phpgw_setup']->oProc->AlterColumn(
		'bb_resource',
		'booking_day_default_lenght',
		array(
			'type' => 'int',
			'precision' => 4,
			'nullable' => True,
			'default' => -1
		)
	);
	$GLOBALS['phpgw_setup']->oProc->AlterColumn(
		'bb_resource',
		'booking_dow_default_start',
		array(
			'type' => 'int',
			'precision' => 4,
			'nullable' => True,
			'default' => -1
		)
	);
	$GLOBALS['phpgw_setup']->oProc->AlterColumn(
		'bb_resource',
		'booking_dow_default_end',
		array(
			'type' => 'int',
			'precision' => 4,
			'nullable' => True,
			'default' => -1
		)
	);
	$GLOBALS['phpgw_setup']->oProc->AlterColumn(
		'bb_resource',
		'booking_time_default_start',
		array(
			'type' => 'int',
			'precision' => 4,
			'nullable' => True,
			'default' => -1
		)
	);
	$GLOBALS['phpgw_setup']->oProc->AlterColumn(
		'bb_resource',
		'booking_time_default_end',
		array(
			'type' => 'int',
			'precision' => 4,
			'nullable' => True,
			'default' => -1
		)
	);

	$GLOBALS['phpgw_setup']->oProc->query('UPDATE bb_resource SET'
		. ' booking_day_default_lenght = -1,'
		. ' booking_dow_default_start = -1,'
		. ' booking_dow_default_end = -1,'
		. ' booking_time_default_start = -1,'
		. ' booking_time_default_end = -1'
		. ' WHERE booking_time_default_start IS NULL', __LINE__, __FILE__);

	if ($GLOBALS['phpgw_setup']->oProc->m_odb->transaction_commit())
	{
		$GLOBALS['setup_info']['booking']['currentver'] = '0.2.50';
		return $GLOBALS['setup_info']['booking']['currentver'];
	}
}

/**
 * Update booking version from 0.2.50 to 0.2.51
 *
 */
$test[] = '0.2.50';
function booking_upgrade0_2_50()
{
	$GLOBALS['phpgw_setup']->oProc->m_odb->transaction_begin();

	$GLOBALS['phpgw_setup']->oProc->AddColumn(
		'bb_resource',
		'direct_booking_season_id',
		array(
			'type' => 'int',
			'precision' => 4,
			'nullable' => true
		)
	);


	if ($GLOBALS['phpgw_setup']->oProc->m_odb->transaction_commit())
	{
		$GLOBALS['setup_info']['booking']['currentver'] = '0.2.51';
		return $GLOBALS['setup_info']['booking']['currentver'];
	}
}

/**
 * Update booking version from 0.2.51 to 0.2.52
 *
 */
$test[] = '0.2.51';

function booking_upgrade0_2_51()
{
	$GLOBALS['phpgw_setup']->oProc->m_odb->transaction_begin();

	$GLOBALS['phpgw_setup']->oProc->query("DROP VIEW bb_application_association");

	$GLOBALS['phpgw_setup']->oProc->query(
		"CREATE OR REPLACE VIEW bb_application_association AS " .
			"SELECT 'booking' AS type, application_id, id, from_, to_, cost, active FROM bb_booking WHERE application_id IS NOT NULL " .
			"UNION " .
			"SELECT 'allocation' AS type, application_id, id, from_, to_, cost, active FROM bb_allocation  WHERE application_id IS NOT NULL " .
			"UNION " .
			"SELECT 'event' AS type, application_id, id, from_, to_, cost, active FROM bb_event  WHERE application_id IS NOT NULL"
	);

	$GLOBALS['phpgw_setup']->oProc->DropColumn('bb_resource', array(), 'booking_dow_default_end');

	if ($GLOBALS['phpgw_setup']->oProc->m_odb->transaction_commit())
	{
		$GLOBALS['setup_info']['booking']['currentver'] = '0.2.52';
		return $GLOBALS['setup_info']['booking']['currentver'];
	}
}

/**
 * Update booking version from 0.2.52 to 0.2.53
 *
 */
$test[] = '0.2.52';

function booking_upgrade0_2_52()
{
	$GLOBALS['phpgw_setup']->oProc->m_odb->transaction_begin();

	$GLOBALS['phpgw_setup']->oProc->AddColumn(
		'bb_resource',
		'simple_booking_start_date',
		array(
			'type' => 'int',
			'precision' => 8,
			'nullable' => true
		)
	);

	$GLOBALS['phpgw_setup']->oProc->AddColumn(
		'bb_resource',
		'booking_month_horizon',
		array(
			'type' => 'int',
			'precision' => 4,
			'nullable' => true
		)
	);

	if ($GLOBALS['phpgw_setup']->oProc->m_odb->transaction_commit())
	{
		$GLOBALS['setup_info']['booking']['currentver'] = '0.2.53';
		return $GLOBALS['setup_info']['booking']['currentver'];
	}
}
/**
 * Update booking version from 0.2.53 to 0.2.54
 *
 */
$test[] = '0.2.53';

function booking_upgrade0_2_53()
{
	$GLOBALS['phpgw_setup']->oProc->m_odb->transaction_begin();

	$GLOBALS['phpgw_setup']->oProc->AddColumn(
		'bb_resource',
		'simple_booking_end_date',
		array(
			'type' => 'int',
			'precision' => 8,
			'nullable' => true
		)
	);

	$GLOBALS['phpgw_setup']->oProc->AddColumn(
		'bb_resource',
		'booking_day_horizon',
		array(
			'type' => 'int',
			'precision' => 4,
			'nullable' => true
		)
	);

	if ($GLOBALS['phpgw_setup']->oProc->m_odb->transaction_commit())
	{
		$GLOBALS['setup_info']['booking']['currentver'] = '0.2.54';
		return $GLOBALS['setup_info']['booking']['currentver'];
	}
}

/**
 * Update booking version from 0.2.54 to 0.2.55
 *
 */
$test[] = '0.2.54';

function booking_upgrade0_2_54()
{
	$GLOBALS['phpgw_setup']->oProc->m_odb->transaction_begin();

	$GLOBALS['phpgw_setup']->oProc->CreateTable(
		'bb_participant_log',
		array(
			'fd' => array(
				'id'				 => array('type' => 'auto', 'nullable' => false),
				'reservation_type'	 => array('type' => 'varchar', 'precision' => '70', 'nullable' => False),
				'reservation_id'	 => array('type' => 'int', 'precision' => '4', 'nullable' => False),
				'from_'				 => array('type' => 'timestamp', 'nullable' => true),
				'to_'				 => array('type' => 'timestamp', 'nullable' => true),
				'phone'				 => array('type' => 'varchar', 'precision' => '50', 'nullable' => True),
				'email'				 => array('type' => 'varchar', 'precision' => '50', 'nullable' => True),
			),
			'pk' => array('id'),
			'fk' => array(),
			'ix' => array(),
			'uc' => array()
		)
	);

	if ($GLOBALS['phpgw_setup']->oProc->m_odb->transaction_commit())
	{
		$GLOBALS['setup_info']['booking']['currentver'] = '0.2.55';
		return $GLOBALS['setup_info']['booking']['currentver'];
	}
}


/**
 * Update booking version from 0.2.55 to 0.2.56
 *
 */
$test[] = '0.2.55';

function booking_upgrade0_2_55()
{
	$GLOBALS['phpgw_setup']->oProc->m_odb->transaction_begin();

	$GLOBALS['phpgw_setup']->oProc->AddColumn(
		'bb_participant_log',
		'quantity',
		array(
			'type' => 'int',
			'precision' => 4,
			'default' => 1,
			'nullable' => false
		)
	);

	if ($GLOBALS['phpgw_setup']->oProc->m_odb->transaction_commit())
	{
		$GLOBALS['setup_info']['booking']['currentver'] = '0.2.56';
		return $GLOBALS['setup_info']['booking']['currentver'];
	}
}


/**
 * Update booking version from 0.2.56 to 0.2.57
 *
 */
$test[] = '0.2.56';

function booking_upgrade0_2_56()
{
	$GLOBALS['phpgw_setup']->oProc->m_odb->transaction_begin();

	$GLOBALS['phpgw_setup']->oProc->RenameTable('bb_participant_log', 'bb_participant');

	if ($GLOBALS['phpgw_setup']->oProc->m_odb->transaction_commit())
	{
		$GLOBALS['setup_info']['booking']['currentver'] = '0.2.57';
		return $GLOBALS['setup_info']['booking']['currentver'];
	}
}


/**
 * Update booking version from 0.2.57 to 0.2.58
 *
 */
$test[] = '0.2.57';

function booking_upgrade0_2_57()
{
	$GLOBALS['phpgw_setup']->oProc->m_odb->transaction_begin();

	$GLOBALS['phpgw_setup']->oProc->AddColumn(
		'bb_participant',
		'name',
		array(
			'type' => 'varchar',
			'precision' => 150,
			'nullable' => true
		)
	);

	if ($GLOBALS['phpgw_setup']->oProc->m_odb->transaction_commit())
	{
		$GLOBALS['setup_info']['booking']['currentver'] = '0.2.58';
		return $GLOBALS['setup_info']['booking']['currentver'];
	}
}
/**
 * Update booking version from 0.2.58 to 0.2.59
 *
 */
$test[] = '0.2.58';

function booking_upgrade0_2_58()
{
	$GLOBALS['phpgw_setup']->oProc->m_odb->transaction_begin();

	$GLOBALS['phpgw_setup']->oProc->AddColumn(
		'bb_event',
		'participant_limit',
		array(
			'type' => 'int',
			'precision' => 4,
			'nullable' => true
		)
	);

	if ($GLOBALS['phpgw_setup']->oProc->m_odb->transaction_commit())
	{
		$GLOBALS['setup_info']['booking']['currentver'] = '0.2.59';
		return $GLOBALS['setup_info']['booking']['currentver'];
	}
}

/**
 * Update booking version from 0.2.59 to 0.2.60
 *
 */
$test[] = '0.2.59';
function booking_upgrade0_2_59()
{
	$GLOBALS['phpgw_setup']->oProc->m_odb->transaction_begin();

	$GLOBALS['phpgw_setup']->oProc->AddColumn(
		'bb_application',
		'agreement_requirements',
		array(
			'type' => 'text',
			'nullable' => true
		)
	);

	if ($GLOBALS['phpgw_setup']->oProc->m_odb->transaction_commit())
	{
		$GLOBALS['setup_info']['booking']['currentver'] = '0.2.60';
		return $GLOBALS['setup_info']['booking']['currentver'];
	}
}

/**
 * Update booking version from 0.2.60 to 0.2.61
 *
 */
$test[] = '0.2.60';
function booking_upgrade0_2_60()
{
	$GLOBALS['phpgw_setup']->oProc->m_odb->transaction_begin();

	$location_obj = new Locations();
	$custom_config = CreateObject('admin.soconfig', $location_obj->get_id('booking', 'run'));

	$receipt_section_common = $custom_config->add_section(
		array(
			'name' => 'common_archive',
			'descr' => 'common archive config'
		)
	);

	$receipt = $custom_config->add_attrib(
		array(
			'section_id'	=> $receipt_section_common['section_id'],
			'input_type'	=> 'listbox',
			'name'			=> 'method',
			'descr'			=> 'Export / import method',
			'choice'		=> array('public360'),
			//	'value'			=> '',
		)
	);

	$receipt_section_public360 = $custom_config->add_section(
		array(
			'name' => 'public360',
			'descr' => 'public360 archive config'
		)
	);

	$receipt = $custom_config->add_attrib(
		array(
			'section_id'	=> $receipt_section_public360['section_id'],
			'input_type'	=> 'password',
			'name'			=> 'authkey',
			'descr'			=> 'authkey',
			'value'			=> '',
		)
	);

	$receipt = $custom_config->add_attrib(
		array(
			'section_id'	=> $receipt_section_public360['section_id'],
			'input_type'	=> 'text',
			'name'			=> 'webservicehost',
			'descr'			=> 'webservicehost',
			'value'			=> '',
		)
	);

	$receipt = $custom_config->add_attrib(
		array(
			'section_id'	=> $receipt_section_public360['section_id'],
			'input_type'	=> 'listbox',
			'name'			=> 'debug',
			'descr'			=> 'debug',
			'choice'		=> array(1),
		)
	);

	$GLOBALS['phpgw_setup']->oProc->AddColumn(
		'bb_application',
		'external_archive_key',
		array(
			'type' => 'varchar',
			'precision' => '64',
			'nullable' => True
		)
	);

	if ($GLOBALS['phpgw_setup']->oProc->m_odb->transaction_commit())
	{
		$GLOBALS['setup_info']['booking']['currentver'] = '0.2.61';
		return $GLOBALS['setup_info']['booking']['currentver'];
	}
}

/**
 * Update booking version from 0.2.61 to 0.2.62
 *
 */
$test[] = '0.2.61';
function booking_upgrade0_2_61()
{
	$GLOBALS['phpgw_setup']->oProc->m_odb->transaction_begin();

	$GLOBALS['phpgw_setup']->oProc->CreateTable(
		'bb_participant_limit',
		array(
			'fd' => array(
				'id' => array('type' => 'auto', 'nullable' => false),
				'resource_id' => array('type' => 'int', 'precision' => '4', 'nullable' => false),
				'from_' => array('type' => 'timestamp', 'nullable' => false),
				'quantity' => array('type' => 'int', 'precision' => 4, 'nullable' => false),
				'modified_on' => array('type' => 'timestamp', 'nullable' => False, 'default' => 'current_timestamp'),
				'modified_by' => array('type' => 'int', 'precision' => '4', 'nullable' => False),
			),
			'pk' => array('id'),
			'fk' => array('bb_resource' => array('resource_id' => 'id')),
			'ix' => array(),
			'uc' => array()
		)
	);

	if ($GLOBALS['phpgw_setup']->oProc->m_odb->transaction_commit())
	{
		$GLOBALS['setup_info']['booking']['currentver'] = '0.2.62';
		return $GLOBALS['setup_info']['booking']['currentver'];
	}
}
/**
 * Update booking version from 0.2.62 to 0.2.63
 *
 */
$test[] = '0.2.62';
function booking_upgrade0_2_62()
{
	$GLOBALS['phpgw_setup']->oProc->m_odb->transaction_begin();

	$GLOBALS['phpgw_setup']->oProc->AddColumn(
		'bb_account_code_set',
		'dim_6',
		array(
			'type' => 'varchar',
			'precision' => '8',
			'nullable' => True
		)
	);
	$GLOBALS['phpgw_setup']->oProc->AddColumn(
		'bb_account_code_set',
		'dim_7',
		array(
			'type' => 'varchar',
			'precision' => '8',
			'nullable' => True
		)
	);
	$GLOBALS['phpgw_setup']->oProc->AddColumn(
		'bb_account_code_set',
		'dim_value_2',
		array(
			'type' => 'varchar',
			'precision' => '12',
			'nullable' => True
		)
	);
	$GLOBALS['phpgw_setup']->oProc->AddColumn(
		'bb_account_code_set',
		'dim_value_3',
		array(
			'type' => 'varchar',
			'precision' => '12',
			'nullable' => True
		)
	);
	$GLOBALS['phpgw_setup']->oProc->AddColumn(
		'bb_account_code_set',
		'dim_value_6',
		array(
			'type' => 'varchar',
			'precision' => '12',
			'nullable' => True
		)
	);
	$GLOBALS['phpgw_setup']->oProc->AddColumn(
		'bb_account_code_set',
		'dim_value_7',
		array(
			'type' => 'varchar',
			'precision' => '12',
			'nullable' => True
		)
	);

	if ($GLOBALS['phpgw_setup']->oProc->m_odb->transaction_commit())
	{
		$GLOBALS['setup_info']['booking']['currentver'] = '0.2.63';
		return $GLOBALS['setup_info']['booking']['currentver'];
	}
}

/**
 * Update booking version from 0.2.62 to 0.2.63
 *
 */
$test[] = '0.2.63';
function booking_upgrade0_2_63()
{
	$GLOBALS['phpgw_setup']->oProc->m_odb->transaction_begin();
	$GLOBALS['phpgw_setup']->oProc->AlterColumn('bb_account_code_set', 'object_number', array('type' => 'varchar', 'precision' => '8', 'nullable' => True));
	$GLOBALS['phpgw_setup']->oProc->AlterColumn('bb_account_code_set', 'responsible_code', array('type' => 'varchar', 'precision' => '6', 'nullable' => True));

	if ($GLOBALS['phpgw_setup']->oProc->m_odb->transaction_commit())
	{
		$GLOBALS['setup_info']['booking']['currentver'] = '0.2.64';
		return $GLOBALS['setup_info']['booking']['currentver'];
	}
}


/**
 * Update booking version from 0.2.63 to 0.2.64
 *
 */
$test[] = '0.2.64';
function booking_upgrade0_2_64()
{
	$GLOBALS['phpgw_setup']->oProc->m_odb->transaction_begin();

	$GLOBALS['phpgw_setup']->oProc->AddColumn(
		'bb_application',
		'customer_organization_name',
		array(
			'type' => 'varchar',
			'precision' => '150',
			'nullable' => True
		)
	);

	$GLOBALS['phpgw_setup']->oProc->AddColumn(
		'bb_application',
		'customer_organization_id',
		array(
			'type' => 'int',
			'precision' => 4,
			'nullable' => True
		)
	);

	if ($GLOBALS['phpgw_setup']->oProc->m_odb->transaction_commit())
	{
		$GLOBALS['setup_info']['booking']['currentver'] = '0.2.65';
		return $GLOBALS['setup_info']['booking']['currentver'];
	}
}


/**
 * Update booking version from 0.2.64 to 0.2.65
 *
 */
$test[] = '0.2.65';
function booking_upgrade0_2_65()
{
	$GLOBALS['phpgw_setup']->oProc->m_odb->transaction_begin();

	$GLOBALS['phpgw_setup']->oProc->AddColumn(
		'bb_rescategory',
		'parent_id',
		array(
			'type' => 'int',
			'precision' => 4,
			'nullable' => True
		)
	);
	$GLOBALS['phpgw_setup']->oProc->AddColumn(
		'bb_rescategory',
		'capacity',
		array(
			'type' => 'int',
			'precision' => 2,
			'nullable' => True
		)
	);

	$GLOBALS['phpgw_setup']->oProc->AddColumn(
		'bb_rescategory',
		'e_lock',
		array(
			'type' => 'int',
			'precision' => 2,
			'nullable' => True
		)
	);

	$GLOBALS['phpgw_setup']->oProc->AddColumn(
		'bb_resource',
		'capacity',
		array(
			'type' => 'int',
			'precision' => 4,
			'nullable' => True
		)
	);

	if ($GLOBALS['phpgw_setup']->oProc->m_odb->transaction_commit())
	{
		$GLOBALS['setup_info']['booking']['currentver'] = '0.2.66';
		return $GLOBALS['setup_info']['booking']['currentver'];
	}
}

/**
 * Update booking version from 0.2.66 to 0.2.67
 *
 */
$test[] = '0.2.66';
function booking_upgrade0_2_66()
{
	$GLOBALS['phpgw_setup']->oProc->m_odb->transaction_begin();

	$GLOBALS['phpgw_setup']->oProc->query("SELECT MAX(id)+1  as next_id FROM bb_rescategory", __LINE__, __FILE__);
	$GLOBALS['phpgw_setup']->oProc->next_record();

	$next_id = (int)$GLOBALS['phpgw_setup']->oProc->f('next_id');
	$next_id_2 = $next_id + 1;

	$bb_rescategory = array(
		array($next_id, "Lokale", 1, 1, 1),
		array($next_id_2, "Utstyr", false, false, 1),
	);

	foreach ($bb_rescategory as $value_set)
	{
		$values	= $GLOBALS['phpgw_setup']->oProc->validate_insert($value_set);
		$sql = "INSERT INTO bb_rescategory (id, name, capacity, e_lock, active) VALUES ({$values})";
		$GLOBALS['phpgw_setup']->oProc->query($sql, __LINE__, __FILE__);
	}

	$GLOBALS['phpgw_setup']->oProc->query("SELECT setval('seq_bb_rescategory', COALESCE((SELECT MAX(id)+1 FROM bb_rescategory), 1), false)", __LINE__, __FILE__);

	$GLOBALS['phpgw_setup']->oProc->query("SELECT id FROM bb_activity WHERE parent_id IS NULL OR parent_id = 0", __LINE__, __FILE__);

	$bb_activity = array();
	while ($GLOBALS['phpgw_setup']->oProc->next_record())
	{
		$bb_activity[] = $GLOBALS['phpgw_setup']->oProc->f('id');
	}

	foreach ($bb_activity as $activity_id)
	{
		$sql = "INSERT INTO bb_rescategory_activity (rescategory_id, activity_id) VALUES ($next_id, $activity_id)";
		$GLOBALS['phpgw_setup']->oProc->query($sql, __LINE__, __FILE__);
		$sql = "INSERT INTO bb_rescategory_activity (rescategory_id, activity_id) VALUES ($next_id_2, $activity_id)";
		$GLOBALS['phpgw_setup']->oProc->query($sql, __LINE__, __FILE__);
	}


	$GLOBALS['phpgw_setup']->oProc->query("UPDATE bb_resource SET rescategory_id = {$next_id} WHERE type = 'Location'", __LINE__, __FILE__);
	$GLOBALS['phpgw_setup']->oProc->query("UPDATE bb_resource SET rescategory_id = {$next_id_2} WHERE type = 'Equipment'", __LINE__, __FILE__);
	$GLOBALS['phpgw_setup']->oProc->DropColumn('bb_resource', array(), 'type');


	if ($GLOBALS['phpgw_setup']->oProc->m_odb->transaction_commit())
	{
		$GLOBALS['setup_info']['booking']['currentver'] = '0.2.67';
		return $GLOBALS['setup_info']['booking']['currentver'];
	}
}

/**
 * Update booking version from 0.2.67 to 0.2.68
 *
 */
$test[] = '0.2.67';
function booking_upgrade0_2_67()
{
	$GLOBALS['phpgw_setup']->oProc->m_odb->transaction_begin();

	$GLOBALS['phpgw_setup']->oProc->CreateTable(
		'bb_block',
		array(
			'fd' => array(
				'id'		 => array('type' => 'auto', 'nullable' => false),
				'active'	 => array('type' => 'int', 'precision' => 2, 'nullable' => false, 'default' => 1),
				'from_'		 => array('type' => 'timestamp', 'nullable' => false),
				'to_'		 => array('type' => 'timestamp', 'nullable' => false),
				'entry_time' => array('type' => 'timestamp', 'nullable' => false, 'default' => 'current_timestamp'),
				'session_id' => array('type' => 'varchar', 'precision' => 64, 'nullable' => true),
				'resource_id'  => array('type' => 'int', 'precision' => 4, 'nullable' => false),
			),
			'pk' => array('id'),
			'fk' => array(),
			'ix' => array(),
			'uc' => array()
		)
	);

	if ($GLOBALS['phpgw_setup']->oProc->m_odb->transaction_commit())
	{
		$GLOBALS['setup_info']['booking']['currentver'] = '0.2.68';
		return $GLOBALS['setup_info']['booking']['currentver'];
	}
}
/**
 * Update booking version from 0.2.68 to 0.2.69
 *
 */
$test[] = '0.2.68';
function booking_upgrade0_2_68()
{
	$GLOBALS['phpgw_setup']->oProc->m_odb->transaction_begin();

	$table = "bb_resource";

	$GLOBALS['phpgw_setup']->oProc->m_odb->query("ALTER TABLE $table ADD COLUMN deactivate_calendar int NOT NULL DEFAULT 0");
	$GLOBALS['phpgw_setup']->oProc->m_odb->query("UPDATE $table SET deactivate_calendar = 0");
	$GLOBALS['phpgw_setup']->oProc->m_odb->query("ALTER TABLE $table ADD COLUMN deactivate_application int NOT NULL DEFAULT 0");
	$GLOBALS['phpgw_setup']->oProc->m_odb->query("UPDATE $table SET deactivate_application = 0");

	if ($GLOBALS['phpgw_setup']->oProc->m_odb->transaction_commit())
	{
		$GLOBALS['setup_info']['booking']['currentver'] = '0.2.69';
		return $GLOBALS['setup_info']['booking']['currentver'];
	}
}

/**
 * Update booking version from 0.2.69 to 0.2.70
 *
 */
$test[] = '0.2.69';
function booking_upgrade0_2_69()
{
	$GLOBALS['phpgw_setup']->oProc->m_odb->transaction_begin();

	$GLOBALS['phpgw_setup']->oProc->AddColumn('bb_completed_reservation', 'customer_number', array(
		'type' => 'text',
		'nullable' => True
	));

	$GLOBALS['phpgw_setup']->oProc->m_odb->query("UPDATE bb_completed_reservation SET customer_number = bb_organization.customer_number"
		. " FROM bb_organization WHERE bb_completed_reservation.organization_id = bb_organization.id", __LINE__, __FILE__);


	$asyncservice = CreateObject('phpgwapi.asyncservice');
	$asyncservice->delete('booking_async_task_delete_expired_blocks');
	$asyncservice->delete('booking_async_task_update_reservation_state');
	$asyncservice->delete('booking_async_task_delete_participants');

	/**
	 * Reservation
	 */
	$asyncservice->set_timer(
		array('min' => "*/5"),
		'booking_async_task_delete_expired_blocks',
		'booking.async_task.doRun',
		array(
			'task_class' => "booking.async_task_delete_expired_blocks"
		)
	);

	/**
	 * Billing
	 */
	$asyncservice->set_timer(
		array('hour' => "*/1"),
		'booking_async_task_update_reservation_state',
		'booking.async_task.doRun',
		array(
			'task_class' => "booking.async_task_update_reservation_state"
		)
	);

	/**
	 * Participants
	 */
	$asyncservice->set_timer(
		array('day' => "*/1"),
		'booking_async_task_delete_participants',
		'booking.async_task.doRun',
		array(
			'task_class' => "booking.async_task_delete_participants"
		)
	);


	if ($GLOBALS['phpgw_setup']->oProc->m_odb->transaction_commit())
	{
		$GLOBALS['setup_info']['booking']['currentver'] = '0.2.70';
		return $GLOBALS['setup_info']['booking']['currentver'];
	}
}


/**
 * Update booking version from 0.2.70 to 0.2.71
 *
 */
$test[] = '0.2.70';
function booking_upgrade0_2_70()
{
	$GLOBALS['phpgw_setup']->oProc->m_odb->transaction_begin();


	$GLOBALS['phpgw_setup']->oProc->AddColumn(
		'bb_resource',
		'booking_time_minutes',
		array(
			'type' => 'int',
			'precision' => 4,
			'nullable' => True,
			'default' => -1
		)
	);

	if ($GLOBALS['phpgw_setup']->oProc->m_odb->transaction_commit())
	{
		$GLOBALS['setup_info']['booking']['currentver'] = '0.2.71';
		return $GLOBALS['setup_info']['booking']['currentver'];
	}
}

/**
 * Update booking version from 0.2.71 to 0.2.72
 *
 */
$test[] = '0.2.71';
function booking_upgrade0_2_71()
{
	$GLOBALS['phpgw_setup']->oProc->m_odb->transaction_begin();


	$GLOBALS['phpgw_setup']->oProc->AddColumn(
		'bb_resource',
		'booking_limit_number',
		array(
			'type' => 'int',
			'precision' => 4,
			'nullable' => True,
			'default' => -1
		)
	);
	$GLOBALS['phpgw_setup']->oProc->AddColumn(
		'bb_resource',
		'booking_limit_number_horizont',
		array(
			'type' => 'int',
			'precision' => 4,
			'nullable' => True,
			'default' => -1
		)
	);

	if ($GLOBALS['phpgw_setup']->oProc->m_odb->transaction_commit())
	{
		$GLOBALS['setup_info']['booking']['currentver'] = '0.2.72';
		return $GLOBALS['setup_info']['booking']['currentver'];
	}
}

/**
 * Update booking version from 0.2.72 to 0.2.73
 *
 */
$test[] = '0.2.72';
function booking_upgrade0_2_72()
{
	$GLOBALS['phpgw_setup']->oProc->m_odb->transaction_begin();

	$location_obj = new Locations();
	$location_id = $location_obj->get_id('booking', 'run');

	$sql = "SELECT phpgw_config2_choice.* FROM phpgw_config2_section"
		. " JOIN phpgw_config2_attrib ON phpgw_config2_section.id = phpgw_config2_attrib.section_id"
		. " JOIN phpgw_config2_choice ON phpgw_config2_section.id = phpgw_config2_choice.section_id AND phpgw_config2_attrib.id = phpgw_config2_choice.attrib_id"
		. " WHERE location_id = {$location_id} AND phpgw_config2_section.name = 'common_archive'";

	$GLOBALS['phpgw_setup']->oProc->query($sql, __LINE__, __FILE__);
	$GLOBALS['phpgw_setup']->oProc->next_record();
	$section_id = $GLOBALS['phpgw_setup']->oProc->f('section_id');
	$attrib_id = $GLOBALS['phpgw_setup']->oProc->f('attrib_id');
	$id = (int)$GLOBALS['phpgw_setup']->oProc->f('id');
	$id++;

	$GLOBALS['phpgw_setup']->oProc->query("INSERT INTO phpgw_config2_choice ( section_id, attrib_id, id, value)"
		. " VALUES ({$section_id},{$attrib_id}, {$id}, 'gi_arkiv')", __LINE__, __FILE__);

	$custom_config = CreateObject('admin.soconfig', $location_id);

	$receipt_section_gi_arkiv = $custom_config->add_section(
		array(
			'name' => 'gi_arkiv',
			'descr' => 'Geointegrasjon arkiv'
		)
	);

	$receipt = $custom_config->add_attrib(
		array(
			'section_id'	=> $receipt_section_gi_arkiv['section_id'],
			'input_type'	=> 'text',
			'name'			=> 'webservicehost',
			'descr'			=> 'webservicehost',
			'value'			=> '',
		)
	);

	$receipt = $custom_config->add_attrib(
		array(
			'section_id'	=> $receipt_section_gi_arkiv['section_id'],
			'input_type'	=> 'text',
			'name'			=> 'username',
			'descr'			=> 'username',
			'value'			=> '',
		)
	);

	$receipt = $custom_config->add_attrib(
		array(
			'section_id'	=> $receipt_section_gi_arkiv['section_id'],
			'input_type'	=> 'password',
			'name'			=> 'password',
			'descr'			=> 'password',
			'value'			=> '',
		)
	);

	$receipt = $custom_config->add_attrib(
		array(
			'section_id'	=> $receipt_section_gi_arkiv['section_id'],
			'input_type'	=> 'text',
			'name'			=> 'journalenhet',
			'descr'			=> 'journalenhet',
			'value'			=> '',
		)
	);

	$receipt = $custom_config->add_attrib(
		array(
			'section_id'	=> $receipt_section_gi_arkiv['section_id'],
			'input_type'	=> 'text',
			'name'			=> 'arkivnoekkel',
			'descr'			=> 'arkivnoekkel',
			'value'			=> '',
		)
	);

	$receipt = $custom_config->add_attrib(
		array(
			'section_id'	=> $receipt_section_gi_arkiv['section_id'],
			'input_type'	=> 'text',
			'name'			=> 'arkivnoekkel_text',
			'descr'			=> 'arkivnoekkel_text',
			'value'			=> '',
		)
	);

	$receipt = $custom_config->add_attrib(
		array(
			'section_id'	=> $receipt_section_gi_arkiv['section_id'],
			'input_type'	=> 'text',
			'name'			=> 'fagsystem',
			'descr'			=> 'fagsystem',
			'value'			=> '',
		)
	);

	$receipt = $custom_config->add_attrib(
		array(
			'section_id'	=> $receipt_section_gi_arkiv['section_id'],
			'input_type'	=> 'text',
			'name'			=> 'arkivdel',
			'descr'			=> 'arkivdel',
			'value'			=> '',
		)
	);

	$receipt = $custom_config->add_attrib(
		array(
			'section_id'	=> $receipt_section_gi_arkiv['section_id'],
			'input_type'	=> 'text',
			'name'			=> 'sakspart_rolle',
			'descr'			=> 'sakspart_rolle',
			'value'			=> '',
		)
	);

	$receipt = $custom_config->add_attrib(
		array(
			'section_id'	=> $receipt_section_gi_arkiv['section_id'],
			'input_type'	=> 'text',
			'name'			=> 'klientnavn',
			'descr'			=> 'klientnavn',
			'value'			=> '',
		)
	);

	$receipt = $custom_config->add_attrib(
		array(
			'section_id'	=> $receipt_section_gi_arkiv['section_id'],
			'input_type'	=> 'text',
			'name'			=> 'klientversjon',
			'descr'			=> 'klientversjon',
			'value'			=> '',
		)
	);

	$receipt = $custom_config->add_attrib(
		array(
			'section_id'	=> $receipt_section_gi_arkiv['section_id'],
			'input_type'	=> 'text',
			'name'			=> 'referanseoppsett',
			'descr'			=> 'referanseoppsett',
			'value'			=> '',
		)
	);

	$receipt = $custom_config->add_attrib(
		array(
			'section_id'	=> $receipt_section_gi_arkiv['section_id'],
			'input_type'	=> 'listbox',
			'name'			=> 'debug',
			'descr'			=> 'debug',
			'choice'		=> array(1),
		)
	);


	if ($GLOBALS['phpgw_setup']->oProc->m_odb->transaction_commit())
	{
		$GLOBALS['setup_info']['booking']['currentver'] = '0.2.73';
		return $GLOBALS['setup_info']['booking']['currentver'];
	}
}

/**
 * Update booking version from 0.2.73 to 0.2.74
 *
 */
$test[] = '0.2.73';
function booking_upgrade0_2_73()
{
	$location_obj = new Locations();
	$location_obj->add('.article', 'article', 'booking');

	$GLOBALS['phpgw_setup']->oProc->m_odb->transaction_begin();

	$custom_config = CreateObject('admin.soconfig', $location_obj->get_id('booking', 'run'));

	$receipt_section_common = $custom_config->add_section(
		array(
			'name' => 'payment',
			'descr' => 'payment method config'
		)
	);

	$receipt = $custom_config->add_attrib(
		array(
			'section_id'	=> $receipt_section_common['section_id'],
			'input_type'	=> 'listbox',
			'name'			=> 'method',
			'descr'			=> 'Payment method',
			'choice'		=> array('Vipps'),
		)
	);

	$receipt_section_vipps = $custom_config->add_section(
		array(
			'name' => 'Vipps',
			'descr' => 'Vipps config'
		)
	);

	$receipt = $custom_config->add_attrib(
		array(
			'section_id'	=> $receipt_section_vipps['section_id'],
			'input_type'	=> 'text',
			'name'			=> 'base_url',
			'descr'			=> 'base_url',
			'value'			=> '',
		)
	);

	$receipt = $custom_config->add_attrib(
		array(
			'section_id'	=> $receipt_section_vipps['section_id'],
			'input_type'	=> 'text',
			'name'			=> 'client_id',
			'descr'			=> 'client_id',
			'value'			=> '',
		)
	);

	$receipt = $custom_config->add_attrib(
		array(
			'section_id'	=> $receipt_section_vipps['section_id'],
			'input_type'	=> 'password',
			'name'			=> 'client_secret',
			'descr'			=> 'client_secret',
			'value'			=> '',
		)
	);

	$receipt = $custom_config->add_attrib(
		array(
			'section_id'	=> $receipt_section_vipps['section_id'],
			'input_type'	=> 'password',
			'name'			=> 'subscription_key',
			'descr'			=> 'subscription_key',
			'value'			=> '',
		)
	);

	$receipt = $custom_config->add_attrib(
		array(
			'section_id'	=> $receipt_section_vipps['section_id'],
			'input_type'	=> 'text',
			'name'			=> 'msn',
			'descr'			=> 'Merchant Serial Number',
			'value'			=> '',
		)
	);

	$receipt = $custom_config->add_attrib(
		array(
			'section_id'	=> $receipt_section_vipps['section_id'],
			'input_type'	=> 'listbox',
			'name'			=> 'debug',
			'descr'			=> 'debug',
			'choice'		=> array(1),
		)
	);

	$receipt = $custom_config->add_attrib(
		array(
			'section_id'	=> $receipt_section_vipps['section_id'],
			'input_type'	=> 'listbox',
			'name'			=> 'active',
			'descr'			=> 'Aktiv',
			'choice'		=> array('active'),
		)
	);


	$GLOBALS['phpgw_setup']->oProc->CreateTable(
		'bb_customer',
		array(
			'fd' => array(
				'id' => array('type' => 'auto', 'nullable' => false),
				'status' => array('type' => 'int', 'nullable' => False, 'precision' => '4', 'default' => 1),
				'customer_type' => array('type' => 'varchar', 'precision' => '12', 'nullable' => False, 'default' => 'person'),
				'customer_id' => array('type' => 'int', 'precision' => '4', 'nullable' => true),
			),
			'pk' => array('id'),
			'fk' => array(),
			'ix' => array(),
			'uc' => array()
		)
	);

	$GLOBALS['phpgw_setup']->oProc->CreateTable(
		'bb_purchase_order',
		array(
			'fd' => array(
				'id' => array('type' => 'auto', 'nullable' => false),
				'parent_id' => array('type' => 'int', 'nullable' => true, 'precision' => '4'),
				'status' => array('type' => 'int', 'nullable' => False, 'precision' => '4', 'default' => 1),
				'application_id' => array('type' => 'int', 'precision' => '4', 'nullable' => true),
				'customer_id' => array('type' => 'int', 'precision' => '4', 'nullable' => true),
				'timestamp' => array('type' => 'timestamp', 'nullable' => False, 'default' => 'current_timestamp'),
				'cancelled' => array('type' => 'int', 'precision' => '8', 'nullable' => true),
			),
			'pk' => array('id'),
			'fk' => array(
				'bb_application' => array('application_id' => 'id'),
				'bb_customer' => array('customer_id' => 'id'),
			),
			'ix' => array(),
			'uc' => array()
		)
	);

	$GLOBALS['phpgw_setup']->oProc->CreateTable(
		'bb_article_category',
		array(
			'fd' => array(
				'id' => array('type' => 'auto', 'nullable' => false),
				'name' => array('type' => 'varchar', 'precision' => '12', 'nullable' => false),
			),
			'pk' => array('id'),
			'fk' => array(),
			'ix' => array(),
			'uc' => array()
		)
	);

	$GLOBALS['phpgw_setup']->oProc->query("INSERT INTO bb_article_category ( id, name)"
		. " VALUES (1, 'resource')", __LINE__, __FILE__);

	$GLOBALS['phpgw_setup']->oProc->query("INSERT INTO bb_article_category ( id, name)"
		. " VALUES (2, 'service')", __LINE__, __FILE__);

	$GLOBALS['phpgw_setup']->oProc->CreateTable(
		'bb_article_mapping',
		array(
			'fd' => array(
				'id' => array('type' => 'auto', 'nullable' => false),
				'article_cat_id' => array('type' => 'int', 'precision' => '4', 'nullable' => False),
				'article_id' => array('type' => 'int', 'precision' => '4', 'nullable' => False),
				'building_id' => array('type' => 'int', 'precision' => '4', 'nullable' => False),
				'article_code' => array('type' => 'varchar', 'precision' => '100', 'nullable' => false),
				'unit' => array('type' => 'varchar', 'precision' => '12', 'nullable' => false),
				'tax_code' => array('type' => 'int', 'precision' => 4, 'nullable' => false),
				'owner_id' => array('type' => 'int', 'precision' => 4, 'nullable' => True),
			),
			'pk' => array('id'),
			'fk' => array(
				'bb_article_category' => array('article_cat_id' => 'id'),
				'fm_ecomva' => array('tax_code' => 'id'),
			),
			'ix' => array(),
			'uc' => array(array('article_cat_id', 'article_id'))
		)
	);

	$GLOBALS['phpgw_setup']->oProc->CreateTable(
		'bb_purchase_order_line',
		array(
			'fd' => array(
				'id' => array('type' => 'auto', 'nullable' => false),
				'order_id' => array('type' => 'int', 'precision' => '4', 'nullable' => False),
				'status' => array('type' => 'int', 'nullable' => False, 'precision' => '4', 'default' => 1),
				'article_mapping_id' => array('type' => 'int', 'precision' => '4', 'nullable' => False),
				'unit_price' => array('type' => 'decimal', 'precision' => 10, 'scale' => 2, 'nullable' => True, 'default' => '0.0'),
				'overridden_unit_price' => array('type' => 'decimal', 'precision' => 10, 'scale' => 2, 'nullable' => True, 'default' => '0.0'),
				'currency' => array('type' => 'varchar', 'precision' => '6', 'nullable' => false),
				'quantity' => array('type' => 'decimal', 'precision' => 10, 'scale' => 2, 'nullable' => True, 'default' => '0.0'),
				'amount' => array('type' => 'decimal', 'precision' => 10, 'scale' => 2, 'nullable' => True, 'default' => '0.0'),
				'tax_code' => array('type' => 'int', 'precision' => '4', 'nullable' => False),
				'tax' => array('type' => 'decimal', 'precision' => 10, 'scale' => 2, 'nullable' => True, 'default' => '0.0'),

			),
			'pk' => array('id'),
			'fk' => array(
				'bb_purchase_order' => array('order_id' => 'id'),
				'bb_article_mapping' => array('article_mapping_id' => 'id'),
			),
			'ix' => array(),
			'uc' => array()
		)
	);

	$GLOBALS['phpgw_setup']->oProc->CreateTable(
		'bb_service',
		array(
			'fd' => array(
				'id' => array('type' => 'auto', 'nullable' => false),
				'name' => array('type' => 'varchar', 'precision' => '100', 'nullable' => false),
				'active' => array('type' => 'int', 'precision' => 4, 'nullable' => True, 'default' => '1'),
				'owner_id' => array('type' => 'int', 'precision' => 4, 'nullable' => True),
				'description' => array('type' => 'text', 'nullable' => True),
			),
			'pk' => array('id'),
			'fk' => array(),
			'ix' => array(),
			'uc' => array()
		)
	);

	$GLOBALS['phpgw_setup']->oProc->CreateTable(
		'bb_resource_service',
		array(
			'fd' => array(
				'resource_id' => array('type' => 'int', 'precision' => '4', 'nullable' => False),
				'service_id' => array('type' => 'int', 'precision' => '4', 'nullable' => False),
			),
			'pk' => array('resource_id', 'service_id'),
			'fk' => array(
				'bb_resource' => array('resource_id' => 'id'),
				'bb_service' => array('service_id' => 'id'),
			),
			'ix' => array(),
			'uc' => array()
		)
	);

	$GLOBALS['phpgw_setup']->oProc->CreateTable(
		'bb_article_price',
		array(
			'fd' => array(
				'id' => array('type' => 'auto', 'nullable' => false),
				'article_mapping_id' => array('type' => 'int', 'precision' => '4', 'nullable' => False),
				'from_' => array('type' => 'timestamp', 'nullable' => False, 'default' => 'current_timestamp'),
				'price' => array('type' => 'decimal', 'precision' => 10, 'scale' => 2, 'nullable' => True, 'default' => '0.0'),
				'remark' => array('type' => 'varchar', 'precision' => 100, 'nullable' => True),
			),
			'pk' => array('id'),
			'fk' => array(
				'bb_article_mapping' => array('article_mapping_id' => 'id'),
			),
			'ix' => array(),
			'uc' => array()
		)
	);

	$GLOBALS['phpgw_setup']->oProc->CreateTable(
		'bb_article_price_reduction',
		array(
			'fd' => array(
				'id' => array('type' => 'auto', 'nullable' => false),
				'article_mapping_id' => array('type' => 'int', 'precision' => '4', 'nullable' => False),
				'from_' => array('type' => 'timestamp', 'nullable' => False, 'default' => 'current_timestamp'),
				'percent' => array('type' => 'int', 'precision' => '4', 'nullable' => False),
			),
			'pk' => array('id'),
			'fk' => array(
				'bb_article_mapping' => array('article_mapping_id' => 'id'),
			),
			'ix' => array(),
			'uc' => array()
		)
	);

	$GLOBALS['phpgw_setup']->oProc->m_odb->query(
		"CREATE OR REPLACE VIEW bb_article_view AS " .
			"SELECT id, name, description, active, 1 AS article_cat_id FROM bb_resource " .
			"UNION " .
			"SELECT id, name, description, active, 2 AS article_cat_id  FROM bb_service",
		__LINE__,
		__FILE__
	);

	$GLOBALS['phpgw_setup']->oProc->CreateTable(
		'bb_payment_method',
		array(
			'fd' => array(
				'id'					 => array('type' => 'auto', 'nullable' => false),
				'payment_gateway_name'	 => array('type' => 'varchar', 'precision' => '50', 'nullable' => false), //test and live.
				'payment_gateway_mode'	 => array('type' => 'varchar', 'precision' => '6', 'nullable' => false), //test and live.
				'is_default'			 => array('type' => 'int', 'precision' => '2', 'nullable' => true),
				'expires'				 => array('type' => 'int', 'precision' => '8', 'nullable' => true),
				'created'				 => array('type' => 'int', 'precision' => '8', 'nullable' => true),
				'changed'				 => array('type' => 'int', 'precision' => '8', 'nullable' => true),
			),
			'pk' => array('id'),
			'fk' => array(),
			'ix' => array(),
			'uc' => array()
		)
	);
	$GLOBALS['phpgw_setup']->oProc->CreateTable(
		'bb_payment',
		array(
			'fd' => array(
				'id'						 => array('type' => 'auto', 'nullable' => false),
				'order_id'					 => array('type' => 'int', 'precision' => '4', 'nullable' => False),
				'payment_method_id'			 => array('type' => 'int', 'precision' => '4', 'nullable' => true),
				'payment_gateway_mode'		 => array('type' => 'varchar', 'precision' => '6', 'nullable' => false), //test and live.
				'remote_id'					 => array('type' => 'varchar', 'precision' => 255, 'nullable' => True),
				'remote_state'				 => array('type' => 'varchar', 'precision' => 20, 'nullable' => True),
				'amount'					 => array('type' => 'decimal', 'precision' => 10, 'scale' => 2, 'nullable' => true, 'default' => '0.0'),
				'currency'					 => array('type' => 'varchar', 'precision' => '6', 'nullable' => false),
				'refunded_amount'			 => array('type' => 'decimal', 'precision' => 10, 'scale' => 2, 'nullable' => true, 'default' => '0.0'),
				'refunded_currency'			 => array('type' => 'varchar', 'precision' => '6', 'nullable' => false),
				'status'					 => array('type' => 'varchar', 'precision' => '20', 'nullable' => true), //new, pending, completed, voided, partially_refunded, refunded
				'created'					 => array('type' => 'int', 'precision' => '8', 'nullable' => true),
				'autorized'					 => array('type' => 'int', 'precision' => '8', 'nullable' => true),
				'expires'					 => array('type' => 'int', 'precision' => '8', 'nullable' => true),
				'completet'					 => array('type' => 'int', 'precision' => '8', 'nullable' => true),
				'captured'					 => array('type' => 'int', 'precision' => '8', 'nullable' => true),
				'avs_response_code'			 => array('type' => 'varchar', 'precision' => '15', 'nullable' => true),
				'avs_response_code_label'	 => array('type' => 'varchar', 'precision' => '35', 'nullable' => true),
			),
			'pk' => array('id'),
			'fk' => array(
				'bb_purchase_order'	 => array('order_id' => 'id'),
				'bb_payment_method'	 => array('payment_method_id' => 'id'),
			),
			'ix' => array(),
			'uc' => array()
		)
	);

	if ($GLOBALS['phpgw_setup']->oProc->m_odb->transaction_commit())
	{
		$GLOBALS['setup_info']['booking']['currentver'] = '0.2.74';
		return $GLOBALS['setup_info']['booking']['currentver'];
	}
}

/**
 * Update booking version from 0.2.74 to 0.2.75
 *
 */
$test[] = '0.2.74';
function booking_upgrade0_2_74()
{
	$GLOBALS['phpgw_setup']->oProc->m_odb->transaction_begin();

	//START temp fix Stavanger out of sync
	$metadata = $GLOBALS['phpgw_setup']->oProc->m_odb->metadata('bb_payment_method');
	if (!isset($metadata['payment_gateway_name']))
	{
		$GLOBALS['phpgw_setup']->oProc->CreateTable(
			'bb_payment_method',
			array(
				'fd' => array(
					'id'					 => array('type' => 'auto', 'nullable' => false),
					'payment_gateway_name'	 => array('type' => 'varchar', 'precision' => '50', 'nullable' => false), //test and live.
					'payment_gateway_mode'	 => array('type' => 'varchar', 'precision' => '6', 'nullable' => false), //test and live.
					'is_default'			 => array('type' => 'int', 'precision' => '2', 'nullable' => true),
					'expires'				 => array('type' => 'int', 'precision' => '8', 'nullable' => true),
					'created'				 => array('type' => 'int', 'precision' => '8', 'nullable' => true),
					'changed'				 => array('type' => 'int', 'precision' => '8', 'nullable' => true),
				),
				'pk' => array('id'),
				'fk' => array(),
				'ix' => array(),
				'uc' => array()
			)
		);
	}
	//END temp fix Stavanger out of sync
	$GLOBALS['phpgw_setup']->oProc->m_odb->query("INSERT INTO bb_payment_method (id, payment_gateway_name, payment_gateway_mode) VALUES(1, 'Vipps', 'live')");
	$GLOBALS['phpgw_setup']->oProc->m_odb->query("INSERT INTO bb_payment_method (id, payment_gateway_name, payment_gateway_mode, is_default) VALUES(2, 'Etterfakturering', 'live', 1)");

	if ($GLOBALS['phpgw_setup']->oProc->m_odb->transaction_commit())
	{
		$GLOBALS['setup_info']['booking']['currentver'] = '0.2.75';
		return $GLOBALS['setup_info']['booking']['currentver'];
	}
}

/**
 * Update booking version from 0.2.75 to 0.2.76
 *
 */
$test[] = '0.2.75';
function booking_upgrade0_2_75()
{
	$GLOBALS['phpgw_setup']->oProc->m_odb->transaction_begin();

	$location_obj = new Locations();
	$location_obj->add('.application', 'Application', 'booking');

	if ($GLOBALS['phpgw_setup']->oProc->m_odb->transaction_commit())
	{
		$GLOBALS['setup_info']['booking']['currentver'] = '0.2.76';
		return $GLOBALS['setup_info']['booking']['currentver'];
	}
}

/**
 * Update booking version from 0.2.76 to 0.2.77
 *
 */
$test[] = '0.2.76';
function booking_upgrade0_2_76()
{
	$GLOBALS['phpgw_setup']->oProc->m_odb->transaction_begin();

	$GLOBALS['phpgw_setup']->oProc->AddColumn(
		'bb_organization',
		'in_tax_register',
		array(
			'type' => 'int',
			'precision' => 2,
			'nullable' => True,
			'default' => 0
		)
	);


	if ($GLOBALS['phpgw_setup']->oProc->m_odb->transaction_commit())
	{
		$GLOBALS['setup_info']['booking']['currentver'] = '0.2.77';
		return $GLOBALS['setup_info']['booking']['currentver'];
	}
}

/**
 * Update booking version from 0.2.77 to 0.2.78
 *
 */
$test[] = '0.2.77';
function booking_upgrade0_2_77()
{
	$GLOBALS['phpgw_setup']->oProc->m_odb->transaction_begin();

	$GLOBALS['phpgw_setup']->oProc->AddColumn(
		'bb_purchase_order',
		'reservation_type',
		array(
			'type' => 'varchar',
			'precision' => 70,
			'nullable' => True
		)
	);
	$GLOBALS['phpgw_setup']->oProc->AddColumn(
		'bb_purchase_order',
		'reservation_id',
		array(
			'type' => 'int',
			'precision' => 4,
			'nullable' => True
		)
	);

	if ($GLOBALS['phpgw_setup']->oProc->m_odb->transaction_commit())
	{
		$GLOBALS['setup_info']['booking']['currentver'] = '0.2.78';
		return $GLOBALS['setup_info']['booking']['currentver'];
	}
}

/**
 * Update booking version from 0.2.78 to 0.2.79
 *
 */
$test[] = '0.2.78';
function booking_upgrade0_2_78()
{
	$GLOBALS['phpgw_setup']->oProc->m_odb->transaction_begin();

	$GLOBALS['phpgw_setup']->oProc->AddColumn(
		'bb_purchase_order_line',
		'parent_mapping_id',
		array(
			'type'		 => 'int',
			'precision'	 => 4,
			'nullable'	 => True
		)
	);

	$GLOBALS['phpgw_setup']->oProc->DropColumn('bb_article_mapping', array(), 'building_id');

	$GLOBALS['phpgw_setup']->oProc->m_odb->query('SELECT id FROM fm_ecomva WHERE id > 0 ORDER BY id', __LINE__, __FILE__);
	$GLOBALS['phpgw_setup']->oProc->next_record();
	$tax_code	 = $GLOBALS['phpgw_setup']->oProc->f('id');


	$sql = "SELECT bb_resource.id FROM bb_resource"
		. " LEFT JOIN bb_article_mapping ON (bb_resource.id = bb_article_mapping.article_id AND bb_article_mapping.article_cat_id = 1)"
		. " WHERE bb_article_mapping.id IS NULL";


	$GLOBALS['phpgw_setup']->oProc->m_odb->query($sql, __LINE__, __FILE__);
	$resources = array();
	while ($GLOBALS['phpgw_setup']->oProc->next_record())
	{
		$resources[] =  $GLOBALS['phpgw_setup']->oProc->f('id');
	}


	$add_sql = "INSERT INTO bb_article_mapping ("
		. " article_cat_id, article_id, article_code, unit, tax_code)"
		. " VALUES (?, ?, ?, ?, ?)";

	$article_cat_id	 = 1;

	$insert_update	 = array();

	foreach ($resources as $resource_id)
	{
		$article_code	 = "resource_{$resource_id}";

		$insert_update[] = array(
			1	 => array(
				'value'	 => $article_cat_id,
				'type'	 => PDO::PARAM_INT
			),
			2	 => array(
				'value'	 => $resource_id,
				'type'	 => PDO::PARAM_INT
			),
			3	 => array(
				'value'	 => $article_code,
				'type'	 => PDO::PARAM_STR
			),
			4	 => array(
				'value'	 => 'hour',
				'type'	 => PDO::PARAM_STR
			),
			5	 => array(
				'value'	 => $tax_code,
				'type'	 => PDO::PARAM_INT
			),
		);
	}

	$GLOBALS['phpgw_setup']->oProc->m_odb->insert($add_sql, $insert_update, __LINE__, __FILE__);

	$GLOBALS['phpgw_setup']->oProc->m_odb->query('DROP VIEW public.bb_article_view;', __LINE__, __FILE__);

	$GLOBALS['phpgw_setup']->oProc->m_odb->query(
		"CREATE OR REPLACE VIEW public.bb_article_view
		 AS
		 SELECT bb_resource.id,
			bb_building.name || '::' || bb_resource.name as name,
			bb_resource.description,
			bb_resource.active,
			1 AS article_cat_id
		   FROM bb_resource
		   JOIN bb_building_resource ON bb_building_resource.resource_id = bb_resource.id
		   JOIN bb_building ON bb_building_resource.building_id = bb_building.id
		UNION
		 SELECT bb_service.id,
			bb_service.name,
			bb_service.description,
			bb_service.active,
			2 AS article_cat_id
		   FROM bb_service",
		__LINE__,
		__FILE__
	);


	if ($GLOBALS['phpgw_setup']->oProc->m_odb->transaction_commit())
	{
		$GLOBALS['setup_info']['booking']['currentver'] = '0.2.79';
		return $GLOBALS['setup_info']['booking']['currentver'];
	}
}

/**
 * Update booking version from 0.2.79 to 0.2.80
 *
 */
$test[] = '0.2.79';
function booking_upgrade0_2_79()
{
	$GLOBALS['phpgw_setup']->oProc->m_odb->transaction_begin();

	$asyncservice = CreateObject('phpgwapi.asyncservice');
	$asyncservice->delete('booking_async_task_delete_access_log');

	/**
	 * Delete the Anonymous frontend-user from access-log
	 */
	$asyncservice->set_timer(
		array('day' => "*/1"),
		'booking_async_task_delete_access_log',
		'booking.async_task.doRun',
		array(
			'task_class' => "booking.async_task_delete_access_log"
		)
	);

	if ($GLOBALS['phpgw_setup']->oProc->m_odb->transaction_commit())
	{
		$GLOBALS['setup_info']['booking']['currentver'] = '0.2.80';
		return $GLOBALS['setup_info']['booking']['currentver'];
	}
}

/**
 * Update booking version from 0.2.80 to 0.2.81
 *
 */
$test[] = '0.2.80';
function booking_upgrade0_2_80()
{
	$GLOBALS['phpgw_setup']->oProc->m_odb->transaction_begin();

	$GLOBALS['phpgw_setup']->oProc->RenameColumn('bb_article_price_reduction', 'percent', 'percent_');

	if ($GLOBALS['phpgw_setup']->oProc->m_odb->transaction_commit())
	{
		$GLOBALS['setup_info']['booking']['currentver'] = '0.2.81';
		return $GLOBALS['setup_info']['booking']['currentver'];
	}
}

/**
 * Update booking version from 0.2.81 to 0.2.82
 * convert e_lock_resource_id from int to varchar (80s)
 *
 */
$test[] = '0.2.81';
function booking_upgrade0_2_81()
{
	//bb_resource_e_lock
	$GLOBALS['phpgw_setup']->oProc->m_odb->transaction_begin();

	$sql = "SELECT * FROM bb_resource_e_lock";

	$GLOBALS['phpgw_setup']->oProc->m_odb->query($sql, __LINE__, __FILE__);
	$resource_e_locks = array();
	while ($GLOBALS['phpgw_setup']->oProc->next_record())
	{
		$resource_e_locks[] = array(
			'resource_id'		 => $GLOBALS['phpgw_setup']->oProc->f('resource_id'),
			'e_lock_system_id'	 => $GLOBALS['phpgw_setup']->oProc->f('e_lock_system_id'),
			'e_lock_resource_id' => $GLOBALS['phpgw_setup']->oProc->f('e_lock_resource_id'),
			'e_lock_name'		 => $GLOBALS['phpgw_setup']->oProc->f('e_lock_name'),
			'access_code_format' => $GLOBALS['phpgw_setup']->oProc->f('access_code_format'),
			'active'			 => $GLOBALS['phpgw_setup']->oProc->f('active'),
			'modified_on'		 => $GLOBALS['phpgw_setup']->oProc->f('modified_on'),
			'modified_by'		 => $GLOBALS['phpgw_setup']->oProc->f('modified_by'),
		);
	}

	$GLOBALS['phpgw_setup']->oProc->DropTable('bb_resource_e_lock');

	$GLOBALS['phpgw_setup']->oProc->CreateTable(
		'bb_resource_e_lock',
		array(
			'fd' => array(
				'resource_id' => array('type' => 'int', 'precision' => '4', 'nullable' => False),
				'e_lock_system_id' => array('type' => 'int', 'precision' => 4, 'nullable' => False),
				'e_lock_resource_id' => array('type' => 'varchar', 'precision' => 80, 'nullable' => False),
				'e_lock_name' => array('type' => 'varchar', 'precision' => 50, 'nullable' => true),
				'access_code_format' => array('type' => 'varchar', 'precision' => 20, 'nullable' => true),
				'active' => array('type' => 'int', 'nullable' => False, 'precision' => 2, 'default' => 1),
				'modified_on' => array('type' => 'timestamp', 'nullable' => False, 'default' => 'current_timestamp'),
				'modified_by' => array('type' => 'int', 'precision' => '4', 'nullable' => False),
			),
			'pk' => array('resource_id', 'e_lock_system_id', 'e_lock_resource_id'),
			'fk' => array(
				'bb_resource' => array('resource_id' => 'id'),
			),
			'ix' => array(),
			'uc' => array(),
		)
	);


	foreach ($resource_e_locks as $value_set)
	{
		$values	= $GLOBALS['phpgw_setup']->oProc->validate_insert($value_set);
		$sql = "INSERT INTO bb_resource_e_lock (resource_id, e_lock_system_id, e_lock_resource_id, e_lock_name, access_code_format, active, modified_on, modified_by) VALUES ({$values})";
		$GLOBALS['phpgw_setup']->oProc->query($sql, __LINE__, __FILE__);
	}

	if ($GLOBALS['phpgw_setup']->oProc->m_odb->transaction_commit())
	{
		$GLOBALS['setup_info']['booking']['currentver'] = '0.2.82';
		return $GLOBALS['setup_info']['booking']['currentver'];
	}
}

/**
 * Update booking version from 0.2.82 to 0.2.83
 *
 */
$test[] = '0.2.82';
function booking_upgrade0_2_82()
{
	//bb_resource_e_lock
	$GLOBALS['phpgw_setup']->oProc->m_odb->transaction_begin();

	$GLOBALS['phpgw_setup']->oProc->AddColumn(
		'bb_organization',
		'co_address',
		array(
			'type' => 'varchar',
			'precision' => '150',
			'nullable' => True
		)
	);

	if ($GLOBALS['phpgw_setup']->oProc->m_odb->transaction_commit())
	{
		$GLOBALS['setup_info']['booking']['currentver'] = '0.2.83';
		return $GLOBALS['setup_info']['booking']['currentver'];
	}
}

/**
 * Update booking version from 0.2.83 to 0.2.84
 *
 */
$test[] = '0.2.83';
function booking_upgrade0_2_83()
{
	//bb_resource_e_lock
	$GLOBALS['phpgw_setup']->oProc->m_odb->transaction_begin();

	$GLOBALS['phpgw_setup']->oProc->AddColumn(
		'bb_wtemplate_alloc',
		'articles',
		array(
			'type' => 'jsonb',
			'nullable' => True
		)
	);

	if ($GLOBALS['phpgw_setup']->oProc->m_odb->transaction_commit())
	{
		$GLOBALS['setup_info']['booking']['currentver'] = '0.2.84';
		return $GLOBALS['setup_info']['booking']['currentver'];
	}
}

/**
 * Update booking version from 0.2.84 to 0.2.85
 *
 */
$test[] = '0.2.84';
function booking_upgrade0_2_84()
{
	$GLOBALS['phpgw_setup']->oProc->m_odb->transaction_begin();

	$GLOBALS['phpgw_setup']->oProc->CreateTable(
		'bb_e_lock_system',
		array(
			'fd' => array(
				'id'					 => array('type' => 'auto', 'nullable' => false),
				'name'					 => array('type' => 'varchar', 'precision' => '200', 'nullable' => false),
				'instruction'	 => array('type' => 'text', 'nullable' => true),
				'sms_alert'				 => array('type' => 'int', 'precision' => 2, 'nullable' => true),
				'user_id'				 => array('type' => 'int', 'precision' => 8, 'nullable' => True),
				'entry_date'			 => array('type' => 'int', 'precision' => 8, 'nullable' => True),
				'modified_date'			 => array('type' => 'int', 'precision' => 8, 'nullable' => True),
			),
			'pk' => array('id'),
			'fk' => array(),
			'ix' => array(),
			'uc' => array(),
		)
	);

	$text = <<<HTML
			<p>For å få tilgang til adgangskontrollsystemet SALTO - må den ansvarlige for bookingen laste ned en app til telefonen på forhånd.</p>
			<p>Nøkkel vil bli pushet ut til appen ca 10 minutt før avtaletidspunktet.</p>
			<p>Android:</p>
			<a href="https://play.google.com/store/apps/details?id=com.saltosystems.justin&hl=no&gl=US" target="_blank" rel="noreferrer noopener">https://play.google.com/store/apps/details?id=com.saltosystems.justin&hl=no&gl=US</a>
			<p>Apple:</p>
			<a href="https://apps.apple.com/no/app/justin-mobile/id960998088" target="_blank" rel="noreferrer noopener">https://apps.apple.com/no/app/justin-mobile/id960998088</a>
HTML;
	$GLOBALS['phpgw_setup']->oProc->m_odb->query("INSERT INTO bb_e_lock_system (id, name, sms_alert) VALUES(1, 'STANLEY', 1)");
	$GLOBALS['phpgw_setup']->oProc->m_odb->query("INSERT INTO bb_e_lock_system (id, name, sms_alert) VALUES(2, 'ARX', 1)");
	$GLOBALS['phpgw_setup']->oProc->m_odb->query("INSERT INTO bb_e_lock_system (id, name, instruction) VALUES(3, 'SALTO', '{$text}')");


	$GLOBALS['phpgw_setup']->oProc->AlterColumn(
		'bb_office',
		'entry_date',
		array(
			'type'		 => 'int',
			'precision'	 => 8,
			'nullable'	 => true
		)
	);
	$GLOBALS['phpgw_setup']->oProc->AlterColumn(
		'bb_office',
		'modified_date',
		array(
			'type'		 => 'int',
			'precision'	 => 8,
			'nullable'	 => true
		)
	);

	$GLOBALS['phpgw_setup']->oProc->AlterColumn(
		'bb_office_user',
		'entry_date',
		array(
			'type'		 => 'int',
			'precision'	 => 8,
			'nullable'	 => true
		)
	);
	$GLOBALS['phpgw_setup']->oProc->AlterColumn(
		'bb_office_user',
		'modified_date',
		array(
			'type'		 => 'int',
			'precision'	 => 8,
			'nullable'	 => true
		)
	);

	if ($GLOBALS['phpgw_setup']->oProc->m_odb->transaction_commit())
	{
		$GLOBALS['setup_info']['booking']['currentver'] = '0.2.85';
		return $GLOBALS['setup_info']['booking']['currentver'];
	}
}

/**
 * Update booking version from 0.2.85 to 0.2.86
 *
 */
$test[] = '0.2.85';
function booking_upgrade0_2_85()
{
	$GLOBALS['phpgw_setup']->oProc->m_odb->transaction_begin();

	$GLOBALS['phpgw_setup']->oProc->AddColumn(
		'bb_article_mapping',
		'deactivate_in_frontend',
		array(
			'type' => 'int',
			'precision' => 2,
			'nullable' => True
		)
	);
	$GLOBALS['phpgw_setup']->oProc->AddColumn(
		'bb_article_price',
		'active',
		array(
			'type' => 'int',
			'precision' => 2,
			'default' => 1,
			'nullable' => True
		)
	);
	$GLOBALS['phpgw_setup']->oProc->AddColumn(
		'bb_article_price',
		'default_',
		array(
			'type' => 'int',
			'precision' => 2,
			'nullable' => True
		)
	);

	if ($GLOBALS['phpgw_setup']->oProc->m_odb->transaction_commit())
	{
		$GLOBALS['setup_info']['booking']['currentver'] = '0.2.86';
		return $GLOBALS['setup_info']['booking']['currentver'];
	}
}

/**
 * Update booking version from 0.2.86 to 0.2.87
 *
 */
$test[] = '0.2.86';

function booking_upgrade0_2_86()
{
	$GLOBALS['phpgw_setup']->oProc->m_odb->transaction_begin();


	$GLOBALS['phpgw_setup']->oProc->m_odb->query("DELETE FROM public.bb_resource_e_lock WHERE e_lock_name IS NULL");

	$GLOBALS['phpgw_setup']->oProc->AlterColumn(
		'bb_resource_e_lock',
		'e_lock_resource_id',
		array(
			'type'		 => 'varchar',
			'precision'	 => 200,
			'nullable'	 => False
		)
	);
	$GLOBALS['phpgw_setup']->oProc->AlterColumn(
		'bb_resource_e_lock',
		'e_lock_name',
		array(
			'type'		 => 'varchar',
			'precision'	 => 200,
			'nullable'	 => False
		)
	);

	if ($GLOBALS['phpgw_setup']->oProc->m_odb->transaction_commit())
	{
		$GLOBALS['setup_info']['booking']['currentver'] = '0.2.87';
		return $GLOBALS['setup_info']['booking']['currentver'];
	}
}
/**
 * Update booking version from 0.2.87 to 0.2.88
 *
 */
$test[] = '0.2.87';
function booking_upgrade0_2_87()
{
	$GLOBALS['phpgw_setup']->oProc->m_odb->transaction_begin();


	$GLOBALS['phpgw_setup']->oProc->AddColumn(
		'bb_resource',
		'hidden_in_frontend',
		array(
			'type' => 'int',
			'precision' => 2,
			'default' => 0,
			'nullable' => true
		)
	);

	if ($GLOBALS['phpgw_setup']->oProc->m_odb->transaction_commit())
	{
		$GLOBALS['setup_info']['booking']['currentver'] = '0.2.88';
		return $GLOBALS['setup_info']['booking']['currentver'];
	}
}

/**
 * Update booking version from 0.2.88 to 0.2.89
 *
 */
$test[] = '0.2.88';
function booking_upgrade0_2_88()
{
	$GLOBALS['phpgw_setup']->oProc->m_odb->transaction_begin();


	$GLOBALS['phpgw_setup']->oProc->AddColumn(
		'bb_resource',
		'activate_prepayment',
		array(
			'type' => 'int',
			'precision' => 2,
			'default' => 0,
			'nullable' => true
		)
	);

	if ($GLOBALS['phpgw_setup']->oProc->m_odb->transaction_commit())
	{
		$GLOBALS['setup_info']['booking']['currentver'] = '0.2.89';
		return $GLOBALS['setup_info']['booking']['currentver'];
	}
}

/**
 * Update booking version from 0.2.89 to 0.2.90
 *
 */
$test[] = '0.2.89';
function booking_upgrade0_2_89()
{
	$GLOBALS['phpgw_setup']->oProc->m_odb->transaction_begin();

	$GLOBALS['phpgw_setup']->oProc->AddColumn(
		'bb_resource_e_lock',
		'access_instruction',
		array(
			'type' => 'text',
			'nullable' => true
		)
	);

	if ($GLOBALS['phpgw_setup']->oProc->m_odb->transaction_commit())
	{
		$GLOBALS['setup_info']['booking']['currentver'] = '0.2.90';
		return $GLOBALS['setup_info']['booking']['currentver'];
	}
}
/**
 * Update booking version from 0.2.90 to 0.2.91
 *
 */
$test[] = '0.2.90';
function booking_upgrade0_2_90()
{
	$GLOBALS['phpgw_setup']->oProc->m_odb->transaction_begin();

	$GLOBALS['phpgw_setup']->oProc->AlterColumn(
		'bb_building',
		'email',
		array(
			'type'		 => 'varchar',
			'precision'	 => 255,
			'nullable'	 => true
		)
	);
	$GLOBALS['phpgw_setup']->oProc->AlterColumn(
		'bb_building',
		'tilsyn_email',
		array(
			'type'		 => 'varchar',
			'precision'	 => 255,
			'nullable'	 => true
		)
	);
	$GLOBALS['phpgw_setup']->oProc->AlterColumn(
		'bb_building',
		'tilsyn_email2',
		array(
			'type'		 => 'varchar',
			'precision'	 => 255,
			'nullable'	 => true
		)
	);
	$GLOBALS['phpgw_setup']->oProc->AlterColumn(
		'bb_contact_person',
		'email',
		array(
			'type'		 => 'varchar',
			'precision'	 => 255,
			'nullable'	 => true
		)
	);
	$GLOBALS['phpgw_setup']->oProc->AlterColumn(
		'bb_organization',
		'email',
		array(
			'type'		 => 'varchar',
			'precision'	 => 255,
			'nullable'	 => true
		)
	);
	$GLOBALS['phpgw_setup']->oProc->AlterColumn(
		'bb_user',
		'email',
		array(
			'type'		 => 'varchar',
			'precision'	 => 255,
			'nullable'	 => true
		)
	);
	$GLOBALS['phpgw_setup']->oProc->AlterColumn(
		'bb_delegate',
		'email',
		array(
			'type'		 => 'varchar',
			'precision'	 => 255,
			'nullable'	 => true
		)
	);

	$GLOBALS['phpgw_setup']->oProc->AlterColumn(
		'bb_organization_contact',
		'email',
		array(
			'type'		 => 'varchar',
			'precision'	 => 255,
			'nullable'	 => true
		)
	);

	$GLOBALS['phpgw_setup']->oProc->AlterColumn(
		'bb_group_contact',
		'email',
		array(
			'type'		 => 'varchar',
			'precision'	 => 255,
			'nullable'	 => true
		)
	);
	$GLOBALS['phpgw_setup']->oProc->AlterColumn(
		'bb_event',
		'contact_email',
		array(
			'type'		 => 'varchar',
			'precision'	 => 255,
			'nullable'	 => true
		)
	);

	$GLOBALS['phpgw_setup']->oProc->AlterColumn(
		'bb_system_message',
		'email',
		array(
			'type'		 => 'varchar',
			'precision'	 => 255,
			'nullable'	 => true
		)
	);
	$GLOBALS['phpgw_setup']->oProc->AlterColumn(
		'bb_participant',
		'email',
		array(
			'type'		 => 'varchar',
			'precision'	 => 255,
			'nullable'	 => true
		)
	);


	if ($GLOBALS['phpgw_setup']->oProc->m_odb->transaction_commit())
	{
		$GLOBALS['setup_info']['booking']['currentver'] = '0.2.91';
		return $GLOBALS['setup_info']['booking']['currentver'];
	}
}

/**
 * Update booking version from 0.2.91 to 0.2.92
 *
 */
$test[] = '0.2.91';
function booking_upgrade0_2_91()
{
	$GLOBALS['phpgw_setup']->oProc->m_odb->transaction_begin();

	$sql = "UPDATE bb_allocation SET completed = 0 WHERE id IN (
		SELECT bb_allocation.id
		FROM bb_allocation LEFT OUTER JOIN bb_completed_reservation
		ON  bb_allocation.id = reservation_id AND  reservation_type = 'allocation'
		WHERE reservation_id IS NULL
		AND completed = 1)";

	$GLOBALS['phpgw_setup']->oProc->m_odb->query($sql, __LINE__, __FILE__);

	if ($GLOBALS['phpgw_setup']->oProc->m_odb->transaction_commit())
	{
		$GLOBALS['setup_info']['booking']['currentver'] = '0.2.92';
		return $GLOBALS['setup_info']['booking']['currentver'];
	}
}


/**
 * Update booking version from 0.2.92 to 0.2.93
 *
 */
$test[] = '0.2.92';
function booking_upgrade0_2_92()
{
	$GLOBALS['phpgw_setup']->oProc->m_odb->transaction_begin();



	$GLOBALS['phpgw_setup']->oProc->CreateTable(
		'bb_article_group',
		array(
			'fd' => array(
				'id'					 => array('type' => 'int', 'precision' => '4', 'nullable' => false),
				'name'					 => array('type' => 'varchar', 'precision' => '100', 'nullable' => false),
				'remark'				 => array('type' => 'text',  'nullable' => true),
			),
			'pk' => array('id'),
			'fk' => array(),
			'ix' => array(),
			'uc' => array(),
		)
	);

	$GLOBALS['phpgw_setup']->oProc->m_odb->query("INSERT INTO bb_article_group  (id, name, remark ) VALUES (1, 'Gruppe 1', 'Gruppering av artikler' )");

	$GLOBALS['phpgw_setup']->oProc->AddColumn(
		'bb_article_mapping',
		'group_id',
		array('type' => 'int', 'precision' => 4, 'nullable' => True, 'default' => 1),
	);

	if ($GLOBALS['phpgw_setup']->oProc->m_odb->transaction_commit())
	{
		$GLOBALS['setup_info']['booking']['currentver'] = '0.2.93';
		return $GLOBALS['setup_info']['booking']['currentver'];
	}
}

/**
 * Update booking version from 0.2.93 to 0.2.94
 *
 */
$test[] = '0.2.93';
function booking_upgrade0_2_93()
{
	$GLOBALS['phpgw_setup']->oProc->m_odb->transaction_begin();

	$sql = <<<SQL
		SELECT * FROM bb_completed_reservation WHERE id IN (
		WITH DuplicateRows AS (
		  SELECT *,
				 ROW_NUMBER() OVER (PARTITION BY reservation_type, reservation_id ORDER BY cost DESC ) AS rn
		  FROM bb_completed_reservation
		)
		SELECT id
		FROM DuplicateRows
		WHERE rn > 1)
		ORDER BY from_ DESC, reservation_type, reservation_id
SQL;


	$GLOBALS['phpgw_setup']->oProc->m_odb->query($sql, __LINE__, __FILE__);

	$billing_ids = array();
	$billing_entries = array();
	while ($GLOBALS['phpgw_setup']->oProc->next_record())
	{
		$billing_ids[]		 = $GLOBALS['phpgw_setup']->oProc->f('id');
		$billing_entries[]	 = array(
			'reservation_type'				 => $GLOBALS['phpgw_setup']->oProc->f('reservation_type'),
			'reservation_id'				 => $GLOBALS['phpgw_setup']->oProc->f('reservation_id'),
			'cost'							 => $GLOBALS['phpgw_setup']->oProc->f('cost'),
			'from_'							 => $GLOBALS['phpgw_setup']->oProc->f('from_'),
			'to_'							 => $GLOBALS['phpgw_setup']->oProc->f('to_'),
			'customer_identifier_type'		 => $GLOBALS['phpgw_setup']->oProc->f('customer_identifier_type'),
			'customer_organization_number'	 => $GLOBALS['phpgw_setup']->oProc->f('customer_organization_number'),
			'customer_ssn'					 => $GLOBALS['phpgw_setup']->oProc->f('customer_ssn'),
			'article_description'			 => $GLOBALS['phpgw_setup']->oProc->f('article_description'),
			'exported'						 => $GLOBALS['phpgw_setup']->oProc->f('exported'),
			'export_file_id'				 => $GLOBALS['phpgw_setup']->oProc->f('export_file_id'),
			'invoice_file_order_id'			 => $GLOBALS['phpgw_setup']->oProc->f('invoice_file_order_id')
		);
	}

	$global_log_level = $GLOBALS['phpgw_info']['server']['log_levels']['global_level'];
	$GLOBALS['phpgw_info']['server']['log_levels']['global_level'] = 'I';

	// File path where the CSV file will be saved
	$csv_file_path = $GLOBALS['phpgw_info']['server']['temp_dir'] . '/Duplicate_billing.csv';

	// Open the CSV file in write mode
	$csv_file = fopen($csv_file_path, 'w');

	// Loop through the data and write it to the CSV file

	$i = 0;
	foreach ($billing_entries as $billing_entry)
	{
		if ($i === 0)
		{
			fputcsv($csv_file, array_keys($billing_entry), ';', '"', "\\");
			$i = 1;
		}
		fputcsv($csv_file, array_values($billing_entry), ';', '"', "\\");

		if (!$billing_entry['export_file_id'])
		{
			continue;
		}

		$log_args = array(
			'severity'	 => 'I',
			'file'		 => __FILE__,
			'line'		 => __LINE__,
			'text'		 => "Duplicate billing<br/>" . print_r($billing_entry, true)
		);
		$GLOBALS['phpgw']->log->info($log_args);
	}

	// Close the CSV file
	fclose($csv_file);

	$GLOBALS['phpgw_info']['server']['log_levels']['global_level'] = $global_log_level;

	$attachments[] = array(
		'file'	 => $csv_file_path,
		'name'	 => basename($csv_file_path),
		'type'	 => 'text/csv'
	);

	$config_system		 = CreateObject('phpgwapi.config', 'phpgwapi')->read();

	if ($billing_ids)
	{
		$GLOBALS['phpgw_setup']->oProc->m_odb->query("DELETE FROM bb_completed_reservation_resource"
			. " WHERE completed_reservation_id IN (" . implode(', ', $billing_ids) . ")", __LINE__, __FILE__);

		$GLOBALS['phpgw_setup']->oProc->m_odb->query("DELETE FROM bb_completed_reservation"
			. " WHERE id IN (" . implode(', ', $billing_ids) . ")", __LINE__, __FILE__);

		//			$send		 = CreateObject('phpgwapi.send');
		//			$to			 = "Sigurd.Nes@bergen.kommune.no";
		//			$subject	 = 'Rydding av duplikater i fakturagrunnlag::' . $config_system['site_title'];
		//			$body		 = 'Vedlegg';
		//			$config		 = CreateObject('phpgwapi.config', 'booking')->read();
		//			$from_email	 = isset($config['email_sender']) && $config['email_sender'] ? $config['email_sender'] : "noreply<noreply@{$GLOBALS['phpgw_info']['server']['hostname']}>";
		//
		//			try
		//			{
		//				$rcpt		 = $send->msg('email', $to, $subject, $body, '', $cc			 = '', $bcc		 = '', $from_email, $from_name	 = 'Sigurd', 'html', '', $attachments);
		//				if (!$rcpt)
		//				{
		//					$GLOBALS['phpgw_setup']->oProc->m_odb->transaction_abort();
		//					echo "SEND::Noe gikk feil, eposten ble ikke sendt<br/>";
		//				}
		//			}
		//			catch (Exception $e)
		//			{
		//				$GLOBALS['phpgw_setup']->oProc->m_odb->transaction_abort();
		//				echo "CATCH::Noe gikk feil, eposten ble ikke sendt<br/>";
		//			}

	}

	$GLOBALS['phpgw_setup']->oProc->m_odb->query("ALTER TABLE bb_completed_reservation"
		. " ADD CONSTRAINT bb_completed_reservation_reservation_type_reservation_id_key UNIQUE (reservation_type, reservation_id)");

	if ($GLOBALS['phpgw_setup']->oProc->m_odb->get_transaction() && $GLOBALS['phpgw_setup']->oProc->m_odb->transaction_commit())
	{
		$GLOBALS['setup_info']['booking']['currentver'] = '0.2.94';
		return $GLOBALS['setup_info']['booking']['currentver'];
	}
}


/**
 * Update booking version from 0.2.94 to 0.2.95
 *
 */
$test[] = '0.2.94';
function booking_upgrade0_2_94()
{
	$GLOBALS['phpgw_setup']->oProc->m_odb->transaction_begin();

	$table = "bb_resource";
	$metadata = $GLOBALS['phpgw_setup']->oProc->m_odb->metadata($table);

	if (!isset($metadata['deactivate_calendar']))
	{
		$GLOBALS['phpgw_setup']->oProc->m_odb->query("ALTER TABLE $table ADD COLUMN deactivate_calendar int NOT NULL DEFAULT 0");
		$GLOBALS['phpgw_setup']->oProc->m_odb->query("UPDATE $table SET deactivate_calendar = 0");
	}

	if ($GLOBALS['phpgw_setup']->oProc->m_odb->transaction_commit())
	{
		$GLOBALS['setup_info']['booking']['currentver'] = '0.2.95';
		return $GLOBALS['setup_info']['booking']['currentver'];
	}
}

/**
 * Update booking version from 0.2.95 to 0.2.96
 *
 */
$test[] = '0.2.95';
function booking_upgrade0_2_95()
{
	$GLOBALS['phpgw_setup']->oProc->m_odb->transaction_begin();

	$GLOBALS['phpgw_setup']->oProc->AddColumn(
		'bb_resource',
		'booking_buffer_deadline',
		array('type' => 'int', 'precision' => 4, 'nullable' => True, 'default' => 0)
	);

	if ($GLOBALS['phpgw_setup']->oProc->m_odb->transaction_commit())
	{
		$GLOBALS['setup_info']['booking']['currentver'] = '0.2.96';
		return $GLOBALS['setup_info']['booking']['currentver'];
	}
}
/**
 * Update booking version from 0.2.96 to 0.2.97
 *
 */
$test[] = '0.2.96';
function booking_upgrade0_2_96($oProc)
{
	$oProc->m_odb->transaction_begin();

	$oProc->AddColumn(
		'bb_e_lock_system',
		'webservicehost',
		array('type' => 'text', 'nullable' => true)
	);

	if ($oProc->m_odb->transaction_commit())
	{
		$currentver = '0.2.97';
		return $currentver;
	}
}

/**
 * Update booking version from 0.2.97 to 0.2.98
 *
 */
$test[] = '0.2.97';
function booking_upgrade0_2_97($oProc)
{
	$oProc->m_odb->transaction_begin();

	$oProc->AddColumn(
		'bb_allocation',
		'skip_bas',
		array('type' => 'int', 'nullable' => False, 'precision' => '2', 'default' => 0), //Building Automation System" (BAS)
	);

	$oProc->AddColumn(
		'bb_booking',
		'skip_bas',
		array('type' => 'int', 'nullable' => False, 'precision' => '2', 'default' => 0),
	);

	$oProc->AddColumn(
		'bb_event',
		'skip_bas',
		array('type' => 'int', 'nullable' => False, 'precision' => '2', 'default' => 0),
	);

	if ($oProc->m_odb->transaction_commit())
	{
		$currentver = '0.2.98';
		return $currentver;
	}
}

/**
 * Update booking version from 0.2.98 to 0.2.99
 *
 */
$test[] = '0.2.98';
function booking_upgrade0_2_98($oProc)
{
	$oProc->m_odb->transaction_begin();

	$tables = array(
		'bb_building',
		'bb_resource',
		'bb_organization'
	);

	foreach ($tables as $table)
	{

		$oProc->AddColumn(
			$table,
			'description_json',
			array('type' => 'jsonb', 'nullable' => True), //array of translations
		);

		$oProc->m_odb->query("SELECT id, description FROM {$table}", __LINE__, __FILE__);
		$descriptions = array();

		while ($oProc->next_record())
		{
			$descriptions[] = array(
				'id'			 => (int)$oProc->f('id'),
				'description'	 => $oProc->f('description', true)
			);
		}

		foreach ($descriptions as $entry)
		{
			$json_data = json_encode(array('no' => htmlspecialchars($entry['description'])));
			//			_debug_array($table);
			//			_debug_array($entry['id']);
			$oProc->m_odb->query("UPDATE {$table} SET description_json = '{$json_data}' WHERE id = {$entry['id']}");
		}
		unset($entry);
	}

	if ($oProc->m_odb->transaction_commit())
	{
		$currentver = '0.2.99';
		Settings::getInstance()->update('setup_info', ['booking' => ['currentver' => $currentver]]);
		return $currentver;
	}
}

/**
 * Update booking version from 0.2.99 to 0.2.100
 *
 */
$test[] = '0.2.99';

function booking_upgrade0_2_99($oProc)
{
	$oProc->m_odb->transaction_begin();

	$tables = array(
		'bb_building',
		'bb_resource',
		'bb_organization'
	);

	foreach ($tables as $table)
	{
		$oProc->DropColumn($table, array(), 'description');
	}

	$location_obj = new Locations();
	$location_id = $location_obj->get_id('booking', '.article');

	if (!$location_id)
	{
		$location_obj->add('.article', 'article', 'booking');

		$custom_config = CreateObject('admin.soconfig', $location_obj->get_id('booking', 'run'));

		$receipt_section_common = $custom_config->add_section(
			array(
				'name'	=> 'payment',
				'descr' => 'payment method config'
			)
		);

		$receipt = $custom_config->add_attrib(
			array(
				'section_id' => $receipt_section_common['section_id'],
				'input_type' => 'listbox',
				'name'		 => 'method',
				'descr'		 => 'Payment method',
				'choice'	 => array('Vipps'),
			)
		);

		$receipt_section_vipps = $custom_config->add_section(
			array(
				'name'	=> 'Vipps',
				'descr' => 'Vipps config'
			)
		);

		$receipt = $custom_config->add_attrib(
			array(
				'section_id' => $receipt_section_vipps['section_id'],
				'input_type' => 'text',
				'name'		 => 'base_url',
				'descr'		 => 'base_url',
				'value'		 => '',
			)
		);

		$receipt = $custom_config->add_attrib(
			array(
				'section_id' => $receipt_section_vipps['section_id'],
				'input_type' => 'text',
				'name'		 => 'client_id',
				'descr'		 => 'client_id',
				'value'		 => '',
			)
		);

		$receipt = $custom_config->add_attrib(
			array(
				'section_id' => $receipt_section_vipps['section_id'],
				'input_type' => 'password',
				'name'		 => 'client_secret',
				'descr'		 => 'client_secret',
				'value'		 => '',
			)
		);

		$receipt = $custom_config->add_attrib(
			array(
				'section_id' => $receipt_section_vipps['section_id'],
				'input_type' => 'password',
				'name'		 => 'subscription_key',
				'descr'		 => 'subscription_key',
				'value'		 => '',
			)
		);

		$receipt = $custom_config->add_attrib(
			array(
				'section_id' => $receipt_section_vipps['section_id'],
				'input_type' => 'text',
				'name'		 => 'msn',
				'descr'		 => 'Merchant Serial Number',
				'value'		 => '',
			)
		);

		$receipt = $custom_config->add_attrib(
			array(
				'section_id' => $receipt_section_vipps['section_id'],
				'input_type' => 'listbox',
				'name'		 => 'debug',
				'descr'		 => 'debug',
				'choice'	 => array(1),
			)
		);

		$receipt = $custom_config->add_attrib(
			array(
				'section_id' => $receipt_section_vipps['section_id'],
				'input_type' => 'listbox',
				'name'		 => 'active',
				'descr'		 => 'Aktiv',
				'choice'	 => array('active'),
			)
		);

		$oProc->m_odb->query('SELECT id FROM fm_ecomva WHERE id > 0 ORDER BY id', __LINE__, __FILE__);
		$oProc->next_record();
		$tax_code = $oProc->f('id');

		$sql = "SELECT bb_resource.id FROM bb_resource"
			. " LEFT JOIN bb_article_mapping ON (bb_resource.id = bb_article_mapping.article_id AND bb_article_mapping.article_cat_id = 1)"
			. " WHERE bb_article_mapping.id IS NULL";

		$oProc->m_odb->query($sql, __LINE__, __FILE__);
		$resources = array();
		while ($oProc->next_record())
		{
			$resources[] = $oProc->f('id');
		}


		$add_sql = "INSERT INTO bb_article_mapping ("
			. " article_cat_id, article_id, article_code, unit, tax_code)"
			. " VALUES (?, ?, ?, ?, ?)";

		$article_cat_id = 1;

		$insert_update = array();

		foreach ($resources as $resource_id)
		{
			$article_code = "resource_{$resource_id}";

			$insert_update[] = array(
				1 => array(
					'value' => $article_cat_id,
					'type'	=> PDO::PARAM_INT
				),
				2 => array(
					'value' => $resource_id,
					'type'	=> PDO::PARAM_INT
				),
				3 => array(
					'value' => $article_code,
					'type'	=> PDO::PARAM_STR
				),
				4 => array(
					'value' => 'hour',
					'type'	=> PDO::PARAM_STR
				),
				5 => array(
					'value' => $tax_code,
					'type'	=> PDO::PARAM_INT
				),
			);
		}

		$oProc->m_odb->insert($add_sql, $insert_update, __LINE__, __FILE__);
	}

	$oProc->m_odb->query('DROP VIEW IF EXISTS public.bb_article_view', __LINE__, __FILE__);

	$oProc->m_odb->query(
		"CREATE OR REPLACE VIEW public.bb_article_view
			AS
			SELECT bb_resource.id,
			   bb_building.name || '::' || bb_resource.name as name,
			   'Ressurs' || bb_resource.name as description,
			   bb_resource.active,
			   1 AS article_cat_id
			  FROM bb_resource
			  JOIN bb_building_resource ON bb_building_resource.resource_id = bb_resource.id
			  JOIN bb_building ON bb_building_resource.building_id = bb_building.id
		   UNION
			SELECT bb_service.id,
			   bb_service.name,
			   bb_service.description,
			   bb_service.active,
			   2 AS article_cat_id
			  FROM bb_service",
		__LINE__,
		__FILE__
	);

	$oProc->AlterColumn(
		'bb_allocation',
		'skip_bas',
		array('type' => 'int', 'nullable' => true, 'precision' => '2', 'default' => 0) //Building Automation System" (BAS)
	);

	if ($oProc->m_odb->transaction_commit())
	{
		$currentver = '0.2.100';
		Settings::getInstance()->update('setup_info', ['booking' => ['currentver' => $currentver]]);
		return $currentver;
	}
}
/**
 * Update booking version from 0.2.100 to 0.2.101
 *
 */
$test[] = '0.2.100';

function booking_upgrade0_2_100($oProc)
{
	$oProc->m_odb->transaction_begin();

	$oProc->AlterColumn(
		'bb_booking',
		'skip_bas',
		array('type' => 'int', 'nullable' => true, 'precision' => '2', 'default' => 0) //Building Automation System" (BAS)
	);
	$oProc->AlterColumn(
		'bb_allocation',
		'skip_bas',
		array('type' => 'int', 'nullable' => true, 'precision' => '2', 'default' => 0) //Building Automation System" (BAS)
	);

	if ($oProc->m_odb->transaction_commit())
	{
		$currentver = '0.2.101';
		Settings::getInstance()->update('setup_info', ['booking' => ['currentver' => $currentver]]);
		return $currentver;
	}
}


/**
 * Update booking version from 0.2.101 to 0.2.102
 *
 */
$test[] = '0.2.101';

function booking_upgrade0_2_101($oProc)
{
	$oProc->m_odb->transaction_begin();

	$oProc->CreateTable(
		'bb_multi_domain',
		array(
			'fd' => array(
				'id'			 => array('type' => 'auto', 'nullable' => false),
				'name'			 => array('type' => 'varchar', 'precision' => '200', 'nullable' => false),
				'webservicehost' => array('type' => 'text', 'nullable' => true),
				'user_id'		 => array('type' => 'int', 'precision' => 8, 'nullable' => True),
				'entry_date'	 => array('type' => 'int', 'precision' => 8, 'nullable' => True),
				'modified_date'	 => array('type' => 'int', 'precision' => 8, 'nullable' => True),
			),
			'pk' => array('id'),
			'fk' => array(),
			'ix' => array(),
			'uc' => array(),
		)
	);

	if ($oProc->m_odb->transaction_commit())
	{
		$currentver = '0.2.102';
		Settings::getInstance()->update('setup_info', ['booking' => ['currentver' => $currentver]]);
		return $currentver;
	}
}

/**
 * Update booking version from 0.2.102 to 0.2.103
 *
 */
$test[] = '0.2.102';

function booking_upgrade0_2_102($oProc)
{
	$oProc->m_odb->transaction_begin();

	$oProc->AlterColumn(
		'bb_purchase_order',
		'reservation_type',
		array('type' => 'varchar', 'precision' => '70', 'nullable' => true)
	);
	$oProc->AlterColumn(
		'bb_purchase_order',
		'reservation_id',
		array('type' => 'int', 'precision' => '4', 'nullable' => true)
	);

	if ($oProc->m_odb->transaction_commit())
	{
		$currentver = '0.2.103';
		Settings::getInstance()->update('setup_info', ['booking' => ['currentver' => $currentver]]);
		return $currentver;
	}
}

/**
 * Update booking version from 0.2.103 to 0.2.104
 * 	'additional_invoice_information'
 */
$test[] = '0.2.103';
function booking_upgrade0_2_103($oProc)
{
	$oProc->m_odb->transaction_begin();

	$tables = array(
		'bb_allocation',
		'bb_event',
	);

	foreach ($tables as $table)
	{
		$oProc->AddColumn(
			$table,
			'additional_invoice_information',
			array('type' => 'text', 'nullable' => True),
		);
	}

	if ($oProc->m_odb->transaction_commit())
	{
		$currentver = '0.2.104';
		return $currentver;
	}
}

/**
 * Update booking version from 0.2.104 to 0.2.105
 * 	'additional_invoice_information'
 */
$test[] = '0.2.104';
function booking_upgrade0_2_104($oProc)
{
	$oProc->m_odb->transaction_begin();

	$oProc->AddColumn(
		'bb_application',
		'parent_id',
		array('type' => 'int', 'nullable' => true, 'precision' => '4'),
	);

	if ($oProc->m_odb->transaction_commit())
	{
		$currentver = '0.2.105';
		return $currentver;
	}
}

/**
 * Update booking version from 0.2.105 to 0.2.106
 * 	'additional_invoice_information'
 */
$test[] = '0.2.105';
function booking_upgrade0_2_105($oProc)
{
	$oProc->m_odb->transaction_begin();

	$oProc->AddColumn(
		'bb_application',
		'building_id',
		array('type' => 'int', 'precision' => '4', 'nullable' => false, 'default' => 0),
	);

	// I have a table bb_application with building_name and building_id.
	// Builing_name is a string and building_id is an integer.
	// I want to update the building_id with the id from the table bb_building where the name is the same as the building_name in the bb_application table.
	$sql = "UPDATE bb_application SET building_id = bb_building.id FROM bb_building WHERE bb_application.building_name = bb_building.name AND bb_building.active = 1";
	$oProc->m_odb->query($sql, __LINE__, __FILE__);

	if ($oProc->m_odb->transaction_commit())
	{
		$currentver = '0.2.106';
		return $currentver;
	}
}

/**
 * Update booking version from 0.2.106 to 0.2.107
 * 	'deny_application_if_booked'
 */
$test[] = '0.2.106';
function booking_upgrade0_2_106($oProc)
{
	$oProc->m_odb->transaction_begin();

	$oProc->AddColumn(
		'bb_resource',
		'deny_application_if_booked',
		array('type' => 'int', 'precision' => '2', 'nullable' => false, 'default' => 0),
	);

	if ($oProc->m_odb->transaction_commit())
	{
		$currentver = '0.2.107';
		return $currentver;
	}
}

/**
 * Update booking version from 0.2.107 to 0.2.108
 * 	'additional_invoice_information'
 */
$test[] = '0.2.107';
function booking_upgrade0_2_107($oProc)
{
	$oProc->m_odb->transaction_begin();

	$oProc->AddColumn(
		'bb_article_mapping',
		'article_alternative_code',
		array('type' => 'varchar', 'precision' => '100', 'nullable' => true),
	);


	if ($oProc->m_odb->transaction_commit())
	{
		$currentver = '0.2.108';
		return $currentver;
	}
}

$test[] = '0.2.108';
function booking_upgrade0_2_108($oProc)
{
	$oProc->m_odb->transaction_begin();
	$db = $oProc->m_odb;

	$db->query("SELECT min(account_id) as account_id FROM phpgw_accounts WHERE account_type = 'u'", __LINE__, __FILE__);
	$db->next_record();
	$account_id = $db->f('account_id');

	$sql = "SELECT id FROM bb_completed_reservation_export_file WHERE id = -1";
	$db->query($sql, __LINE__, __FILE__);
	if (!$db->next_record())
	{
		$db->query("INSERT INTO bb_completed_reservation_export_file (
			id, filename, total_cost, type, total_items, created_on, created_by)
			VALUES (-1, 'Arkivert', 0, 'internal', 0, NOW(), {$account_id})", __LINE__, __FILE__);
	}

	if ($oProc->m_odb->transaction_commit())
	{
		$currentver = '0.2.109';
		return $currentver;
	}
}

$test[] = '0.2.109';
function booking_upgrade0_2_109($oProc)
{
	$oProc->m_odb->transaction_begin();

	$oProc->AddColumn(
		'bb_payment',
		'posted_to_accounting',
		array('type' => 'int', 'precision' => '8', 'nullable' => true),
	);

	if ($oProc->m_odb->transaction_commit())
	{
		$currentver = '0.2.110';
		return $currentver;
	}
}

$test[] = '0.2.110';
function booking_upgrade0_2_110($oProc)
{
	$oProc->m_odb->transaction_begin();

	$oProc->AddColumn(
		'bb_payment',
		'refund_posted_to_accounting',
		array('type' => 'int', 'precision' => '8', 'nullable' => true),
	);

	if ($oProc->m_odb->transaction_commit())
	{
		$currentver = '0.2.111';
		return $currentver;
	}
}
$test[] = '0.2.111';
function booking_upgrade0_2_111($oProc)
{
	$oProc->m_odb->transaction_begin();

	$oProc->AddColumn(
		'bb_application',
		'recurring_info',
		array('type' => 'jsonb', 'nullable' => true),
	);

	if ($oProc->m_odb->transaction_commit())
	{
		$currentver = '0.2.112';
		return $currentver;
	}
}

$test[] = '0.2.112';
function booking_upgrade0_2_112($oProc)
{
	$oProc->m_odb->transaction_begin();

	// I want a field 'from_' in bb_application that is a copy of the field 'from_' with the earliest value in bb_application_date for the same application_id.
	$oProc->AddColumn(
		'bb_application',
		'from_',
		array('type' => 'datetime', 'nullable' => true),
	);

	// Populate existing rows with the earliest date
	$oProc->m_odb->query("
        UPDATE bb_application a
        SET from_ = d.min_from
        FROM (
            SELECT application_id, MIN(from_) AS min_from
            FROM bb_application_date
            GROUP BY application_id
        ) d
        WHERE a.id = d.application_id
    ");

	if ($oProc->m_odb->transaction_commit())
	{
		$currentver = '0.2.113';
		return $currentver;
	}
}

<<<<<<< HEAD
=======
/**
 * Update booking version from 0.2.113 to 0.2.114
 *
 */
>>>>>>> eb508fe1
$test[] = '0.2.113';
function booking_upgrade0_2_113($oProc)
{
	$oProc->m_odb->transaction_begin();
<<<<<<< HEAD

	// Create webhook subscriptions table
	$oProc->CreateTable(
		'bb_webhook_subscriptions',
		array(
			'fd' => array(
				'id' => array('type' => 'auto', 'nullable' => false),
				'subscription_id' => array('type' => 'varchar', 'precision' => '255', 'nullable' => false),
				'resource_type' => array('type' => 'varchar', 'precision' => '50', 'nullable' => false),
				'resource_id' => array('type' => 'int', 'precision' => '4', 'nullable' => true),
				'webhook_url' => array('type' => 'text', 'nullable' => false),
				'change_types' => array('type' => 'varchar', 'precision' => '255', 'nullable' => false, 'default' => 'created,updated,deleted'),
				'client_state' => array('type' => 'varchar', 'precision' => '255', 'nullable' => true),
				'secret_key' => array('type' => 'varchar', 'precision' => '255', 'nullable' => true),
				'is_active' => array('type' => 'int', 'precision' => '2', 'nullable' => false, 'default' => 1),
				'expires_at' => array('type' => 'timestamp', 'nullable' => false),
				'created_by' => array('type' => 'int', 'precision' => '4', 'nullable' => false),
				'created_at' => array('type' => 'timestamp', 'nullable' => false, 'default' => 'current_timestamp'),
				'last_notification_at' => array('type' => 'timestamp', 'nullable' => true),
				'notification_count' => array('type' => 'int', 'precision' => '4', 'nullable' => false, 'default' => 0),
				'failure_count' => array('type' => 'int', 'precision' => '4', 'nullable' => false, 'default' => 0),
			),
			'pk' => array('id'),
			'fk' => array(
				'phpgw_accounts' => array('created_by' => 'account_id')
			),
			'ix' => array(
				array('resource_type', 'resource_id'),
				array('is_active', 'expires_at')
			),
			'uc' => array('subscription_id')
		)
	);

	// Create webhook delivery log table
	$oProc->CreateTable(
		'bb_webhook_delivery_log',
		array(
			'fd' => array(
				'id' => array('type' => 'auto', 'nullable' => false),
				'subscription_id' => array('type' => 'varchar', 'precision' => '255', 'nullable' => false),
				'change_type' => array('type' => 'varchar', 'precision' => '50', 'nullable' => false),
				'entity_type' => array('type' => 'varchar', 'precision' => '50', 'nullable' => false),
				'entity_id' => array('type' => 'int', 'precision' => '4', 'nullable' => false),
				'resource_id' => array('type' => 'int', 'precision' => '4', 'nullable' => true),
				'http_status_code' => array('type' => 'int', 'precision' => '4', 'nullable' => true),
				'response_time_ms' => array('type' => 'int', 'precision' => '4', 'nullable' => true),
				'error_message' => array('type' => 'text', 'nullable' => true),
				'created_at' => array('type' => 'timestamp', 'nullable' => false, 'default' => 'current_timestamp'),
			),
			'pk' => array('id'),
			'fk' => array(
				'bb_webhook_subscriptions' => array('subscription_id' => 'subscription_id')
			),
			'ix' => array(
				array('subscription_id', 'created_at'),
				array('entity_type', 'entity_id')
			),
			'uc' => array()
		)
	);
=======
	$location_obj = new Locations();
	$location_id = $location_obj->get_id('booking', '.article');

	if (!$location_id)
	{
		$location_obj->add('.article', 'article', 'booking');
		$location_obj->add('.application', 'Application', 'booking');

		$custom_config = CreateObject('admin.soconfig', $location_obj->get_id('booking', 'run'));

		$receipt_section_common = $custom_config->add_section(
			array(
				'name'	=> 'payment',
				'descr' => 'payment method config'
			)
		);

		$receipt = $custom_config->add_attrib(
			array(
				'section_id' => $receipt_section_common['section_id'],
				'input_type' => 'listbox',
				'name'		 => 'method',
				'descr'		 => 'Payment method',
				'choice'	 => array('Vipps'),
			)
		);

		$receipt_section_vipps = $custom_config->add_section(
			array(
				'name'	=> 'Vipps',
				'descr' => 'Vipps config'
			)
		);

		$receipt = $custom_config->add_attrib(
			array(
				'section_id' => $receipt_section_vipps['section_id'],
				'input_type' => 'text',
				'name'		 => 'base_url',
				'descr'		 => 'base_url',
				'value'		 => '',
			)
		);

		$receipt = $custom_config->add_attrib(
			array(
				'section_id' => $receipt_section_vipps['section_id'],
				'input_type' => 'text',
				'name'		 => 'client_id',
				'descr'		 => 'client_id',
				'value'		 => '',
			)
		);

		$receipt = $custom_config->add_attrib(
			array(
				'section_id' => $receipt_section_vipps['section_id'],
				'input_type' => 'password',
				'name'		 => 'client_secret',
				'descr'		 => 'client_secret',
				'value'		 => '',
			)
		);

		$receipt = $custom_config->add_attrib(
			array(
				'section_id' => $receipt_section_vipps['section_id'],
				'input_type' => 'password',
				'name'		 => 'subscription_key',
				'descr'		 => 'subscription_key',
				'value'		 => '',
			)
		);

		$receipt = $custom_config->add_attrib(
			array(
				'section_id' => $receipt_section_vipps['section_id'],
				'input_type' => 'text',
				'name'		 => 'msn',
				'descr'		 => 'Merchant Serial Number',
				'value'		 => '',
			)
		);

		$receipt = $custom_config->add_attrib(
			array(
				'section_id' => $receipt_section_vipps['section_id'],
				'input_type' => 'listbox',
				'name'		 => 'debug',
				'descr'		 => 'debug',
				'choice'	 => array(1),
			)
		);

		$receipt = $custom_config->add_attrib(
			array(
				'section_id' => $receipt_section_vipps['section_id'],
				'input_type' => 'listbox',
				'name'		 => 'active',
				'descr'		 => 'Aktiv',
				'choice'	 => array('active'),
			)
		);
	}

>>>>>>> eb508fe1

	if ($oProc->m_odb->transaction_commit())
	{
		$currentver = '0.2.114';
		return $currentver;
	}
<<<<<<< HEAD
}
=======
}
>>>>>>> eb508fe1
<|MERGE_RESOLUTION|>--- conflicted
+++ resolved
@@ -7772,80 +7772,14 @@
 	}
 }
 
-<<<<<<< HEAD
-=======
 /**
  * Update booking version from 0.2.113 to 0.2.114
  *
  */
->>>>>>> eb508fe1
 $test[] = '0.2.113';
 function booking_upgrade0_2_113($oProc)
 {
 	$oProc->m_odb->transaction_begin();
-<<<<<<< HEAD
-
-	// Create webhook subscriptions table
-	$oProc->CreateTable(
-		'bb_webhook_subscriptions',
-		array(
-			'fd' => array(
-				'id' => array('type' => 'auto', 'nullable' => false),
-				'subscription_id' => array('type' => 'varchar', 'precision' => '255', 'nullable' => false),
-				'resource_type' => array('type' => 'varchar', 'precision' => '50', 'nullable' => false),
-				'resource_id' => array('type' => 'int', 'precision' => '4', 'nullable' => true),
-				'webhook_url' => array('type' => 'text', 'nullable' => false),
-				'change_types' => array('type' => 'varchar', 'precision' => '255', 'nullable' => false, 'default' => 'created,updated,deleted'),
-				'client_state' => array('type' => 'varchar', 'precision' => '255', 'nullable' => true),
-				'secret_key' => array('type' => 'varchar', 'precision' => '255', 'nullable' => true),
-				'is_active' => array('type' => 'int', 'precision' => '2', 'nullable' => false, 'default' => 1),
-				'expires_at' => array('type' => 'timestamp', 'nullable' => false),
-				'created_by' => array('type' => 'int', 'precision' => '4', 'nullable' => false),
-				'created_at' => array('type' => 'timestamp', 'nullable' => false, 'default' => 'current_timestamp'),
-				'last_notification_at' => array('type' => 'timestamp', 'nullable' => true),
-				'notification_count' => array('type' => 'int', 'precision' => '4', 'nullable' => false, 'default' => 0),
-				'failure_count' => array('type' => 'int', 'precision' => '4', 'nullable' => false, 'default' => 0),
-			),
-			'pk' => array('id'),
-			'fk' => array(
-				'phpgw_accounts' => array('created_by' => 'account_id')
-			),
-			'ix' => array(
-				array('resource_type', 'resource_id'),
-				array('is_active', 'expires_at')
-			),
-			'uc' => array('subscription_id')
-		)
-	);
-
-	// Create webhook delivery log table
-	$oProc->CreateTable(
-		'bb_webhook_delivery_log',
-		array(
-			'fd' => array(
-				'id' => array('type' => 'auto', 'nullable' => false),
-				'subscription_id' => array('type' => 'varchar', 'precision' => '255', 'nullable' => false),
-				'change_type' => array('type' => 'varchar', 'precision' => '50', 'nullable' => false),
-				'entity_type' => array('type' => 'varchar', 'precision' => '50', 'nullable' => false),
-				'entity_id' => array('type' => 'int', 'precision' => '4', 'nullable' => false),
-				'resource_id' => array('type' => 'int', 'precision' => '4', 'nullable' => true),
-				'http_status_code' => array('type' => 'int', 'precision' => '4', 'nullable' => true),
-				'response_time_ms' => array('type' => 'int', 'precision' => '4', 'nullable' => true),
-				'error_message' => array('type' => 'text', 'nullable' => true),
-				'created_at' => array('type' => 'timestamp', 'nullable' => false, 'default' => 'current_timestamp'),
-			),
-			'pk' => array('id'),
-			'fk' => array(
-				'bb_webhook_subscriptions' => array('subscription_id' => 'subscription_id')
-			),
-			'ix' => array(
-				array('subscription_id', 'created_at'),
-				array('entity_type', 'entity_id')
-			),
-			'uc' => array()
-		)
-	);
-=======
 	$location_obj = new Locations();
 	$location_id = $location_obj->get_id('booking', '.article');
 
@@ -7951,15 +7885,10 @@
 		);
 	}
 
->>>>>>> eb508fe1
 
 	if ($oProc->m_odb->transaction_commit())
 	{
 		$currentver = '0.2.114';
 		return $currentver;
 	}
-<<<<<<< HEAD
-}
-=======
-}
->>>>>>> eb508fe1
+}